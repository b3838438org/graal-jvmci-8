--- conflicted
+++ resolved
@@ -109,11 +109,7 @@
 
     @Override
     public String shortName() {
-<<<<<<< HEAD
-        return "If " + (compare() == null ? "?" : compare().condition.operator);
-=======
         return "If";
->>>>>>> 4b38c0b6
     }
 
     @Override
