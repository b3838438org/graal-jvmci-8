--- conflicted
+++ resolved
@@ -22,11 +22,6 @@
  */
 package com.oracle.graal.hotspot;
 
-import com.oracle.jvmci.meta.TriState;
-import com.oracle.jvmci.meta.DefaultProfilingInfo;
-import com.oracle.jvmci.meta.ConstantPool;
-import com.oracle.jvmci.meta.MetaAccessProvider;
-import com.oracle.jvmci.meta.ProfilingInfo;
 import static com.oracle.graal.compiler.common.GraalOptions.*;
 import static com.oracle.graal.hotspot.HotSpotGraalRuntime.*;
 import static com.oracle.graal.nodes.StructuredGraph.*;
@@ -44,21 +39,12 @@
 import com.oracle.graal.bytecode.*;
 import com.oracle.graal.compiler.*;
 import com.oracle.graal.compiler.CompilerThreadFactory.DebugConfigAccess;
-<<<<<<< HEAD
-=======
-import com.oracle.graal.debug.*;
-import com.oracle.graal.debug.internal.*;
-import com.oracle.graal.hotspot.meta.*;
-import com.oracle.graal.options.*;
-import com.oracle.graal.options.OptionUtils.OptionConsumer;
-import com.oracle.graal.options.OptionValue.OverrideScope;
->>>>>>> 9c988b59
 import com.oracle.graal.printer.*;
 import com.oracle.graal.replacements.*;
-import com.oracle.jvmci.common.*;
 import com.oracle.jvmci.debug.*;
 import com.oracle.jvmci.debug.internal.*;
 import com.oracle.jvmci.hotspot.*;
+import com.oracle.jvmci.meta.*;
 import com.oracle.jvmci.options.*;
 import com.oracle.jvmci.options.OptionUtils.OptionConsumer;
 import com.oracle.jvmci.options.OptionValue.OverrideScope;
@@ -138,13 +124,7 @@
         public Config(String options) {
             if (options != null) {
                 for (String option : options.split("\\s+")) {
-<<<<<<< HEAD
-                    if (!HotSpotOptions.parseOption(option, this)) {
-                        throw new JVMCIError("Invalid option specified: %s", option);
-                    }
-=======
                     OptionUtils.parseOption(option, this);
->>>>>>> 9c988b59
                 }
             }
         }
