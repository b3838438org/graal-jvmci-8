/*
 * Copyright (c) 2009, 2011, Oracle and/or its affiliates. All rights reserved.
 * DO NOT ALTER OR REMOVE COPYRIGHT NOTICES OR THIS FILE HEADER.
 *
 * This code is free software; you can redistribute it and/or modify it
 * under the terms of the GNU General Public License version 2 only, as
 * published by the Free Software Foundation.
 *
 * This code is distributed in the hope that it will be useful, but WITHOUT
 * ANY WARRANTY; without even the implied warranty of MERCHANTABILITY or
 * FITNESS FOR A PARTICULAR PURPOSE.  See the GNU General Public License
 * version 2 for more details (a copy is included in the LICENSE file that
 * accompanied this code).
 *
 * You should have received a copy of the GNU General Public License version
 * 2 along with this work; if not, write to the Free Software Foundation,
 * Inc., 51 Franklin St, Fifth Floor, Boston, MA 02110-1301 USA.
 *
 * Please contact Oracle, 500 Oracle Parkway, Redwood Shores, CA 94065 USA
 * or visit www.oracle.com if you need additional information or have any
 * questions.
 */
package com.sun.c1x.debug;

import java.io.*;
import java.util.*;

import com.sun.c1x.*;
import com.sun.c1x.alloc.*;
import com.sun.c1x.alloc.Interval.*;
import com.sun.c1x.graph.*;
import com.sun.c1x.ir.*;
import com.sun.c1x.lir.*;
import com.sun.c1x.lir.LIRInstruction.*;
import com.sun.c1x.util.*;
import com.sun.c1x.value.*;
import com.sun.cri.ci.*;
import com.sun.cri.ci.CiAddress.*;
import com.sun.cri.ri.*;

/**
 * Utility for printing the control flow graph of a method being compiled by C1X at various compilation phases.
 * The output format matches that produced by HotSpot so that it can then be fed to the
 * <a href="https://c1visualizer.dev.java.net/">C1 Visualizer</a>.
 *
 * @author Doug Simon
 */
public class CFGPrinter {
    private static final String COLUMN_END = " <|@";
    private static final String HOVER_START = "<@";
    private static final String HOVER_SEP = "|@";
    private static final String HOVER_END = ">@";

    private static OutputStream cfgFileStream;

    /**
     * Gets the output stream  on the file "output.cfg" in the current working directory.
     * This stream is first opened if necessary.
     *
     * @return the output stream to "output.cfg" or {@code null} if there was an error opening this file for writing
     */
    public static synchronized OutputStream cfgFileStream() {
        if (cfgFileStream == null) {
            File cfgFile = new File("output.cfg");
            try {
                cfgFileStream = new FileOutputStream(cfgFile);
            } catch (FileNotFoundException e) {
                TTY.println("WARNING: Could not open " + cfgFile.getAbsolutePath());
            }
        }
        return cfgFileStream;
    }

    private final LogStream out;
    private final CiTarget target;

    /**
     * Creates a control flow graph printer.
     *
     * @param os where the output generated via this printer shown be written
     * @param target the target architecture description
     */
    public CFGPrinter(OutputStream os, CiTarget target) {
        out = new LogStream(os);
        this.target = target;
    }

    /**
     * Flushes all buffered output to the stream passed to {@link #CFGPrinter(OutputStream, CiTarget)}.
     */
    public void flush() {
        out.flush();
    }

    private void begin(String string) {
        out.println("begin_" + string);
        out.adjustIndentation(2);
    }

    private void end(String string) {
        out.adjustIndentation(-2);
        out.println("end_" + string);
    }

    /**
     * Prints a compilation timestamp for a given method.
     *
     * @param method the method for which a timestamp will be printed
     */
    public void printCompilation(RiMethod method) {
        begin("compilation");
        out.print("name \" ").print(CiUtil.format("%H::%n", method, true)).println('"');
        out.print("method \"").print(CiUtil.format("%f %r %H.%n(%p)", method, true)).println('"');
        out.print("date ").println(System.currentTimeMillis());
        end("compilation");
    }

    /**
     * Print the details of a given control flow graph block.
     *
     * @param block the block to print
     * @param successors the successor blocks of {@code block}
     * @param handlers the exception handler blocks of {@code block}
     * @param printHIR if {@code true} the HIR for each instruction in the block will be printed
     * @param printLIR if {@code true} the LIR for each instruction in the block will be printed
     */
    void printBlock(BlockBegin block, List<BlockBegin> successors, BlockBegin handler, boolean printHIR, boolean printLIR) {
        begin("block");

        out.print("name \"B").print(block.blockID).println('"');
        out.print("from_bci ").println(block.bci());
        out.print("to_bci ").println(block.end() == null ? -1 : block.end().bci());

        out.print("predecessors ");
        for (Instruction pred : block.blockPredecessors()) {
            out.print("\"B").print(pred.block().blockID).print("\" ");
        }
        out.println();

        out.print("successors ");
        for (BlockBegin succ : successors) {
            out.print("\"B").print(succ.blockID).print("\" ");
        }
        out.println();

        out.print("xhandlers");
        if (handler != null) {
            out.print("\"B").print(handler.blockID).print("\" ");
        }
        out.println();

        out.print("flags ");
<<<<<<< HEAD
        if (block.isSubroutineEntry()) {
            out.print("\"sr\" ");
        }
        if (block.isBackwardBranchTarget()) {
            out.print("\"bb\" ");
        }
        if (block.isParserLoopHeader()) {
            out.print("\"plh\" ");
        }
        if (block.isCriticalEdgeSplit()) {
            out.print("\"ces\" ");
=======
        if (block.isExceptionEntry()) {
            out.print("\"ex\" ");
>>>>>>> 99b37486
        }
        if (block.isLinearScanLoopHeader()) {
            out.print("\"llh\" ");
        }
        if (block.isLinearScanLoopEnd()) {
            out.print("\"lle\" ");
        }
        out.println();

        if (block.loopIndex() != -1) {
            out.print("loop_index ").println(block.loopIndex());
            out.print("loop_depth ").println(block.loopDepth());
        }

        if (printHIR) {
            printState(block);
            printHIR(block);
        }

        if (printLIR) {
            printLIR(block);
        }

        end("block");
    }

    /**
     * Prints the JVM frame state upon entry to a given block.
     *
     * @param block the block for which the frame state is to be printed
     */
    private void printState(BlockBegin block) {
        begin("states");

        FrameState state = block.stateBefore();
        int stackSize = state.stackSize();
        if (stackSize > 0) {
            begin("stack");
            out.print("size ").println(stackSize);
            out.print("method \"").print(CiUtil.toLocation(C1XCompilation.compilation().method, state.bci)).println('"');

            int i = 0;
            while (i < stackSize) {
                Value value = state.stackAt(i);
                out.disableIndentation();
                out.print(block.stateString(i, value));
                printOperand(value);
                out.println();
                out.enableIndentation();
                if (value == null) {
                    i++;
                } else {
                    i += value.kind.sizeInSlots();
                }
            }
            end("stack");
        }

        if (state.locksSize() > 0) {
            begin("locks");
            out.print("size ").println(state.locksSize());
            out.print("method \"").print(CiUtil.toLocation(C1XCompilation.compilation().method, state.bci)).println('"');

            for (int i = 0; i < state.locksSize(); ++i) {
                Value value = state.lockAt(i);
                out.disableIndentation();
                out.print(block.stateString(i, value));
                printOperand(value);
                out.println();
                out.enableIndentation();
            }
            end("locks");
        }

        begin("locals");
        out.print("size ").println(state.localsSize());
        out.print("method \"").print(CiUtil.toLocation(C1XCompilation.compilation().method, state.bci)).println('"');
        int i = 0;
        while (i < state.localsSize()) {
            Value value = state.localAt(i);
            if (value != null) {
                out.disableIndentation();
                out.print(block.stateString(i, value));
                printOperand(value);
                out.println();
                out.enableIndentation();
                // also ignore illegal HiWords
                i += value.isIllegal() ? 1 : value.kind.sizeInSlots();
            } else {
                i++;
            }
        }
        end("locals");
        end("states");
    }

    /**
     * Formats a given {@linkplain FrameState JVM frame state} as a multi line string.
     */
    private String stateToString(FrameState state, CFGOperandFormatter operandFmt) {
        if (state == null) {
            return null;
        }

        StringBuilder buf = new StringBuilder();
        buf.append(CiUtil.toLocation(C1XCompilation.compilation().method, state.bci));
        buf.append('\n');
        if (state.stackSize() > 0) {
            int i = 0;
            buf.append("stack: ");
            while (i < state.stackSize()) {
                if (i == 0) {
                    buf.append(' ');
                }
                Value value = state.stackAt(i);
                buf.append(stateValueToString(value, operandFmt)).append(' ');
                i++;
            }
            buf.append("\n");
        }

        if (state.locksSize() > 0) {
            buf.append("locks: ");
            for (int i = 0; i < state.locksSize(); ++i) {
                if (i == 0) {
                    buf.append(' ');
                }
                Value value = state.lockAt(i);
                buf.append(stateValueToString(value, operandFmt)).append(' ');
            }
            buf.append("\n");
        }

        buf.append("locals: ");
        int i = 0;
        while (i < state.localsSize()) {
            if (i == 0) {
                buf.append(' ');
            }
            Value value = state.localAt(i);
            buf.append(stateValueToString(value, operandFmt)).append(' ');
            i++;
        }
        buf.append("\n");
        return buf.toString();
    }

    private String stateValueToString(Value value, OperandFormatter operandFmt) {
        if (operandFmt == null) {
            return Util.valueString(value);
        }
        if (value == null) {
            return "-";
        }
        return operandFmt.format(value.operand());
    }

    private String stateValueToString(CiValue value, OperandFormatter operandFmt) {
        if (value == null) {
            return "-";
        }
        return operandFmt.format(value);
    }

    /**
     * Formats a given {@linkplain FrameState JVM frame state} as a multi line string.
     */
    private String debugInfoToString(CiDebugInfo info, CFGOperandFormatter operandFmt) {
        if (info == null) {
            return null;
        }
        StringBuilder sb = new StringBuilder();


        if (info.hasRegisterRefMap()) {
            sb.append("reg-ref-map:");
            C1XCompilation compilation = C1XCompilation.compilation();
            CiArchitecture arch = compilation == null ? null : compilation.target.arch;
            for (int reg = info.registerRefMap.nextSetBit(0); reg >= 0; reg = info.registerRefMap.nextSetBit(reg + 1)) {
                sb.append(' ').append(arch == null ? "reg" + reg : arch.registers[reg]);
            }
            sb.append("\n");
        }
        if (info.hasStackRefMap()) {
            sb.append("frame-ref-map:");
            CiBitMap bm = info.frameRefMap;
            for (int i = bm.nextSetBit(0); i >= 0; i = bm.nextSetBit(i + 1)) {
                sb.append(' ').append(CiStackSlot.get(CiKind.Object, i));
            }
            sb.append("\n");
        }
        if (info.codePos != null) {
            sb.append(stateToString(info.codePos, operandFmt));
        }
        return sb.toString();
    }

    /**
     * Formats a given {@linkplain FrameState JVM frame state} as a multi line string.
     */
    private String stateToString(CiCodePos codePos, CFGOperandFormatter operandFmt) {
        if (codePos == null) {
            return null;
        }

        StringBuilder buf = new StringBuilder();

        do {
            buf.append(CiUtil.toLocation(codePos.method, codePos.bci));
            buf.append('\n');
            if (codePos instanceof CiFrame) {
                CiFrame frame = (CiFrame) codePos;
                if (frame.numStack > 0) {
                    int i = 0;
                    buf.append("stack: ");
                    while (i < frame.numStack) {
                        if (i == 0) {
                            buf.append(' ');
                        }
                        CiValue value = frame.getStackValue(i);
                        buf.append(stateValueToString(value, operandFmt)).append(' ');
                        i++;
                    }
                    buf.append("\n");
                }

                if (frame.numLocks > 0) {
                    buf.append("locks: ");
                    for (int i = 0; i < frame.numLocks; ++i) {
                        if (i == 0) {
                            buf.append(' ');
                        }
                        CiValue value = frame.getLockValue(i);
                        buf.append(stateValueToString(value, operandFmt)).append(' ');
                    }
                    buf.append("\n");
                }

                buf.append("locals: ");
                int i = 0;
                while (i < frame.numLocals) {
                    if (i == 0) {
                        buf.append(' ');
                    }
                    CiValue value = frame.getLocalValue(i);
                    buf.append(stateValueToString(value, operandFmt)).append(' ');
                    i++;
                }
                buf.append("\n");
            }
            codePos = codePos.caller;
        } while (codePos != null);
        return buf.toString();
    }

    /**
     * Prints the HIR for each instruction in a given block.
     *
     * @param block
     */
    private void printHIR(BlockBegin block) {
        begin("IR");
        out.println("HIR");
        out.disableIndentation();
        for (Instruction i = block.next(); i != null; i = i.next()) {
            printInstructionHIR(i);
        }
        out.enableIndentation();
        end("IR");
    }

    /**
     * Formats LIR operands as expected by the C1 Visualizer.
     */
    public static class CFGOperandFormatter extends OperandFormatter {
        /**
         * The textual delimiters used for an operand depend on the context in which it is being
         * printed. When printed as part of a frame state or as the result operand in a HIR node listing,
         * it is enclosed in double-quotes (i.e. {@code "}'s).
         */
        public final boolean asStateOrHIROperandResult;

        public CFGOperandFormatter(boolean asStateOrHIROperandResult) {
            this.asStateOrHIROperandResult = asStateOrHIROperandResult;
        }

        @Override
        public String format(CiValue operand) {
            if (operand.isLegal()) {
                String op;
                if (operand.isVariableOrRegister() || operand.isStackSlot()) {
                    op = operand.name();
                } else if (operand.isConstant()) {
                    CiConstant constant = (CiConstant) operand;
                    op = operand.kind.javaName + ":" + operand.kind.format(constant.boxedValue());
                } else if (operand.isAddress()) {
                    CiAddress address = (CiAddress) operand;
                    op = "Base:" + format(address.base);
                    if (!address.index.isIllegal()) {
                        op += " Index:" + format(address.index);
                    }
                    if (address.scale != Scale.Times1) {
                        op += " * " + address.scale.value;
                    }
                    op += " Disp:" + address.displacement;
                } else {
                    assert operand.isIllegal();
                    op = "-";
                }
                if (operand.kind != CiKind.Illegal) {
                    op += "|" + operand.kind.typeChar;
                }
                if (asStateOrHIROperandResult) {
                    op = " \"" + op.replace('"', '\'') + "\" ";
                }
                return op;
            }
            return "";
        }
    }

    /**
     * Prints the LIR for each instruction in a given block.
     *
     * @param block the block to print
     */
    private void printLIR(BlockBegin block) {
        LIRList lir = block.lir();
        if (lir != null) {
            begin("IR");
            out.println("LIR");
            for (int i = 0; i < lir.length(); i++) {
                LIRInstruction inst = lir.at(i);
                out.printf("nr %4d ", inst.id).print(COLUMN_END);

                if (inst.info != null) {
                    int level = out.indentationLevel();
                    out.adjustIndentation(-level);
                    String state;
                    if (inst.info.debugInfo != null) {
                        // Use register-allocator output if available
                        state = debugInfoToString(inst.info.debugInfo, new CFGOperandFormatter(false));
                    } else {
                        state = stateToString(inst.info.state, new CFGOperandFormatter(false));
                    }
                    if (state != null) {
                        out.print(" st ").print(HOVER_START).print("st").print(HOVER_SEP).print(state).print(HOVER_END).print(COLUMN_END);
                    }
                    out.adjustIndentation(level);
                }

                out.print(" instruction ").print(inst.toString(new CFGOperandFormatter(false))).print(COLUMN_END);
                out.println(COLUMN_END);
            }
            end("IR");
        }
    }

    private void printOperand(Value i) {
        if (i != null && i.operand().isLegal()) {
            out.print(new CFGOperandFormatter(true).format(i.operand()));
        }
    }

    /**
     * Prints the HIR for a given instruction.
     *
     * @param i the instruction for which HIR will be printed
     */
    private void printInstructionHIR(Instruction i) {
        out.print("bci ").print(i.bci()).println(COLUMN_END);
        if (i.operand().isLegal()) {
            out.print("result ").print(new CFGOperandFormatter(false).format(i.operand())).println(COLUMN_END);
        }
        out.print("tid ").print(i).println(COLUMN_END);

        String state = stateToString(i.stateAfter(), null);
        if (state != null) {
            out.print("st ").print(HOVER_START).print("st").print(HOVER_SEP).print(state).print(HOVER_END).println(COLUMN_END);
        }

        out.print("instruction ");
        i.print(out);
        out.print(COLUMN_END).print(' ').println(COLUMN_END);
    }

    /**
     * Prints the control flow graph denoted by a given block map.
     *
     * @param blockMap a data structure describing the blocks in a method and how they are connected
     * @param codeSize the bytecode size of the method from which {@code blockMap} was produced
     * @param label a label describing the compilation phase that produced the control flow graph
     * @param printHIR if {@code true} the HIR for each instruction in the block will be printed
     * @param printLIR if {@code true} the LIR for each instruction in the block will be printed
     */
    public void printCFG(RiMethod method, BlockMap blockMap, int codeSize, String label, boolean printHIR, boolean printLIR) {
        begin("cfg");
        out.print("name \"").print(label).println('"');
        for (BlockMap.Block block : blockMap.blocks) {
            begin("block");
            blockMap.printBlock(block, out);
            end("block");
        }
        end("cfg");
    }

    /**
     * Prints the control flow graph rooted at a given block.
     *
     * @param startBlock the entry block of the control flow graph to be printed
     * @param label a label describing the compilation phase that produced the control flow graph
     * @param printHIR if {@code true} the HIR for each instruction in the block will be printed
     * @param printLIR if {@code true} the LIR for each instruction in the block will be printed
     */
    public void printCFG(BlockBegin startBlock, String label, final boolean printHIR, final boolean printLIR) {
        begin("cfg");
        out.print("name \"").print(label).println('"');
        startBlock.iteratePreOrder(new BlockClosure() {
            public void apply(BlockBegin block) {
                List<BlockBegin> successors = block.end() != null ? block.end().blockSuccessors() : new ArrayList<BlockBegin>(0);
                printBlock(block, successors, block.exceptionEdge(), printHIR, printLIR);
            }
        });
        end("cfg");
    }

    public void printIntervals(LinearScan allocator, Interval[] intervals, String name) {
        begin("intervals");
        out.println(String.format("name \"%s\"", name));

        for (Interval interval : intervals) {
            if (interval != null) {
                printInterval(allocator, interval);
            }
        }

        end("intervals");
    }

    private void printInterval(LinearScan allocator, Interval interval) {
        out.printf("%d %s ", interval.operandNumber, (interval.operand.isRegister() ? "fixed" : interval.kind().name()));
        if (interval.operand.isRegister()) {
            out.printf("\"[%s|%c]\"", interval.operand.name(), interval.operand.kind.typeChar);
        } else {
            if (interval.location() != null) {
                out.printf("\"[%s|%c]\"", interval.location().name(), interval.location().kind.typeChar);
            }
        }

        Interval hint = interval.locationHint(false, allocator);
        out.printf("%d %d ", interval.splitParent().operandNumber, hint != null ? hint.operandNumber : -1);

        // print ranges
        Range cur = interval.first();
        while (cur != Range.EndMarker) {
            out.printf("[%d, %d[", cur.from, cur.to);
            cur = cur.next;
            assert cur != null : "range list not closed with range sentinel";
        }

        // print use positions
        int prev = 0;
        UsePosList usePosList = interval.usePosList();
        for (int i = usePosList.size() - 1; i >= 0; --i) {
            assert prev < usePosList.usePos(i) : "use positions not sorted";
            out.printf("%d %s ", usePosList.usePos(i), usePosList.registerPriority(i));
            prev = usePosList.usePos(i);
        }

        out.printf(" \"%s\"", interval.spillState());
        out.println();
    }

    public void printMachineCode(String code, String label) {
        if (code.length() == 0) {
            return;
        }
        if (label != null) {
            begin("cfg");
            out.print("name \"").print(label).println('"');
            end("cfg");
        }
        begin("nmethod");
        out.print(code);
        out.println(" <|@");
        end("nmethod");
    }
}<|MERGE_RESOLUTION|>--- conflicted
+++ resolved
@@ -150,23 +150,6 @@
         out.println();
 
         out.print("flags ");
-<<<<<<< HEAD
-        if (block.isSubroutineEntry()) {
-            out.print("\"sr\" ");
-        }
-        if (block.isBackwardBranchTarget()) {
-            out.print("\"bb\" ");
-        }
-        if (block.isParserLoopHeader()) {
-            out.print("\"plh\" ");
-        }
-        if (block.isCriticalEdgeSplit()) {
-            out.print("\"ces\" ");
-=======
-        if (block.isExceptionEntry()) {
-            out.print("\"ex\" ");
->>>>>>> 99b37486
-        }
         if (block.isLinearScanLoopHeader()) {
             out.print("\"llh\" ");
         }
