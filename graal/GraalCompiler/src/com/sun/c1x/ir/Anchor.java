/*
 * Copyright (c) 2009, 2011, Oracle and/or its affiliates. All rights reserved.
 * DO NOT ALTER OR REMOVE COPYRIGHT NOTICES OR THIS FILE HEADER.
 *
 * This code is free software; you can redistribute it and/or modify it
 * under the terms of the GNU General Public License version 2 only, as
 * published by the Free Software Foundation.
 *
 * This code is distributed in the hope that it will be useful, but WITHOUT
 * ANY WARRANTY; without even the implied warranty of MERCHANTABILITY or
 * FITNESS FOR A PARTICULAR PURPOSE.  See the GNU General Public License
 * version 2 for more details (a copy is included in the LICENSE file that
 * accompanied this code).
 *
 * You should have received a copy of the GNU General Public License version
 * 2 along with this work; if not, write to the Free Software Foundation,
 * Inc., 51 Franklin St, Fifth Floor, Boston, MA 02110-1301 USA.
 *
 * Please contact Oracle, 500 Oracle Parkway, Redwood Shores, CA 94065 USA
 * or visit www.oracle.com if you need additional information or have any
 * questions.
 */
package com.sun.c1x.ir;

import com.oracle.graal.graph.*;
import com.sun.c1x.debug.*;
import com.sun.cri.ci.*;

/**
 * The {@code Anchor} instruction represents the end of a block with an unconditional jump to another block.
 */
public final class Anchor extends BlockEnd {

    private static final int INPUT_COUNT = 0;
    private static final int SUCCESSOR_COUNT = 0;

    /**
     * Constructs a new Anchor instruction.
     * @param graph
     */
    public Anchor(Graph graph) {
        super(CiKind.Illegal, 1, INPUT_COUNT, SUCCESSOR_COUNT, graph);
    }

    @Override
    public void accept(ValueVisitor v) {
        v.visitAnchor(this);
    }

    @Override
    public void print(LogStream out) {
        out.print("anchor ").print(defaultSuccessor());
    }

    @Override
    public Node copy(Graph into) {
<<<<<<< HEAD
        Anchor x = new Anchor(into);
        x.setNonNull(isNonNull());
=======
        Anchor x = new Anchor(null, into);
>>>>>>> 673f53a6
        return x;
    }
}<|MERGE_RESOLUTION|>--- conflicted
+++ resolved
@@ -54,12 +54,7 @@
 
     @Override
     public Node copy(Graph into) {
-<<<<<<< HEAD
         Anchor x = new Anchor(into);
-        x.setNonNull(isNonNull());
-=======
-        Anchor x = new Anchor(null, into);
->>>>>>> 673f53a6
         return x;
     }
 }