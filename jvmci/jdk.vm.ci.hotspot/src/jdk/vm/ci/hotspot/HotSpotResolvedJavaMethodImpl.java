--- conflicted
+++ resolved
@@ -32,17 +32,8 @@
 import static jdk.vm.ci.hotspot.UnsafeAccess.UNSAFE;
 
 import java.lang.annotation.Annotation;
-<<<<<<< HEAD
 import java.lang.reflect.Modifier;
 import java.lang.reflect.Type;
-=======
-import java.lang.reflect.Executable;
-import java.lang.reflect.Method;
-import java.lang.reflect.Modifier;
-import java.lang.reflect.Type;
-import java.util.Arrays;
-import java.util.HashMap;
->>>>>>> 452657c6
 import java.util.Map;
 
 import jdk.vm.ci.common.JVMCIError;
@@ -479,13 +470,8 @@
     public ProfilingInfo getProfilingInfo(boolean includeNormal, boolean includeOSR) {
         ProfilingInfo info;
 
-<<<<<<< HEAD
-        if (methodData == null) {
+        if (Option.UseProfilingInformation.getBoolean() && methodData == null) {
             long metaspaceMethodData = UNSAFE.getAddress(getMetaspaceMethod() + config().methodDataOffset);
-=======
-        if (Option.UseProfilingInformation.getBoolean() && methodData == null) {
-            long metaspaceMethodData = UNSAFE.getAddress(metaspaceMethod + config().methodDataOffset);
->>>>>>> 452657c6
             if (metaspaceMethodData != 0) {
                 methodData = new HotSpotMethodData(metaspaceMethodData, this);
                 String methodDataFilter = Option.TraceMethodDataFilter.getString();
