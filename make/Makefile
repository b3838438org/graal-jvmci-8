#
# Copyright (c) 2005, 2012, Oracle and/or its affiliates. All rights reserved.
# DO NOT ALTER OR REMOVE COPYRIGHT NOTICES OR THIS FILE HEADER.
#
# This code is free software; you can redistribute it and/or modify it
# under the terms of the GNU General Public License version 2 only, as
# published by the Free Software Foundation.
#
# This code is distributed in the hope that it will be useful, but WITHOUT
# ANY WARRANTY; without even the implied warranty of MERCHANTABILITY or
# FITNESS FOR A PARTICULAR PURPOSE.  See the GNU General Public License
# version 2 for more details (a copy is included in the LICENSE file that
# accompanied this code).
#
# You should have received a copy of the GNU General Public License version
# 2 along with this work; if not, write to the Free Software Foundation,
# Inc., 51 Franklin St, Fifth Floor, Boston, MA 02110-1301 USA.
#
# Please contact Oracle, 500 Oracle Parkway, Redwood Shores, CA 94065 USA
# or visit www.oracle.com if you need additional information or have any
# questions.
#  
#

# Top level gnumake file for hotspot builds
#
# Default is to build the both product images and construct an export dir.
#  The default export directory name is `pwd`/export-$(PLATFORM).
#
#   Use: 'gnumake help' for more information.
#
# This makefile uses the default settings for where to find compilers and
#    tools, and obeys the ALT_* variable settings used by the other JDK
#    workspaces.
#

# Expected/optional make variables defined on make command line:
#  LP64=1 or ARCH_DATA_MODEL=64 for 64bit build
#
# Expected/optional make variables or environment variables:
#  ALT_SLASH_JAVA             Location of /java or J:
#  ALT_BOOTDIR                Previous JDK home directory for javac compiler
#  ALT_OUTPUTDIR              Output directory to use for hotspot build
#  ALT_EXPORT_PATH            Directory to export hotspot build to
#  ALT_JDK_IMPORT_PATH        Current JDK build (only for create_jdk rules)
#  ALT_JDK_TARGET_IMPORT_PATH Current JDK build when cross-compiling
#  ALT_BUILD_WIN_SA           Building SA on Windows is disabled by default.
#                             Set ALT_BUILD_WIN_SA=1 to enable building SA on
#                             Windows.
# Version strings and numbers:
#  JDK_VERSION                Current JDK version (e.g. 1.6.0)
#  PREVIOUS_JDK_VERSION       Previous (bootdir) JDK version (e.g. 1.5.0)
#  FULL_VERSION               Full version string to use (e.g. "1.6.0-ea-b42")
#
# Version strings and numbers especially needed on Windows:
#  COOKED_JDK_UPDATE_VERSION  Just the update release number (e.g. 02)
#  COOKED_BUILD_NUMBER        Just the build number (e.g. 42)
#  JDK_MKTG_VERSION           Marketing JDK version (e.g. 6.0)
#  JDK_MAJOR_VERSION          Major number for version (e.g. 1) always 1?
#  JDK_MINOR_VERSION          Minor number for version (e.g. 6)
#  JDK_MICRO_VERSION          Micro number for version (e.g. 0)
#

# Default is build both product fastdebug and create export area

# Allow to build HotSpot in local directory from sources specified by GAMMADIR.
# After make/defs.make GAMMADIR is defined.
ifdef GAMMADIR
  ifndef ALT_OUTPUTDIR
    ALT_OUTPUTDIR := $(shell pwd)
  endif
  include $(GAMMADIR)/make/defs.make
else
  include defs.make
endif

include $(GAMMADIR)/make/altsrc.make

-include $(HS_ALT_MAKE)/Makefile.make

ifneq ($(ALT_OUTPUTDIR),)
  ALT_OUT=ALT_OUTPUTDIR=$(ALT_OUTPUTDIR)
else
  ALT_OUT=
endif

# Typical C1/C2 targets made available with this Makefile
C1_VM_TARGETS=product1 fastdebug1 optimized1 jvmg1
C2_VM_TARGETS=product  fastdebug  optimized  jvmg
KERNEL_VM_TARGETS=productkernel fastdebugkernel optimizedkernel jvmgkernel
ZERO_VM_TARGETS=productzero fastdebugzero optimizedzero jvmgzero
SHARK_VM_TARGETS=productshark fastdebugshark optimizedshark jvmgshark
<<<<<<< HEAD
GRAAL_VM_TARGETS=productgraal fastdebuggraal optimizedgraal jvmggraal
=======
MINIMAL1_VM_TARGETS=productminimal1 fastdebugminimal1 jvmgminimal1
>>>>>>> d3c42f1d

COMMON_VM_PRODUCT_TARGETS=product product1 docs export_product
COMMON_VM_FASTDEBUG_TARGETS=fastdebug fastdebug1 docs export_fastdebug
COMMON_VM_DEBUG_TARGETS=jvmg jvmg1 docs export_debug

# JDK directory list
JDK_DIRS=bin include jre lib demo

all:           all_product all_fastdebug

ifeq ($(JVM_VARIANT_MINIMAL1),true)
all_product:	productminimal1
all_fastdebug:	fastdebugminimal1
all_debug:	jvmgminimal1
endif

ifdef BUILD_CLIENT_ONLY
all_product:   product1 docs export_product
all_fastdebug: fastdebug1 docs export_fastdebug
all_debug:     jvmg1 docs export_debug
else
ifeq ($(MACOSX_UNIVERSAL),true)
all_product:   universal_product
all_fastdebug: universal_fastdebug
all_debug:     universal_debug
else
all_product:   $(COMMON_VM_PRODUCT_TARGETS)
all_fastdebug: $(COMMON_VM_FASTDEBUG_TARGETS)
all_debug:     $(COMMON_VM_DEBUG_TARGETS)
endif
endif

all_optimized: optimized optimized1 docs export_optimized

allzero:           all_productzero all_fastdebugzero
all_productzero:   productzero docs export_product
all_fastdebugzero: fastdebugzero docs export_fastdebug
all_debugzero:     jvmgzero docs export_debug
all_optimizedzero: optimizedzero docs export_optimized

allshark:           all_productshark all_fastdebugshark
all_productshark:   productshark docs export_product
all_fastdebugshark: fastdebugshark docs export_fastdebug
all_debugshark:     jvmgshark docs export_debug
all_optimizedshark: optimizedshark docs export_optimized

allgraal:           all_productgraal all_fastdebuggraal
all_productgraal:   productgraal docs export_product
all_fastdebuggraal: fastdebuggraal docs export_fastdebug
all_debuggraal:     jvmggraal docs export_debug
all_optimizedgraal: optimizedgraal docs export_optimized

# Do everything
world:         all create_jdk

# Build or export docs
docs:
ifeq ($(OSNAME),windows)
	@$(ECHO) "No docs ($(VM_TARGET)) for windows"
else
# We specify 'BUILD_FLAVOR=product' so that the proper
# ENABLE_FULL_DEBUG_SYMBOLS value is used.
	$(CD) $(OUTPUTDIR); \
	    $(MAKE) -f $(ABS_OS_MAKEFILE) \
		      $(MAKE_ARGS) BUILD_FLAVOR=product docs
endif

# Build variation of hotspot
$(C1_VM_TARGETS):
	$(CD) $(GAMMADIR)/make; \
	$(MAKE) BUILD_FLAVOR=$(@:%1=%) VM_TARGET=$@ generic_build1 $(ALT_OUT)

$(C2_VM_TARGETS):
	$(CD) $(GAMMADIR)/make; \
	$(MAKE) BUILD_FLAVOR=$@ VM_TARGET=$@ generic_build2 $(ALT_OUT)

$(KERNEL_VM_TARGETS):
	$(CD) $(GAMMADIR)/make; \
	$(MAKE) BUILD_FLAVOR=$(@:%kernel=%) VM_TARGET=$@ \
	  generic_buildkernel $(ALT_OUT)

$(ZERO_VM_TARGETS):
	$(CD) $(GAMMADIR)/make; \
	$(MAKE) BUILD_FLAVOR=$(@:%zero=%) VM_TARGET=$@ \
	  generic_buildzero $(ALT_OUT)

$(SHARK_VM_TARGETS):
	$(CD) $(GAMMADIR)/make; \
	$(MAKE) BUILD_FLAVOR=$(@:%shark=%) VM_TARGET=$@ \
	  generic_buildshark $(ALT_OUT)

<<<<<<< HEAD
$(GRAAL_VM_TARGETS):
	$(CD) $(GAMMADIR)/make; \
	$(MAKE) VM_TARGET=$@ generic_buildgraal $(ALT_OUT)
=======
$(MINIMAL1_VM_TARGETS):
	$(CD) $(GAMMADIR)/make; \
	$(MAKE) BUILD_FLAVOR=$(@:%minimal1=%) VM_TARGET=$@ \
	  generic_buildminimal1 $(ALT_OUT)
>>>>>>> d3c42f1d

# Build compiler1 (client) rule, different for platforms
generic_build1:
	$(MKDIR) -p $(OUTPUTDIR)
ifeq ($(OSNAME),windows)
  ifeq ($(ARCH_DATA_MODEL), 32)
	$(CD) $(OUTPUTDIR); \
	    $(NMAKE) -f $(ABS_OS_MAKEFILE) \
		      Variant=compiler1 \
                      WorkSpace=$(ABS_GAMMADIR) \
		      BootStrapDir=$(ABS_BOOTDIR) \
                      BuildUser=$(USERNAME) \
		      $(MAKE_ARGS) $(VM_TARGET:%1=%)
  else
	@$(ECHO) "No compiler1 ($(VM_TARGET)) for ARCH_DATA_MODEL=$(ARCH_DATA_MODEL)"
  endif
else
	$(CD) $(OUTPUTDIR); \
	    $(MAKE) -f $(ABS_OS_MAKEFILE) \
		      $(MAKE_ARGS) $(VM_TARGET)
endif

# Build compiler2 (server) rule, different for platforms
generic_build2:
	$(MKDIR) -p $(OUTPUTDIR)
ifeq ($(OSNAME),windows)
	$(CD) $(OUTPUTDIR); \
	    $(NMAKE) -f $(ABS_OS_MAKEFILE) \
		      Variant=compiler2 \
                      WorkSpace=$(ABS_GAMMADIR) \
		      BootStrapDir=$(ABS_BOOTDIR) \
                      BuildUser=$(USERNAME) \
		      $(MAKE_ARGS) $(VM_TARGET)
else
	$(CD) $(OUTPUTDIR); \
	    $(MAKE) -f $(ABS_OS_MAKEFILE) \
		      $(MAKE_ARGS) $(VM_TARGET)
endif

generic_buildkernel:
	$(MKDIR) -p $(OUTPUTDIR)
ifeq ($(OSNAME),windows)
  ifeq ($(ARCH_DATA_MODEL), 32)
	$(CD) $(OUTPUTDIR); \
	    $(NMAKE) -f $(ABS_OS_MAKEFILE) \
		      Variant=kernel \
                      WorkSpace=$(ABS_GAMMADIR) \
		      BootStrapDir=$(ABS_BOOTDIR) \
                      BuildUser=$(USERNAME) \
		      $(MAKE_ARGS) $(VM_TARGET:%kernel=%)
  else
	@$(ECHO) "No kernel ($(VM_TARGET)) for ARCH_DATA_MODEL=$(ARCH_DATA_MODEL)"
  endif
else
	@$(ECHO) "No kernel ($(VM_TARGET)) for OS_NAME=$(OSNAME)"
endif

generic_buildzero:
	$(MKDIR) -p $(OUTPUTDIR)
	$(CD) $(OUTPUTDIR); \
		$(MAKE) -f $(ABS_OS_MAKEFILE) \
			$(MAKE_ARGS) $(VM_TARGET)

generic_buildshark:
	$(MKDIR) -p $(OUTPUTDIR)
	$(CD) $(OUTPUTDIR); \
		$(MAKE) -f $(ABS_OS_MAKEFILE) \
			$(MAKE_ARGS) $(VM_TARGET) 

<<<<<<< HEAD
generic_buildgraal:
	$(MKDIR) -p $(OUTPUTDIR)
	$(CD) $(OUTPUTDIR); \
		$(MAKE) -f $(ABS_OS_MAKEFILE) \
			$(MAKE_ARGS) $(VM_TARGET) 
=======
generic_buildminimal1:
ifeq ($(JVM_VARIANT_MINIMAL1),true)
	$(MKDIR) -p $(OUTPUTDIR)
  ifeq ($(ARCH_DATA_MODEL), 32)
    ifeq ($(OSNAME),windows)
	$(ECHO) "No ($(VM_TARGET)) for $(OSNAME) ARCH_DATA_MODEL=$(ARCH_DATA_MODEL)" ;
    else
      ifeq ($(OSNAME),solaris)
	$(ECHO) "No ($(VM_TARGET)) for $(OSNAME) ARCH_DATA_MODEL=$(ARCH_DATA_MODEL)" ;
      else
	$(CD) $(OUTPUTDIR); \
	$(MAKE) -f $(ABS_OS_MAKEFILE) $(MAKE_ARGS) $(VM_TARGET) ;
      endif
    endif
  else
	    @$(ECHO) "No ($(VM_TARGET)) for $(OSNAME) ARCH_DATA_MODEL=$(ARCH_DATA_MODEL)"
  endif
else
	@$(ECHO) "Error: trying to build a minimal target but JVM_VARIANT_MINIMAL1 is not true."
endif
>>>>>>> d3c42f1d

# Export file rule
generic_export: $(EXPORT_LIST)
export_product:
	$(MAKE) BUILD_FLAVOR=$(@:export_%=%) VM_SUBDIR=$(@:export_%=%) \
          generic_export
export_fastdebug:
	$(MAKE) BUILD_FLAVOR=$(@:export_%=%) VM_SUBDIR=$(@:export_%=%) \
	  EXPORT_SUBDIR=/$(@:export_%=%) \
	  generic_export
export_debug:
	$(MAKE) BUILD_FLAVOR=$(@:export_%=%) VM_SUBDIR=${VM_DEBUG} \
	  EXPORT_SUBDIR=/$(@:export_%=%) \
	  generic_export
export_optimized:
	$(MAKE) BUILD_FLAVOR=$(@:export_%=%) VM_SUBDIR=$(@:export_%=%) \
	  EXPORT_SUBDIR=/$(@:export_%=%) \
	  generic_export
export_product_jdk::
	$(MAKE) BUILD_FLAVOR=$(@:export_%_jdk=%) \
	  VM_SUBDIR=$(@:export_%_jdk=%) ALT_EXPORT_PATH=$(JDK_IMAGE_DIR) \
	  generic_export
export_optimized_jdk::
	$(MAKE) BUILD_FLAVOR=$(@:export_%_jdk=%) \
	  VM_SUBDIR=$(@:export_%_jdk=%) ALT_EXPORT_PATH=$(JDK_IMAGE_DIR) \
	  generic_export
export_fastdebug_jdk::
	$(MAKE) BUILD_FLAVOR=$(@:export_%_jdk=%) \
	  VM_SUBDIR=$(@:export_%_jdk=%)  \
	  ALT_EXPORT_PATH=$(JDK_IMAGE_DIR)/$(@:export_%_jdk=%) \
	  generic_export
export_debug_jdk::
	$(MAKE) BUILD_FLAVOR=$(@:export_%_jdk=%) VM_SUBDIR=${VM_DEBUG} \
	  ALT_EXPORT_PATH=$(JDK_IMAGE_DIR)/$(@:export_%_jdk=%) \
	  generic_export

# Export file copy rules
XUSAGE=$(HS_SRC_DIR)/share/vm/Xusage.txt
DOCS_DIR=$(OUTPUTDIR)/$(VM_PLATFORM)_docs
C1_BASE_DIR=$(OUTPUTDIR)/$(VM_PLATFORM)_compiler1
C2_BASE_DIR=$(OUTPUTDIR)/$(VM_PLATFORM)_compiler2
KERNEL_BASE_DIR=$(OUTPUTDIR)/$(VM_PLATFORM)_kernel
ZERO_BASE_DIR=$(OUTPUTDIR)/$(VM_PLATFORM)_zero
SHARK_BASE_DIR=$(OUTPUTDIR)/$(VM_PLATFORM)_shark
GRAAL_BASE_DIR=$(OUTPUTDIR)/$(VM_PLATFORM)_graal
C1_DIR=$(C1_BASE_DIR)/$(VM_SUBDIR)
C2_DIR=$(C2_BASE_DIR)/$(VM_SUBDIR)
KERNEL_DIR=$(KERNEL_BASE_DIR)/$(VM_SUBDIR)
ZERO_DIR=$(ZERO_BASE_DIR)/$(VM_SUBDIR)
SHARK_DIR=$(SHARK_BASE_DIR)/$(VM_SUBDIR)
<<<<<<< HEAD
GRAAL_DIR=$(GRAAL_BASE_DIR)/$(VM_SUBDIR)
=======
MINIMAL1_BASE_DIR=$(OUTPUTDIR)/$(VM_PLATFORM)_minimal1
MINIMAL1_DIR=$(MINIMAL1_BASE_DIR)/$(VM_SUBDIR)
>>>>>>> d3c42f1d

ifeq ($(JVM_VARIANT_SERVER), true)
    MISC_DIR=$(C2_DIR)
    GEN_DIR=$(C2_BASE_DIR)/generated
endif
ifeq ($(JVM_VARIANT_CLIENT), true)
    MISC_DIR=$(C1_DIR)
    GEN_DIR=$(C1_BASE_DIR)/generated
endif
ifeq ($(JVM_VARIANT_KERNEL), true)
    MISC_DIR=$(C2_DIR)
    GEN_DIR=$(C2_BASE_DIR)/generated
endif
ifeq ($(JVM_VARIANT_ZEROSHARK), true)
    MISC_DIR=$(SHARK_DIR)
    GEN_DIR=$(SHARK_BASE_DIR)/generated
endif
ifeq ($(JVM_VARIANT_ZERO), true)
    MISC_DIR=$(ZERO_DIR)
    GEN_DIR=$(ZERO_BASE_DIR)/generated
endif
ifeq ($(JVM_VARIANT_MINIMAL1), true)
    MISC_DIR=$(MINIMAL1_DIR)
    GEN_DIR=$(MINIMAL1_BASE_DIR)/generated
endif

# Bin files (windows)
ifeq ($(OSNAME),windows)

# Get jvm.lib 
$(EXPORT_LIB_DIR)/%.lib:  $(MISC_DIR)/%.lib
	$(install-file)

# Other libraries (like SA)
$(EXPORT_JRE_BIN_DIR)/%.diz: $(MISC_DIR)/%.diz
	$(install-file)
$(EXPORT_JRE_BIN_DIR)/%.dll: $(MISC_DIR)/%.dll
	$(install-file)
$(EXPORT_JRE_BIN_DIR)/%.pdb: $(MISC_DIR)/%.pdb
	$(install-file)
$(EXPORT_JRE_BIN_DIR)/%.map: $(MISC_DIR)/%.map
	$(install-file)

# Client files always come from C1 area
$(EXPORT_CLIENT_DIR)/%.diz:  $(C1_DIR)/%.diz
	$(install-file)
$(EXPORT_CLIENT_DIR)/%.dll:  $(C1_DIR)/%.dll
	$(install-file)
$(EXPORT_CLIENT_DIR)/%.pdb:  $(C1_DIR)/%.pdb
	$(install-file)
$(EXPORT_CLIENT_DIR)/%.map:  $(C1_DIR)/%.map
	$(install-file)

# Server files always come from C2 area
$(EXPORT_SERVER_DIR)/%.diz:  $(C2_DIR)/%.diz
	$(install-file)
$(EXPORT_SERVER_DIR)/%.dll:  $(C2_DIR)/%.dll
	$(install-file)
$(EXPORT_SERVER_DIR)/%.pdb:  $(C2_DIR)/%.pdb
	$(install-file)
$(EXPORT_SERVER_DIR)/%.map:  $(C2_DIR)/%.map
	$(install-file)

# Kernel files always come from kernel area
$(EXPORT_KERNEL_DIR)/%.diz:  $(KERNEL_DIR)/%.diz
	$(install-file)
$(EXPORT_KERNEL_DIR)/%.dll:  $(KERNEL_DIR)/%.dll
	$(install-file)
$(EXPORT_KERNEL_DIR)/%.pdb:  $(KERNEL_DIR)/%.pdb
	$(install-file)
$(EXPORT_KERNEL_DIR)/%.map:  $(KERNEL_DIR)/%.map
	$(install-file)
endif

# Minimal JVM files always come from minimal area
$(EXPORT_MINIMAL_DIR)/%.diz:  $(MINIMAL1_DIR)/%.diz
	$(install-file)
$(EXPORT_MINIMAL_DIR)/%.dll:  $(MINIMAL1_DIR)/%.dll
	$(install-file)
$(EXPORT_MINIMAL_DIR)/%.pdb:  $(MINIMAL1_DIR)/%.pdb
	$(install-file)
$(EXPORT_MINIMAL_DIR)/%.map:  $(MINIMAL1_DIR)/%.map
	$(install-file)

# Shared Library
ifneq ($(OSNAME),windows)
    ifeq ($(JVM_VARIANT_SERVER), true)
        $(EXPORT_JRE_LIB_ARCH_DIR)/%.$(LIBRARY_SUFFIX): $(C2_DIR)/%.$(LIBRARY_SUFFIX)
		$(install-file)
        $(EXPORT_SERVER_DIR)/%.$(LIBRARY_SUFFIX):       $(C2_DIR)/%.$(LIBRARY_SUFFIX)
		$(install-file)
        $(EXPORT_SERVER_DIR)/64/%.$(LIBRARY_SUFFIX):    $(C2_DIR)/%.$(LIBRARY_SUFFIX)
		$(install-file)
        $(EXPORT_JRE_LIB_ARCH_DIR)/%.debuginfo: 		$(C2_DIR)/%.debuginfo
		$(install-file)
        $(EXPORT_SERVER_DIR)/%.debuginfo:       		$(C2_DIR)/%.debuginfo
		$(install-file)
        $(EXPORT_SERVER_DIR)/64/%.debuginfo:    		$(C2_DIR)/%.debuginfo
		$(install-file)
        $(EXPORT_JRE_LIB_ARCH_DIR)/%.diz: 			$(C2_DIR)/%.diz
		$(install-file)
        $(EXPORT_SERVER_DIR)/%.diz:       			$(C2_DIR)/%.diz
		$(install-file)
        $(EXPORT_SERVER_DIR)/64/%.diz:    			$(C2_DIR)/%.diz
		$(install-file)
    endif
    ifeq ($(JVM_VARIANT_CLIENT), true)
        $(EXPORT_JRE_LIB_ARCH_DIR)/%.$(LIBRARY_SUFFIX): $(C1_DIR)/%.$(LIBRARY_SUFFIX)
		$(install-file)
        $(EXPORT_CLIENT_DIR)/%.$(LIBRARY_SUFFIX):       $(C1_DIR)/%.$(LIBRARY_SUFFIX)
		$(install-file)
        $(EXPORT_CLIENT_DIR)/64/%.$(LIBRARY_SUFFIX):    $(C1_DIR)/%.$(LIBRARY_SUFFIX)
		$(install-file)
        $(EXPORT_JRE_LIB_ARCH_DIR)/%.debuginfo: 		$(C1_DIR)/%.debuginfo
		$(install-file)
        $(EXPORT_CLIENT_DIR)/%.debuginfo:       		$(C1_DIR)/%.debuginfo
		$(install-file)
        $(EXPORT_CLIENT_DIR)/64/%.debuginfo:    		$(C1_DIR)/%.debuginfo
		$(install-file)
        $(EXPORT_JRE_LIB_ARCH_DIR)/%.diz: 			$(C1_DIR)/%.diz
		$(install-file)
        $(EXPORT_CLIENT_DIR)/%.diz:       			$(C1_DIR)/%.diz
		$(install-file)
        $(EXPORT_CLIENT_DIR)/64/%.diz:    			$(C1_DIR)/%.diz
		$(install-file)
    endif
    ifeq ($(JVM_VARIANT_ZEROSHARK), true)
        $(EXPORT_JRE_LIB_ARCH_DIR)/%.$(LIBRARY_SUFFIX): $(SHARK_DIR)/%.$(LIBRARY_SUFFIX)
		$(install-file)
        $(EXPORT_JRE_LIB_ARCH_DIR)/%.debuginfo):	$(SHARK_DIR)/%.debuginfo
		$(install-file)
        $(EXPORT_JRE_LIB_ARCH_DIR)/%.diz:		$(SHARK_DIR)/%.diz
		$(install-file)
        $(EXPORT_SERVER_DIR)/%.$(LIBRARY_SUFFIX):       $(SHARK_DIR)/%.$(LIBRARY_SUFFIX)
		$(install-file)
        $(EXPORT_SERVER_DIR)/%.debuginfo:		$(SHARK_DIR)/%.debuginfo
		$(install-file)
        $(EXPORT_SERVER_DIR)/%.diz:			$(SHARK_DIR)/%.diz
		$(install-file)
    endif
    ifeq ($(JVM_VARIANT_ZERO), true)
        $(EXPORT_JRE_LIB_ARCH_DIR)/%.$(LIBRARY_SUFFIX): $(ZERO_DIR)/%.$(LIBRARY_SUFFIX)
		$(install-file)
        $(EXPORT_JRE_LIB_ARCH_DIR)/%.debuginfo:		$(ZERO_DIR)/%.debuginfo
		$(install-file)
        $(EXPORT_JRE_LIB_ARCH_DIR)/%.diz:		$(ZERO_DIR)/%.diz
		$(install-file)
        $(EXPORT_SERVER_DIR)/%.$(LIBRARY_SUFFIX):       $(ZERO_DIR)/%.$(LIBRARY_SUFFIX)
		$(install-file)
        $(EXPORT_SERVER_DIR)/%.debuginfo:		$(ZERO_DIR)/%.debuginfo
		$(install-file)
        $(EXPORT_SERVER_DIR)/%.diz:			$(ZERO_DIR)/%.diz
		$(install-file)
    endif
    ifeq ($(JVM_VARIANT_MINIMAL1), true)
        $(EXPORT_JRE_LIB_ARCH_DIR)/%.$(LIBRARY_SUFFIX):	$(MINIMAL1_DIR)/%.$(LIBRARY_SUFFIX)
		$(install-file)
        $(EXPORT_MINIMAL_DIR)/%.$(LIBRARY_SUFFIX):	$(MINIMAL1_DIR)/%.$(LIBRARY_SUFFIX)
		$(install-file)
        $(EXPORT_MINIMAL_DIR)/64/%.$(LIBRARY_SUFFIX):	$(MINIMAL1_DIR)/%.$(LIBRARY_SUFFIX)
		$(install-file)
        $(EXPORT_JRE_LIB_ARCH_DIR)/%.debuginfo:		$(MINIMAL1_DIR)/%.debuginfo
		$(install-file)
        $(EXPORT_MINIMAL_DIR)/%.debuginfo:		$(MINIMAL1_DIR)/%.debuginfo
		$(install-file)
        $(EXPORT_MINIMAL_DIR)/64/%.debuginfo:		$(MINIMAL1_DIR)/%.debuginfo
		$(install-file)
        $(EXPORT_JRE_LIB_ARCH_DIR)/%.diz:		$(MINIMAL1_DIR)/%.diz
		$(install-file)
        $(EXPORT_MINIMAL_DIR)/%.diz:			$(MINIMAL1_DIR)/%.diz
		$(install-file)
        $(EXPORT_MINIMAL_DIR)/64/%.diz:			$(MINIMAL1_DIR)/%.diz
		$(install-file)
    endif
endif

# Jar file (sa-jdi.jar)
$(EXPORT_LIB_DIR)/%.jar: $(GEN_DIR)/%.jar
	$(install-file)

$(EXPORT_JRE_LIB_DIR)/%.jar: $(GEN_DIR)/%.jar
	$(install-file)

# Include files (jvmti.h, jvmticmlr.h, jni.h, $(JDK_INCLUDE_SUBDIR)/jni_md.h, jmm.h, jfr.h)
$(EXPORT_INCLUDE_DIR)/%: $(GEN_DIR)/jvmtifiles/%
	$(install-file)

$(EXPORT_INCLUDE_DIR)/%: $(HS_SRC_DIR)/share/vm/code/%
	$(install-file)

$(EXPORT_INCLUDE_DIR)/%: $(HS_SRC_DIR)/share/vm/prims/%
	$(install-file)

HS_JNI_ARCH_SRC=$(call altsrc-replace,$(HS_COMMON_SRC)/cpu/$(HS_ARCH)/vm/jni_$(HS_ARCH).h)
$(EXPORT_INCLUDE_DIR)/$(JDK_INCLUDE_SUBDIR)/jni_md.h: $(HS_JNI_ARCH_SRC)
	$(install-file)

$(EXPORT_INCLUDE_DIR)/%: $(HS_SRC_DIR)/share/vm/services/%
	$(install-file)

JFR_EXISTS=$(shell if [ -d $(HS_ALT_SRC) ]; then echo 1; else echo 0; fi)
# export jfr.h
ifeq ($JFR_EXISTS,1)
$(EXPORT_INCLUDE_DIR)/%: $(HS_ALT_SRC)/share/vm/jfr/agent/%
	$(install-file)
else
$(EXPORT_INCLUDE_DIR)/jfr.h:
endif

# Doc files (jvmti.html)
$(EXPORT_DOCS_DIR)/platform/jvmti/%: $(DOCS_DIR)/%
	$(install-file)

# Xusage file
$(EXPORT_SERVER_DIR)/Xusage.txt $(EXPORT_CLIENT_DIR)/Xusage.txt $(EXPORT_KERNEL_DIR)/Xusage.txt $(EXPORT_MINIMAL_DIR)/Xusage.txt: $(XUSAGE)
	$(prep-target)
	$(RM) $@.temp
	$(SED) 's/\(separated by \)[;:]/\1$(PATH_SEP)/g' $< > $@.temp
	$(MV) $@.temp $@

#
# Clean rules
#
clobber clean: clean_build clean_export clean_jdk
clean_build:
	$(RM) -r $(C1_DIR)
	$(RM) -r $(C2_DIR)
	$(RM) -r $(KERNEL_DIR)
	$(RM) -r $(ZERO_DIR)
	$(RM) -r $(SHARK_DIR)
<<<<<<< HEAD
	$(RM) -r $(GRAAL_DIR)
=======
	$(RM) -r $(MINIMAL1_DIR)
>>>>>>> d3c42f1d
clean_export:
	$(RM) -r $(EXPORT_PATH)
clean_jdk:
	$(RM) -r $(JDK_IMAGE_DIR)

#
# Create JDK and place this build into it
#
create_jdk: copy_jdk update_jdk

update_jdk: export_product_jdk export_fastdebug_jdk test_jdk

copy_jdk: $(JDK_IMAGE_DIR)/jre/lib/rt.jar

$(JDK_IMAGE_DIR)/jre/lib/rt.jar:
	$(RM) -r $(JDK_IMAGE_DIR)
	$(MKDIR) -p $(JDK_IMAGE_DIR)
	($(CD) $(JDK_IMPORT_PATH) && \
	 $(TAR) -cf - *) | \
	 ($(CD) $(JDK_IMAGE_DIR) && $(TAR) -xf -)

test_jdk:
  ifeq ($(JVM_VARIANT_CLIENT), true)
	$(JDK_IMAGE_DIR)/bin/java -d$(ARCH_DATA_MODEL) -client -Xinternalversion
	$(JDK_IMAGE_DIR)/bin/java -d$(ARCH_DATA_MODEL) -client -version
  endif
  ifeq ($(findstring true, $(JVM_VARIANT_SERVER)\
		$(JVM_VARIANT_ZERO)$(JVM_VARIANT_ZEROSHARK)), true)
	$(JDK_IMAGE_DIR)/bin/java -d$(ARCH_DATA_MODEL) -server -Xinternalversion
	$(JDK_IMAGE_DIR)/bin/java -d$(ARCH_DATA_MODEL) -server -version
  endif
  ifeq ($(JVM_VARIANT_KERNEL), true)
	$(JDK_IMAGE_DIR)/bin/java -d$(ARCH_DATA_MODEL) -kernel -Xinternalversion
	$(JDK_IMAGE_DIR)/bin/java -d$(ARCH_DATA_MODEL) -kernel -version
  endif

copy_product_jdk::
	$(RM) -r $(JDK_IMAGE_DIR)
	$(MKDIR) -p $(JDK_IMAGE_DIR)
	($(CD) $(JDK_IMPORT_PATH) && \
	 $(TAR) -cf - $(JDK_DIRS)) | \
	 ($(CD) $(JDK_IMAGE_DIR) && $(TAR) -xf -)

copy_fastdebug_jdk::
	$(RM) -r $(JDK_IMAGE_DIR)/fastdebug
	$(MKDIR) -p $(JDK_IMAGE_DIR)/fastdebug
	if [ -d $(JDK_IMPORT_PATH)/fastdebug ] ; then \
	  ($(CD) $(JDK_IMPORT_PATH)/fastdebug && \
	   $(TAR) -cf - $(JDK_DIRS)) | \
	   ($(CD) $(JDK_IMAGE_DIR)/fastdebug && $(TAR) -xf -) ; \
	else \
	  ($(CD) $(JDK_IMPORT_PATH) && \
	   $(TAR) -cf - $(JDK_DIRS)) | \
	   ($(CD) $(JDK_IMAGE_DIR)/fastdebug && $(TAR) -xf -) ; \
	fi

copy_debug_jdk::
	$(RM) -r $(JDK_IMAGE_DIR)/debug
	$(MKDIR) -p $(JDK_IMAGE_DIR)/debug
	if [ -d $(JDK_IMPORT_PATH)/debug ] ; then \
	  ($(CD) $(JDK_IMPORT_PATH)/debug && \
	   $(TAR) -cf - $(JDK_DIRS)) | \
	   ($(CD) $(JDK_IMAGE_DIR)/debug && $(TAR) -xf -) ; \
	elif [ -d $(JDK_IMPORT_PATH)/fastdebug ] ; then \
	  ($(CD) $(JDK_IMPORT_PATH)/fastdebug && \
	   $(TAR) -cf - $(JDK_DIRS)) | \
	   ($(CD) $(JDK_IMAGE_DIR)/debug && $(TAR) -xf -) ; \
	else \
	  ($(CD) $(JDK_IMPORT_PATH) && \
	   $(TAR) -cf - $(JDK_DIRS)) | \
	   ($(CD) $(JDK_IMAGE_DIR)/debug && $(TAR) -xf -) ; \
	fi

#
# Check target
#
check: variable_check

#
# Help target
#
help: intro_help target_help variable_help notes_help examples_help

# Intro help message
intro_help:
	@$(ECHO) \
"Makefile for the Hotspot workspace." 
	@$(ECHO) \
"Default behavior is to build and create an export area for the j2se builds."

# Target help
target_help:
	@$(ECHO) "help:             This help message"
	@$(ECHO) "all:              Same as: all_product all_fastdebug"
	@$(ECHO) "world:            Same as: all create_jdk"
	@$(ECHO) "all_product:      Same as: product product1 export_product"
	@$(ECHO) "all_fastdebug:    Same as: fastdebug fastdebug1 export_fastdebug"
	@$(ECHO) "all_debug:        Same as: jvmg jvmg1 export_debug"
	@$(ECHO) "all_optimized:    Same as: optimized optimized1 export_optimized"
	@$(ECHO) "clean:            Clean all areas"
	@$(ECHO) "export_product:   Export product files to EXPORT_PATH"
	@$(ECHO) "export_fastdebug: Export fastdebug files to EXPORT_PATH"
	@$(ECHO) "export_debug:     Export debug files to EXPORT_PATH"
	@$(ECHO) "export_optimized: Export optimized files to EXPORT_PATH"
	@$(ECHO) "create_jdk:       Create JDK image, export all files into it"
	@$(ECHO) "update_jdk:       Update JDK image with fresh exported files"
	@$(ECHO) " "
	@$(ECHO) "Other targets are:"
	@$(ECHO) "   $(C1_VM_TARGETS)"
	@$(ECHO) "   $(C2_VM_TARGETS)"
	@$(ECHO) "   $(KERNEL_VM_TARGETS)"
	@$(ECHO) "   $(MINIMAL1_VM_TARGETS)"

# Variable help (only common ones used by this workspace)
variable_help: variable_help_intro variable_list variable_help_end
variable_help_intro:
	@$(ECHO) "--- Common Variables ---"
variable_help_end:
	@$(ECHO) " "
	@$(ECHO) "--- Make Arguments ---"
	@$(ECHO) "MAKE_ARGS=$(MAKE_ARGS)"

# One line descriptions for the variables
SLASH_JAVA.desc            = Root of all build tools, e.g. /java or J:
OUTPUTDIR.desc             = Output directory, default is build/<osname>
BOOTDIR.desc               = JDK used to compile agent java source and test with
JDK_IMPORT_PATH.desc       = Promoted JDK to copy for 'create_jdk'
JDK_IMAGE_DIR.desc         = Directory to place JDK to copy
EXPORT_PATH.desc           = Directory to place files to export for JDK build

# Make variables to print out (description and value)
VARIABLE_PRINTVAL_LIST +=       \
    SLASH_JAVA                  \
    OUTPUTDIR                   \
    BOOTDIR                     \
    JDK_IMPORT_PATH             \
    JDK_IMAGE_DIR               \
    EXPORT_PATH

# Make variables that should refer to directories that exist
VARIABLE_CHECKDIR_LIST +=       \
    SLASH_JAVA                  \
    BOOTDIR                     \
    JDK_IMPORT_PATH

# For pattern rules below, so all are treated the same
DO_PRINTVAL_LIST=$(VARIABLE_PRINTVAL_LIST:%=%.printval)
DO_CHECKDIR_LIST=$(VARIABLE_CHECKDIR_LIST:%=%.checkdir)

# Complete variable check
variable_check: $(DO_CHECKDIR_LIST)
variable_list: $(DO_PRINTVAL_LIST) variable_check

# Pattern rule for printing out a variable
%.printval:
	@$(ECHO) "  ALT_$* - $($*.desc)"
	@$(ECHO) "        $*=$($*)"

# Pattern rule for checking to see if a variable with a directory exists
%.checkdir:
	@if [ ! -d $($*) ] ; then \
	    $(ECHO) "WARNING: $* does not exist, try $(MAKE) sanity"; \
	fi

# Pattern rule for checking to see if a variable with a file exists
%.checkfil:
	@if [ ! -f $($*) ] ; then \
	    $(ECHO) "WARNING: $* does not exist, try $(MAKE) sanity"; \
	fi

# Misc notes on help
notes_help:
	@$(ECHO) \
"--- Notes --- "
	@$(ECHO) \
"- JDK_IMPORT_PATH must refer to a compatible build, not all past promoted"
	@$(ECHO) \
"        builds or previous release JDK builds will work."
	@$(ECHO) \
"- The fastest builds have been when the workspace and the BOOTDIR are on"
	@$(ECHO) \
"        local disk."

examples_help:
	@$(ECHO) \
"--- Examples --- "
	@$(ECHO) \
"  $(MAKE) all"
	@$(ECHO) \
"  $(MAKE) world"
	@$(ECHO) \
"  $(MAKE) ALT_BOOTDIR=/opt/java/jdk$(PREVIOUS_JDK_VERSION)" 
	@$(ECHO) \
"  $(MAKE) ALT_JDK_IMPORT_PATH=/opt/java/jdk$(JDK_VERSION)"

# Universal build support
ifeq ($(OS_VENDOR), Darwin)
ifeq ($(MACOSX_UNIVERSAL),true)
include $(GAMMADIR)/make/$(OSNAME)/makefiles/universal.gmk
endif
endif

# JPRT rule to build this workspace
include $(GAMMADIR)/make/jprt.gmk

.PHONY: all world clobber clean help $(C1_VM_TARGETS) $(C2_VM_TARGETS) \
        $(KERNEL_VM_TARGETS) $(MINIMAL1_VM_TARGETS) \
	generic_build1 generic_build2 generic_buildkernel generic_buildminimal1 generic_export \
	export_product export_fastdebug export_debug export_optimized \
	export_jdk_product export_jdk_fastdebug export_jdk_debug \
	create_jdk copy_jdk update_jdk test_jdk \
	copy_product_jdk copy_fastdebug_jdk copy_debug_jdk  \
	$(HS_ALT_MAKE)/Makefile.make<|MERGE_RESOLUTION|>--- conflicted
+++ resolved
@@ -90,11 +90,8 @@
 KERNEL_VM_TARGETS=productkernel fastdebugkernel optimizedkernel jvmgkernel
 ZERO_VM_TARGETS=productzero fastdebugzero optimizedzero jvmgzero
 SHARK_VM_TARGETS=productshark fastdebugshark optimizedshark jvmgshark
-<<<<<<< HEAD
+MINIMAL1_VM_TARGETS=productminimal1 fastdebugminimal1 jvmgminimal1
 GRAAL_VM_TARGETS=productgraal fastdebuggraal optimizedgraal jvmggraal
-=======
-MINIMAL1_VM_TARGETS=productminimal1 fastdebugminimal1 jvmgminimal1
->>>>>>> d3c42f1d
 
 COMMON_VM_PRODUCT_TARGETS=product product1 docs export_product
 COMMON_VM_FASTDEBUG_TARGETS=fastdebug fastdebug1 docs export_fastdebug
@@ -186,16 +183,14 @@
 	$(MAKE) BUILD_FLAVOR=$(@:%shark=%) VM_TARGET=$@ \
 	  generic_buildshark $(ALT_OUT)
 
-<<<<<<< HEAD
-$(GRAAL_VM_TARGETS):
-	$(CD) $(GAMMADIR)/make; \
-	$(MAKE) VM_TARGET=$@ generic_buildgraal $(ALT_OUT)
-=======
 $(MINIMAL1_VM_TARGETS):
 	$(CD) $(GAMMADIR)/make; \
 	$(MAKE) BUILD_FLAVOR=$(@:%minimal1=%) VM_TARGET=$@ \
 	  generic_buildminimal1 $(ALT_OUT)
->>>>>>> d3c42f1d
+
+$(GRAAL_VM_TARGETS):
+	$(CD) $(GAMMADIR)/make; \
+	$(MAKE) VM_TARGET=$@ generic_buildgraal $(ALT_OUT)
 
 # Build compiler1 (client) rule, different for platforms
 generic_build1:
@@ -265,13 +260,6 @@
 		$(MAKE) -f $(ABS_OS_MAKEFILE) \
 			$(MAKE_ARGS) $(VM_TARGET) 
 
-<<<<<<< HEAD
-generic_buildgraal:
-	$(MKDIR) -p $(OUTPUTDIR)
-	$(CD) $(OUTPUTDIR); \
-		$(MAKE) -f $(ABS_OS_MAKEFILE) \
-			$(MAKE_ARGS) $(VM_TARGET) 
-=======
 generic_buildminimal1:
 ifeq ($(JVM_VARIANT_MINIMAL1),true)
 	$(MKDIR) -p $(OUTPUTDIR)
@@ -292,7 +280,12 @@
 else
 	@$(ECHO) "Error: trying to build a minimal target but JVM_VARIANT_MINIMAL1 is not true."
 endif
->>>>>>> d3c42f1d
+
+generic_buildgraal:
+	$(MKDIR) -p $(OUTPUTDIR)
+	$(CD) $(OUTPUTDIR); \
+		$(MAKE) -f $(ABS_OS_MAKEFILE) \
+			$(MAKE_ARGS) $(VM_TARGET) 
 
 # Export file rule
 generic_export: $(EXPORT_LIST)
@@ -343,12 +336,9 @@
 KERNEL_DIR=$(KERNEL_BASE_DIR)/$(VM_SUBDIR)
 ZERO_DIR=$(ZERO_BASE_DIR)/$(VM_SUBDIR)
 SHARK_DIR=$(SHARK_BASE_DIR)/$(VM_SUBDIR)
-<<<<<<< HEAD
-GRAAL_DIR=$(GRAAL_BASE_DIR)/$(VM_SUBDIR)
-=======
 MINIMAL1_BASE_DIR=$(OUTPUTDIR)/$(VM_PLATFORM)_minimal1
 MINIMAL1_DIR=$(MINIMAL1_BASE_DIR)/$(VM_SUBDIR)
->>>>>>> d3c42f1d
+GRAAL_DIR=$(GRAAL_BASE_DIR)/$(VM_SUBDIR)
 
 ifeq ($(JVM_VARIANT_SERVER), true)
     MISC_DIR=$(C2_DIR)
@@ -579,11 +569,8 @@
 	$(RM) -r $(KERNEL_DIR)
 	$(RM) -r $(ZERO_DIR)
 	$(RM) -r $(SHARK_DIR)
-<<<<<<< HEAD
+	$(RM) -r $(MINIMAL1_DIR)
 	$(RM) -r $(GRAAL_DIR)
-=======
-	$(RM) -r $(MINIMAL1_DIR)
->>>>>>> d3c42f1d
 clean_export:
 	$(RM) -r $(EXPORT_PATH)
 clean_jdk:
