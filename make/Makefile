#
# Copyright (c) 2005, 2013, Oracle and/or its affiliates. All rights reserved.
# DO NOT ALTER OR REMOVE COPYRIGHT NOTICES OR THIS FILE HEADER.
#
# This code is free software; you can redistribute it and/or modify it
# under the terms of the GNU General Public License version 2 only, as
# published by the Free Software Foundation.
#
# This code is distributed in the hope that it will be useful, but WITHOUT
# ANY WARRANTY; without even the implied warranty of MERCHANTABILITY or
# FITNESS FOR A PARTICULAR PURPOSE.  See the GNU General Public License
# version 2 for more details (a copy is included in the LICENSE file that
# accompanied this code).
#
# You should have received a copy of the GNU General Public License version
# 2 along with this work; if not, write to the Free Software Foundation,
# Inc., 51 Franklin St, Fifth Floor, Boston, MA 02110-1301 USA.
#
# Please contact Oracle, 500 Oracle Parkway, Redwood Shores, CA 94065 USA
# or visit www.oracle.com if you need additional information or have any
# questions.
#
#

# Top level gnumake file for hotspot builds
#
# Default is to build the both product images and construct an export dir.
#  The default export directory name is `pwd`/export-$(PLATFORM).
#
#   Use: 'gnumake help' for more information.
#
# This makefile uses the default settings for where to find compilers and
#    tools, and obeys the ALT_* variable settings used by the other JDK
#    workspaces.
#

# Expected/optional make variables defined on make command line:
#  LP64=1 or ARCH_DATA_MODEL=64 for 64bit build
#
# Expected/optional make variables or environment variables:
#  ALT_SLASH_JAVA             Location of /java or J:
#  ALT_BOOTDIR                Previous JDK home directory for javac compiler
#  ALT_OUTPUTDIR              Output directory to use for hotspot build
#  ALT_EXPORT_PATH            Directory to export hotspot build to
#  ALT_JDK_IMPORT_PATH        Current JDK build (only for create_jdk rules)
#  ALT_JDK_TARGET_IMPORT_PATH Current JDK build when cross-compiling
#  ALT_BUILD_WIN_SA           Building SA on Windows is disabled by default.
#                             Set ALT_BUILD_WIN_SA=1 to enable building SA on
#                             Windows.
# Version strings and numbers:
#  JDK_VERSION                Current JDK version (e.g. 1.6.0)
#  PREVIOUS_JDK_VERSION       Previous (bootdir) JDK version (e.g. 1.5.0)
#  FULL_VERSION               Full version string to use (e.g. "1.6.0-ea-b42")
#
# Version strings and numbers especially needed on Windows:
#  COOKED_JDK_UPDATE_VERSION  Just the update release number (e.g. 02)
#  COOKED_BUILD_NUMBER        Just the build number (e.g. 42)
#  JDK_MKTG_VERSION           Marketing JDK version (e.g. 6.0)
#  JDK_MAJOR_VERSION          Major number for version (e.g. 1) always 1?
#  JDK_MINOR_VERSION          Minor number for version (e.g. 6)
#  JDK_MICRO_VERSION          Micro number for version (e.g. 0)
#

# Default is build both product fastdebug and create export area

# Allow to build HotSpot in local directory from sources specified by GAMMADIR.
# After make/defs.make GAMMADIR is defined.
ifdef GAMMADIR
  ifndef ALT_OUTPUTDIR
    ALT_OUTPUTDIR := $(shell pwd)
  endif
  include $(GAMMADIR)/make/defs.make
else
  include defs.make
endif

include $(GAMMADIR)/make/altsrc.make

-include $(HS_ALT_MAKE)/Makefile.make

ifneq ($(ALT_OUTPUTDIR),)
  ALT_OUT=ALT_OUTPUTDIR=$(ALT_OUTPUTDIR)
else
  ALT_OUT=
endif

# Directory for shared code (e.g. graal.jar)
SHARED_DIR=$(OUTPUTDIR)/shared

# Typical C1/C2 targets made available with this Makefile
C1_VM_TARGETS=product1 fastdebug1 optimized1 debug1
C2_VM_TARGETS=product  fastdebug  optimized  debug
CORE_VM_TARGETS=productcore fastdebugcore optimizedcore debugcore
ZERO_VM_TARGETS=productzero fastdebugzero optimizedzero debugzero
SHARK_VM_TARGETS=productshark fastdebugshark optimizedshark debugshark
MINIMAL1_VM_TARGETS=productminimal1 fastdebugminimal1 debugminimal1
GRAAL_VM_TARGETS=productgraal fastdebuggraal optimizedgraal debuggraal

COMMON_VM_PRODUCT_TARGETS=product product1 docs export_product
COMMON_VM_FASTDEBUG_TARGETS=fastdebug fastdebug1 docs export_fastdebug
COMMON_VM_DEBUG_TARGETS=debug debug1 docs export_debug

# JDK directory list
JDK_DIRS=bin include jre lib demo

all:           all_product all_fastdebug

ifeq ($(JVM_VARIANT_MINIMAL1),true)
all_product:	productminimal1
all_fastdebug:	fastdebugminimal1
all_debug:	debugminimal1
endif

ifdef BUILD_CLIENT_ONLY
all_product:   product1 docs export_product
all_fastdebug: fastdebug1 docs export_fastdebug
all_debug:     debug1 docs export_debug
else
ifeq ($(MACOSX_UNIVERSAL),true)
all_product:   universal_product
all_fastdebug: universal_fastdebug
all_debug:     universal_debug
else
all_product:   $(COMMON_VM_PRODUCT_TARGETS)
all_fastdebug: $(COMMON_VM_FASTDEBUG_TARGETS)
all_debug:     $(COMMON_VM_DEBUG_TARGETS)
endif
endif

all_optimized: optimized optimized1 docs export_optimized

allzero:           all_productzero all_fastdebugzero
all_productzero:   productzero docs export_product
all_fastdebugzero: fastdebugzero docs export_fastdebug
all_debugzero:     debugzero docs export_debug
all_optimizedzero: optimizedzero docs export_optimized

allshark:           all_productshark all_fastdebugshark
all_productshark:   productshark docs export_product
all_fastdebugshark: fastdebugshark docs export_fastdebug
all_debugshark:     debugshark docs export_debug
all_optimizedshark: optimizedshark docs export_optimized

<<<<<<< HEAD
allgraal:           all_productgraal all_fastdebuggraal
all_productgraal:   productgraal docs export_product
all_fastdebuggraal: fastdebuggraal docs export_fastdebug
all_debuggraal:     debuggraal docs export_debug
all_optimizedgraal: optimizedgraal docs export_optimized
=======
allcore:           all_productcore all_fastdebugcore
all_productcore:   productcore docs export_product
all_fastdebugcore: fastdebugcore docs export_fastdebug
all_debugcore:     debugcore docs export_debug
all_optimizedcore: optimizedcore docs export_optimized
>>>>>>> ee6ec429

# Do everything
world:         all create_jdk

# Build or export docs
docs:
ifeq ($(OSNAME),windows)
	@$(ECHO) "No docs ($(VM_TARGET)) for windows"
else
# We specify 'BUILD_FLAVOR=product' so that the proper
# ENABLE_FULL_DEBUG_SYMBOLS value is used.
	$(CD) $(OUTPUTDIR); \
	    $(MAKE) -f $(ABS_OS_MAKEFILE) \
		      $(MAKE_ARGS) BUILD_FLAVOR=product docs
endif

# Output directories
C1_DIR      =$(OUTPUTDIR)/$(VM_PLATFORM)_compiler1
C2_DIR      =$(OUTPUTDIR)/$(VM_PLATFORM)_compiler2
<<<<<<< HEAD
GRAAL_DIR   =$(OUTPUTDIR)/$(VM_PLATFORM)_graal
=======
CORE_DIR    =$(OUTPUTDIR)/$(VM_PLATFORM)_core
>>>>>>> ee6ec429
MINIMAL1_DIR=$(OUTPUTDIR)/$(VM_PLATFORM)_minimal1
ZERO_DIR    =$(OUTPUTDIR)/$(VM_PLATFORM)_zero
SHARK_DIR   =$(OUTPUTDIR)/$(VM_PLATFORM)_shark
GRAAL_DIR   =$(OUTPUTDIR)/$(VM_PLATFORM)_graal

# Build variation of hotspot
$(C1_VM_TARGETS):
	$(CD) $(GAMMADIR)/make; \
	$(MAKE) BUILD_DIR=$(C1_DIR) BUILD_FLAVOR=$(@:%1=%) VM_TARGET=$@ generic_build1 $(ALT_OUT)

$(C2_VM_TARGETS):
	$(CD) $(GAMMADIR)/make; \
	$(MAKE) BUILD_DIR=$(C2_DIR) BUILD_FLAVOR=$@ VM_TARGET=$@ generic_build2 $(ALT_OUT)

$(CORE_VM_TARGETS):
	$(CD) $(GAMMADIR)/make; \
	$(MAKE) BUILD_DIR=$(CORE_DIR) BUILD_FLAVOR=$(@:%core=%) VM_TARGET=$@ generic_buildcore $(ALT_OUT)

$(ZERO_VM_TARGETS):
	$(CD) $(GAMMADIR)/make; \
	$(MAKE) BUILD_DIR=$(ZERO_DIR) BUILD_FLAVOR=$(@:%zero=%) VM_TARGET=$@ generic_buildzero $(ALT_OUT)

$(SHARK_VM_TARGETS):
	$(CD) $(GAMMADIR)/make; \
	$(MAKE) BUILD_DIR=$(SHARK_DIR) BUILD_FLAVOR=$(@:%shark=%) VM_TARGET=$@ generic_buildshark $(ALT_OUT)

$(MINIMAL1_VM_TARGETS):
	$(CD) $(GAMMADIR)/make; \
	$(MAKE) BUILD_DIR=$(MINIMAL1_DIR) BUILD_FLAVOR=$(@:%minimal1=%) VM_TARGET=$@ generic_buildminimal1 $(ALT_OUT)

$(GRAAL_VM_TARGETS):
	$(CD) $(GAMMADIR)/make; \
	$(MAKE) BUILD_DIR=$(GRAAL_DIR) BUILD_FLAVOR=$(@:%graal=%) VM_TARGET=$@ generic_buildgraal $(ALT_OUT)

# Install hotspot script in build directory
HOTSPOT_SCRIPT=$(BUILD_DIR)/$(BUILD_FLAVOR)/hotspot
$(HOTSPOT_SCRIPT): $(GAMMADIR)/make/hotspot.script
	$(QUIETLY) $(MKDIR) -p $(BUILD_DIR)/$(BUILD_FLAVOR)
	$(QUIETLY) cat $< | sed -e 's|@@LIBARCH@@|$(LIBARCH)|g' | sed -e 's|@@JDK_IMPORT_PATH@@|$(JDK_IMPORT_PATH)|g' > $@
	$(QUIETLY) chmod +x $@

# Build compiler1 (client) rule, different for platforms
generic_build1: $(HOTSPOT_SCRIPT) buildshared
	$(MKDIR) -p $(OUTPUTDIR)
ifeq ($(OSNAME),windows)
  ifeq ($(ARCH_DATA_MODEL), 32)
	$(CD) $(OUTPUTDIR); \
	    $(NMAKE) -f $(ABS_OS_MAKEFILE) \
		      Variant=compiler1 \
                      WorkSpace=$(ABS_GAMMADIR) \
		      BootStrapDir=$(ABS_BOOTDIR) \
                      BuildUser=$(USERNAME) \
		      $(MAKE_ARGS) $(VM_TARGET:%1=%)
  else
	@$(ECHO) "No compiler1 ($(VM_TARGET)) for ARCH_DATA_MODEL=$(ARCH_DATA_MODEL)"
  endif
else
	$(CD) $(OUTPUTDIR); \
	    $(MAKE) -f $(ABS_OS_MAKEFILE) \
		      $(MAKE_ARGS) $(VM_TARGET)
endif

# Build compiler2 (server) rule, different for platforms
generic_build2: $(HOTSPOT_SCRIPT) buildshared
	$(MKDIR) -p $(OUTPUTDIR)
ifeq ($(OSNAME),windows)
	$(CD) $(OUTPUTDIR); \
	    $(NMAKE) -f $(ABS_OS_MAKEFILE) \
		      Variant=compiler2 \
                      WorkSpace=$(ABS_GAMMADIR) \
		      BootStrapDir=$(ABS_BOOTDIR) \
                      BuildUser=$(USERNAME) \
		      $(MAKE_ARGS) $(VM_TARGET)
else
	$(CD) $(OUTPUTDIR); \
	    $(MAKE) -f $(ABS_OS_MAKEFILE) \
		      $(MAKE_ARGS) $(VM_TARGET)
endif

generic_buildcore: $(HOTSPOT_SCRIPT)
ifeq ($(HS_ARCH),ppc)
  ifeq ($(ARCH_DATA_MODEL),64)
	$(MKDIR) -p $(OUTPUTDIR)
	$(CD) $(OUTPUTDIR); \
		$(MAKE) -f $(ABS_OS_MAKEFILE) \
			$(MAKE_ARGS) $(VM_TARGET)
  else
	@$(ECHO) "No ($(VM_TARGET)) for ppc ARCH_DATA_MODEL=$(ARCH_DATA_MODEL)"
  endif
else
	@$(ECHO) "No ($(VM_TARGET)) for $(HS_ARCH)"
endif

generic_buildzero: $(HOTSPOT_SCRIPT)
	$(MKDIR) -p $(OUTPUTDIR)
	$(CD) $(OUTPUTDIR); \
		$(MAKE) -f $(ABS_OS_MAKEFILE) \
			$(MAKE_ARGS) $(VM_TARGET)

generic_buildshark: $(HOTSPOT_SCRIPT)
	$(MKDIR) -p $(OUTPUTDIR)
	$(CD) $(OUTPUTDIR); \
		$(MAKE) -f $(ABS_OS_MAKEFILE) \
			$(MAKE_ARGS) $(VM_TARGET)

generic_buildminimal1: $(HOTSPOT_SCRIPT)
ifeq ($(JVM_VARIANT_MINIMAL1),true)
	$(MKDIR) -p $(OUTPUTDIR)
  ifeq ($(ARCH_DATA_MODEL), 32)
    ifeq ($(OSNAME),windows)
	$(ECHO) "No ($(VM_TARGET)) for $(OSNAME) ARCH_DATA_MODEL=$(ARCH_DATA_MODEL)" ;
    else
      ifeq ($(OSNAME),solaris)
	$(ECHO) "No ($(VM_TARGET)) for $(OSNAME) ARCH_DATA_MODEL=$(ARCH_DATA_MODEL)" ;
      else
	$(CD) $(OUTPUTDIR); \
	$(MAKE) -f $(ABS_OS_MAKEFILE) $(MAKE_ARGS) $(VM_TARGET) ;
      endif
    endif
  else
	    @$(ECHO) "No ($(VM_TARGET)) for $(OSNAME) ARCH_DATA_MODEL=$(ARCH_DATA_MODEL)"
  endif
else
	@$(ECHO) "Error: trying to build a minimal target but JVM_VARIANT_MINIMAL1 is not true."
endif

generic_buildgraal: $(HOTSPOT_SCRIPT) buildshared
	$(MKDIR) -p $(OUTPUTDIR)
	$(CD) $(OUTPUTDIR); \
		$(MAKE) -f $(ABS_OS_MAKEFILE) \
			$(MAKE_ARGS) $(VM_TARGET) 


# Builds code that can be shared among different build flavors
buildshared:
	python2.7 -u $(GAMMADIR)/mxtool/mx.py build --no-native --export-dir $(SHARED_DIR)

# Export file rule
generic_export: $(EXPORT_LIST)

export_product:
	$(MAKE) BUILD_FLAVOR=$(@:export_%=%) generic_export
export_fastdebug:
	$(MAKE) BUILD_FLAVOR=$(@:export_%=%) EXPORT_SUBDIR=/$(@:export_%=%) generic_export
export_debug:
	$(MAKE) BUILD_FLAVOR=$(@:export_%=%) EXPORT_SUBDIR=/$(@:export_%=%) generic_export
export_optimized:
	$(MAKE) BUILD_FLAVOR=$(@:export_%=%) EXPORT_SUBDIR=/$(@:export_%=%) generic_export

export_product_jdk::
	$(MAKE) BUILD_FLAVOR=$(@:export_%_jdk=%) ALT_EXPORT_PATH=$(JDK_IMAGE_DIR) generic_export
export_optimized_jdk::
	$(MAKE) BUILD_FLAVOR=$(@:export_%_jdk=%) ALT_EXPORT_PATH=$(JDK_IMAGE_DIR) generic_export
export_fastdebug_jdk::
	$(MAKE) BUILD_FLAVOR=$(@:export_%_jdk=%) ALT_EXPORT_PATH=$(JDK_IMAGE_DIR)/$(@:export_%_jdk=%) generic_export
export_debug_jdk::
	$(MAKE) BUILD_FLAVOR=$(@:export_%_jdk=%) ALT_EXPORT_PATH=$(JDK_IMAGE_DIR)/$(@:export_%_jdk=%) generic_export

# Export file copy rules
XUSAGE=$(HS_SRC_DIR)/share/vm/Xusage.txt
DOCS_DIR=$(OUTPUTDIR)/$(VM_PLATFORM)_docs
C1_BUILD_DIR      =$(C1_DIR)/$(BUILD_FLAVOR)
C2_BUILD_DIR      =$(C2_DIR)/$(BUILD_FLAVOR)
<<<<<<< HEAD
GRAAL_BUILD_DIR   =$(GRAAL_DIR)/$(BUILD_FLAVOR)
=======
CORE_BUILD_DIR    =$(CORE_DIR)/$(BUILD_FLAVOR)
>>>>>>> ee6ec429
MINIMAL1_BUILD_DIR=$(MINIMAL1_DIR)/$(BUILD_FLAVOR)
ZERO_BUILD_DIR    =$(ZERO_DIR)/$(BUILD_FLAVOR)
SHARK_BUILD_DIR   =$(SHARK_DIR)/$(BUILD_FLAVOR)

# Server (C2) and Graal
ifeq ($(JVM_VARIANT_SERVER), true)
# Common
$(EXPORT_SERVER_DIR)/%.diz:       		$(C2_BUILD_DIR)/%.diz
	$(install-file)
$(EXPORT_LIB_DIR)/%.jar:			$(C2_BUILD_DIR)/../generated/%.jar
	$(install-file)
$(EXPORT_INCLUDE_DIR)/%:			$(C2_BUILD_DIR)/../generated/jvmtifiles/%
	$(install-file)
# Windows
$(EXPORT_SERVER_DIR)/%.dll:			$(C2_BUILD_DIR)/%.dll
	$(install-file)
$(EXPORT_SERVER_DIR)/%.pdb:			$(C2_BUILD_DIR)/%.pdb
	$(install-file)
$(EXPORT_SERVER_DIR)/%.map:			$(C2_BUILD_DIR)/%.map
	$(install-file)
$(EXPORT_LIB_DIR)/%.lib:			$(C2_BUILD_DIR)/%.lib
	$(install-file)
$(EXPORT_JRE_BIN_DIR)/%.diz:			$(C2_BUILD_DIR)/%.diz
	$(install-file)
$(EXPORT_JRE_BIN_DIR)/%.dll:			$(C2_BUILD_DIR)/%.dll
	$(install-file)
$(EXPORT_JRE_BIN_DIR)/%.pdb:			$(C2_BUILD_DIR)/%.pdb
	$(install-file)
$(EXPORT_JRE_BIN_DIR)/%.map:			$(C2_BUILD_DIR)/%.map
	$(install-file)
# Unix
$(EXPORT_JRE_LIB_ARCH_DIR)/%.$(LIBRARY_SUFFIX): $(C2_BUILD_DIR)/%.$(LIBRARY_SUFFIX)
	$(install-file)
$(EXPORT_SERVER_DIR)/%.$(LIBRARY_SUFFIX):       $(C2_BUILD_DIR)/%.$(LIBRARY_SUFFIX)
	$(install-file)
$(EXPORT_SERVER_DIR)/64/%.$(LIBRARY_SUFFIX):    $(C2_BUILD_DIR)/%.$(LIBRARY_SUFFIX)
	$(install-file)
$(EXPORT_JRE_LIB_ARCH_DIR)/%.debuginfo: 	$(C2_BUILD_DIR)/%.debuginfo
	$(install-file)
$(EXPORT_SERVER_DIR)/%.debuginfo:       	$(C2_BUILD_DIR)/%.debuginfo
	$(install-file)
$(EXPORT_SERVER_DIR)/64/%.debuginfo:    	$(C2_BUILD_DIR)/%.debuginfo
	$(install-file)
$(EXPORT_JRE_LIB_ARCH_DIR)/%.diz: 		$(C2_BUILD_DIR)/%.diz
	$(install-file)
$(EXPORT_SERVER_DIR)/64/%.diz:    		$(C2_BUILD_DIR)/%.diz
	$(install-file)
# MacOS X
$(EXPORT_JRE_LIB_ARCH_DIR)/%.dSYM: 		$(C2_BUILD_DIR)/%.dSYM
	$(install-dir)
$(EXPORT_SERVER_DIR)/%.dSYM:       		$(C2_BUILD_DIR)/%.dSYM
	$(install-dir)

# Graal
# Common
$(EXPORT_SERVER_DIR)/%.diz:       		$(GRAAL_BUILD_DIR)/%.diz
	$(install-file)
$(EXPORT_LIB_DIR)/%.jar:			$(GRAAL_BUILD_DIR)/../generated/%.jar
	$(install-file)
$(EXPORT_INCLUDE_DIR)/%:			$(GRAAL_BUILD_DIR)/../generated/jvmtifiles/%
	$(install-file)
# Windows
$(EXPORT_SERVER_DIR)/%.dll:			$(GRAAL_BUILD_DIR)/%.dll
	$(install-file)
$(EXPORT_SERVER_DIR)/%.pdb:			$(GRAAL_BUILD_DIR)/%.pdb
	$(install-file)
$(EXPORT_SERVER_DIR)/%.map:			$(GRAAL_BUILD_DIR)/%.map
	$(install-file)
$(EXPORT_LIB_DIR)/%.lib:			$(GRAAL_BUILD_DIR)/%.lib
	$(install-file)
$(EXPORT_JRE_BIN_DIR)/%.diz:			$(GRAAL_BUILD_DIR)/%.diz
	$(install-file)
$(EXPORT_JRE_BIN_DIR)/%.dll:			$(GRAAL_BUILD_DIR)/%.dll
	$(install-file)
$(EXPORT_JRE_BIN_DIR)/%.pdb:			$(GRAAL_BUILD_DIR)/%.pdb
	$(install-file)
$(EXPORT_JRE_BIN_DIR)/%.map:			$(GRAAL_BUILD_DIR)/%.map
	$(install-file)
# Unix
$(EXPORT_JRE_LIB_ARCH_DIR)/%.$(LIBRARY_SUFFIX): $(GRAAL_BUILD_DIR)/%.$(LIBRARY_SUFFIX)
	$(install-file)
$(EXPORT_SERVER_DIR)/%.$(LIBRARY_SUFFIX):       $(GRAAL_BUILD_DIR)/%.$(LIBRARY_SUFFIX)
	$(install-file)
$(EXPORT_SERVER_DIR)/64/%.$(LIBRARY_SUFFIX):    $(GRAAL_BUILD_DIR)/%.$(LIBRARY_SUFFIX)
	$(install-file)
$(EXPORT_JRE_LIB_ARCH_DIR)/%.debuginfo: 	$(GRAAL_BUILD_DIR)/%.debuginfo
	$(install-file)
$(EXPORT_SERVER_DIR)/%.debuginfo:       	$(GRAAL_BUILD_DIR)/%.debuginfo
	$(install-file)
$(EXPORT_SERVER_DIR)/64/%.debuginfo:    	$(GRAAL_BUILD_DIR)/%.debuginfo
	$(install-file)
$(EXPORT_JRE_LIB_ARCH_DIR)/%.diz: 		$(GRAAL_BUILD_DIR)/%.diz
	$(install-file)
$(EXPORT_SERVER_DIR)/64/%.diz:    		$(GRAAL_BUILD_DIR)/%.diz
	$(install-file)
# MacOS X
$(EXPORT_JRE_LIB_ARCH_DIR)/%.dSYM: 		$(GRAAL_BUILD_DIR)/%.dSYM
	$(install-dir)
$(EXPORT_SERVER_DIR)/%.dSYM:       		$(GRAAL_BUILD_DIR)/%.dSYM
	$(install-dir)

endif

# Client (C1)
ifeq ($(JVM_VARIANT_CLIENT), true)
# Common
$(EXPORT_CLIENT_DIR)/%.diz:       		$(C1_BUILD_DIR)/%.diz
	$(install-file)
$(EXPORT_LIB_DIR)/%.jar:			$(C1_BUILD_DIR)/../generated/%.jar
	$(install-file)
$(EXPORT_INCLUDE_DIR)/%:			$(C1_BUILD_DIR)/../generated/jvmtifiles/%
	$(install-file)
# Windows
$(EXPORT_CLIENT_DIR)/%.dll:			$(C1_BUILD_DIR)/%.dll
	$(install-file)
$(EXPORT_CLIENT_DIR)/%.pdb:			$(C1_BUILD_DIR)/%.pdb
	$(install-file)
$(EXPORT_CLIENT_DIR)/%.map:			$(C1_BUILD_DIR)/%.map
	$(install-file)
$(EXPORT_LIB_DIR)/%.lib:			$(C1_BUILD_DIR)/%.lib
	$(install-file)
$(EXPORT_JRE_BIN_DIR)/%.diz:			$(C1_BUILD_DIR)/%.diz
	$(install-file)
$(EXPORT_JRE_BIN_DIR)/%.dll:			$(C1_BUILD_DIR)/%.dll
	$(install-file)
$(EXPORT_JRE_BIN_DIR)/%.pdb:			$(C1_BUILD_DIR)/%.pdb
	$(install-file)
$(EXPORT_JRE_BIN_DIR)/%.map:			$(C1_BUILD_DIR)/%.map
	$(install-file)
# Unix
$(EXPORT_JRE_LIB_ARCH_DIR)/%.$(LIBRARY_SUFFIX): $(C1_BUILD_DIR)/%.$(LIBRARY_SUFFIX)
	$(install-file)
$(EXPORT_CLIENT_DIR)/%.$(LIBRARY_SUFFIX):       $(C1_BUILD_DIR)/%.$(LIBRARY_SUFFIX)
	$(install-file)
$(EXPORT_CLIENT_DIR)/64/%.$(LIBRARY_SUFFIX):    $(C1_BUILD_DIR)/%.$(LIBRARY_SUFFIX)
	$(install-file)
$(EXPORT_JRE_LIB_ARCH_DIR)/%.debuginfo: 	$(C1_BUILD_DIR)/%.debuginfo
	$(install-file)
$(EXPORT_CLIENT_DIR)/%.debuginfo:       	$(C1_BUILD_DIR)/%.debuginfo
	$(install-file)
$(EXPORT_CLIENT_DIR)/64/%.debuginfo:    	$(C1_BUILD_DIR)/%.debuginfo
	$(install-file)
$(EXPORT_JRE_LIB_ARCH_DIR)/%.diz: 		$(C1_BUILD_DIR)/%.diz
	$(install-file)
$(EXPORT_CLIENT_DIR)/64/%.diz:    		$(C1_BUILD_DIR)/%.diz
	$(install-file)
# MacOS X
$(EXPORT_JRE_LIB_ARCH_DIR)/%.dSYM: 		$(C1_BUILD_DIR)/%.dSYM
	$(install-dir)
$(EXPORT_CLIENT_DIR)/%.dSYM:       		$(C1_BUILD_DIR)/%.dSYM
	$(install-dir)
endif

# Minimal1
ifeq ($(JVM_VARIANT_MINIMAL1), true)
# Common
$(EXPORT_MINIMAL_DIR)/%.diz:			$(MINIMAL1_BUILD_DIR)/%.diz
	$(install-file)
$(EXPORT_LIB_DIR)/%.jar:			$(MINIMAL1_BUILD_DIR)/../generated/%.jar
	$(install-file)
$(EXPORT_INCLUDE_DIR)/%:			$(MINIMAL1_BUILD_DIR)/../generated/jvmtifiles/%
	$(install-file)
# Windows
$(EXPORT_MINIMAL_DIR)/%.dll:			$(MINIMAL1_BUILD_DIR)/%.dll
	$(install-file)
$(EXPORT_MINIMAL_DIR)/%.pdb:			$(MINIMAL1_BUILD_DIR)/%.pdb
	$(install-file)
$(EXPORT_MINIMAL_DIR)/%.map:			$(MINIMAL1_BUILD_DIR)/%.map
	$(install-file)
$(EXPORT_LIB_DIR)/%.lib:			$(MINIMAL1_BUILD_DIR)/%.lib
	$(install-file)
$(EXPORT_JRE_BIN_DIR)/%.diz:			$(MINIMAL1_BUILD_DIR)/%.diz
	$(install-file)
$(EXPORT_JRE_BIN_DIR)/%.dll:			$(MINIMAL1_BUILD_DIR)/%.dll
	$(install-file)
$(EXPORT_JRE_BIN_DIR)/%.pdb:			$(MINIMAL1_BUILD_DIR)/%.pdb
	$(install-file)
$(EXPORT_JRE_BIN_DIR)/%.map:			$(MINIMAL1_BUILD_DIR)/%.map
	$(install-file)
# Unix
$(EXPORT_JRE_LIB_ARCH_DIR)/%.$(LIBRARY_SUFFIX):	$(MINIMAL1_BUILD_DIR)/%.$(LIBRARY_SUFFIX)
	$(install-file)
$(EXPORT_MINIMAL_DIR)/%.$(LIBRARY_SUFFIX):	$(MINIMAL1_BUILD_DIR)/%.$(LIBRARY_SUFFIX)
	$(install-file)
$(EXPORT_MINIMAL_DIR)/64/%.$(LIBRARY_SUFFIX):	$(MINIMAL1_BUILD_DIR)/%.$(LIBRARY_SUFFIX)
	$(install-file)
$(EXPORT_JRE_LIB_ARCH_DIR)/%.debuginfo:		$(MINIMAL1_BUILD_DIR)/%.debuginfo
	$(install-file)
$(EXPORT_MINIMAL_DIR)/%.debuginfo:		$(MINIMAL1_BUILD_DIR)/%.debuginfo
	$(install-file)
$(EXPORT_MINIMAL_DIR)/64/%.debuginfo:		$(MINIMAL1_BUILD_DIR)/%.debuginfo
	$(install-file)
$(EXPORT_JRE_LIB_ARCH_DIR)/%.diz:		$(MINIMAL1_BUILD_DIR)/%.diz
	$(install-file)
$(EXPORT_MINIMAL_DIR)/64/%.diz:			$(MINIMAL1_BUILD_DIR)/%.diz
	$(install-file)
# MacOS X does not support Minimal1 config
endif

# Zero
ifeq ($(JVM_VARIANT_ZERO), true)
# Common
$(EXPORT_LIB_DIR)/%.jar:			$(ZERO_BUILD_DIR)/../generated/%.jar
	$(install-file)
$(EXPORT_INCLUDE_DIR)/%:			$(ZERO_BUILD_DIR)/../generated/jvmtifiles/%
	$(install-file)
# Unix
$(EXPORT_JRE_LIB_ARCH_DIR)/%.$(LIBRARY_SUFFIX): $(ZERO_BUILD_DIR)/%.$(LIBRARY_SUFFIX)
	$(install-file)
$(EXPORT_JRE_LIB_ARCH_DIR)/%.debuginfo:		$(ZERO_BUILD_DIR)/%.debuginfo
	$(install-file)
$(EXPORT_JRE_LIB_ARCH_DIR)/%.diz:		$(ZERO_BUILD_DIR)/%.diz
	$(install-file)
$(EXPORT_SERVER_DIR)/%.$(LIBRARY_SUFFIX):       $(ZERO_BUILD_DIR)/%.$(LIBRARY_SUFFIX)
	$(install-file)
$(EXPORT_SERVER_DIR)/%.debuginfo:		$(ZERO_BUILD_DIR)/%.debuginfo
	$(install-file)
$(EXPORT_SERVER_DIR)/%.diz:			$(ZERO_BUILD_DIR)/%.diz
	$(install-file)
# MacOS X
$(EXPORT_JRE_LIB_ARCH_DIR)/%.dSYM: 		$(ZERO_BUILD_DIR)/%.dSYM
	$(install-dir)
$(EXPORT_SERVER_DIR)/%.dSYM:			$(ZERO_BUILD_DIR)/%.dSYM
	$(install-dir)
endif

# Core
ifeq ($(JVM_VARIANT_CORE), true)
# Common
$(EXPORT_LIB_DIR)/%.jar:			$(CORE_BUILD_DIR)/../generated/%.jar
	$(install-file)
$(EXPORT_INCLUDE_DIR)/%:			$(CORE_BUILD_DIR)/../generated/jvmtifiles/%
	$(install-file)
# Unix
$(EXPORT_JRE_LIB_ARCH_DIR)/%.$(LIBRARY_SUFFIX):	$(CORE_BUILD_DIR)/%.$(LIBRARY_SUFFIX)
	$(install-file)
$(EXPORT_JRE_LIB_ARCH_DIR)/%.debuginfo:		$(CORE_BUILD_DIR)/%.debuginfo
	$(install-file)
$(EXPORT_JRE_LIB_ARCH_DIR)/%.diz:		$(CORE_BUILD_DIR)/%.diz
	$(install-file)
$(EXPORT_SERVER_DIR)/%.$(LIBRARY_SUFFIX):	$(CORE_BUILD_DIR)/%.$(LIBRARY_SUFFIX)
	$(install-file)
$(EXPORT_SERVER_DIR)/%.debuginfo:		$(CORE_BUILD_DIR)/%.debuginfo
	$(install-file)
$(EXPORT_SERVER_DIR)/%.diz:			$(CORE_BUILD_DIR)/%.diz
	$(install-file)
endif

# Shark
ifeq ($(JVM_VARIANT_ZEROSHARK), true)
# Common
$(EXPORT_LIB_DIR)/%.jar:			$(SHARK_BUILD_DIR)/../generated/%.jar
	$(install-file)
$(EXPORT_INCLUDE_DIR)/%:			$(SHARK_BUILD_DIR)/../generated/jvmtifiles/%
	$(install-file)
# Unix
$(EXPORT_JRE_LIB_ARCH_DIR)/%.$(LIBRARY_SUFFIX): $(SHARK_BUILD_DIR)/%.$(LIBRARY_SUFFIX)
	$(install-file)
$(EXPORT_JRE_LIB_ARCH_DIR)/%.debuginfo):	$(SHARK_BUILD_DIR)/%.debuginfo
	$(install-file)
$(EXPORT_JRE_LIB_ARCH_DIR)/%.diz:		$(SHARK_BUILD_DIR)/%.diz
	$(install-file)
$(EXPORT_SERVER_DIR)/%.$(LIBRARY_SUFFIX):       $(SHARK_BUILD_DIR)/%.$(LIBRARY_SUFFIX)
	$(install-file)
$(EXPORT_SERVER_DIR)/%.debuginfo:		$(SHARK_BUILD_DIR)/%.debuginfo
	$(install-file)
$(EXPORT_SERVER_DIR)/%.diz:			$(SHARK_BUILD_DIR)/%.diz
	$(install-file)
# MacOS X
$(EXPORT_JRE_LIB_ARCH_DIR)/%.dSYM: 		$(SHARK_BUILD_DIR)/%.dSYM
	$(install-dir)
$(EXPORT_SERVER_DIR)/%.dSYM:			$(SHARK_BUILD_DIR)/%.dSYM
	$(install-dir)
endif

$(EXPORT_JRE_LIB_DIR)/%.jar: $(SHARED_DIR)/%.jar
	$(install-file)

$(EXPORT_INCLUDE_DIR)/%: $(HS_SRC_DIR)/share/vm/code/%
	$(install-file)

$(EXPORT_INCLUDE_DIR)/%: $(HS_SRC_DIR)/share/vm/prims/%
	$(install-file)

HS_JNI_ARCH_SRC=$(call altsrc-replace,$(HS_COMMON_SRC)/cpu/$(HS_ARCH)/vm/jni_$(HS_ARCH).h)
$(EXPORT_INCLUDE_DIR)/$(JDK_INCLUDE_SUBDIR)/jni_md.h: $(HS_JNI_ARCH_SRC)
	$(install-file)

$(EXPORT_INCLUDE_DIR)/%: $(HS_SRC_DIR)/share/vm/services/%
	$(install-file)

JFR_EXISTS=$(shell if [ -d $(HS_ALT_SRC) ]; then echo 1; else echo 0; fi)
# export jfr.h
ifeq ($JFR_EXISTS,1)
$(EXPORT_INCLUDE_DIR)/%: $(HS_ALT_SRC)/share/vm/jfr/%
	$(install-file)
else
$(EXPORT_INCLUDE_DIR)/jfr.h:
endif

# Doc files (jvmti.html)
$(EXPORT_DOCS_DIR)/platform/jvmti/%: $(DOCS_DIR)/%
	$(install-file)

# Xusage file
$(EXPORT_SERVER_DIR)/Xusage.txt $(EXPORT_CLIENT_DIR)/Xusage.txt $(EXPORT_MINIMAL_DIR)/Xusage.txt: $(XUSAGE)
	$(prep-target)
	$(RM) $@.temp
	$(SED) 's/\(separated by \)[;:]/\1$(PATH_SEP)/g' $< > $@.temp
	$(MV) $@.temp $@

#
# Clean rules
#
clobber clean: clean_build clean_export clean_jdk
clean_build:
	$(RM) -r $(SHARED_DIR)
	$(RM) -r $(C1_DIR)
	$(RM) -r $(C2_DIR)
<<<<<<< HEAD
	$(RM) -r $(GRAAL_DIR)
=======
	$(RM) -r $(CORE_DIR)
>>>>>>> ee6ec429
	$(RM) -r $(ZERO_DIR)
	$(RM) -r $(SHARK_DIR)
	$(RM) -r $(MINIMAL1_DIR)
clean_export:
	$(RM) -r $(EXPORT_PATH)
clean_jdk:
	$(RM) -r $(JDK_IMAGE_DIR)

#
# Create JDK and place this build into it
#
create_jdk: copy_jdk update_jdk

update_jdk: export_product_jdk export_fastdebug_jdk test_jdk

copy_jdk: $(JDK_IMAGE_DIR)/jre/lib/rt.jar

$(JDK_IMAGE_DIR)/jre/lib/rt.jar:
	$(RM) -r $(JDK_IMAGE_DIR)
	$(MKDIR) -p $(JDK_IMAGE_DIR)
	($(CD) $(JDK_IMPORT_PATH) && \
	 $(TAR) -cf - *) | \
	 ($(CD) $(JDK_IMAGE_DIR) && $(TAR) -xf -)


# Testing the built JVM
RUN_JVM=JAVA_HOME=$(JDK_IMPORT_PATH) $(JDK_IMPORT_PATH)/bin/java -d$(ARCH_DATA_MODEL) -XXaltjvm=$(ALTJVM_DIR) -Dsun.java.launcher.is_altjvm=true
generic_test:
	@$(ECHO) "Running with: $(ALTJVM_DIR)"
	@$(RUN_JVM) -Xinternalversion
	@$(RUN_JVM) -showversion -help

# C2 test targets
test_product test_optimized test_fastdebug test_debug:
	@$(MAKE) generic_test ALTJVM_DIR="$(C2_DIR)/$(@:test_%=%)"

# C1 test targets
test_product1 test_optimized1 test_fastdebug1 test_debug1:
  ifeq ($(ARCH_DATA_MODEL), 32)
	@$(MAKE) generic_test ALTJVM_DIR="$(C1_DIR)/$(@:test_%1=%)"
  else
	@$(ECHO) "No compiler1 ($(@:test_%=%)) for ARCH_DATA_MODEL=$(ARCH_DATA_MODEL)"
  endif

# Zero test targets
test_productzero test_optimizedzero test_fastdebugzero test_debugzero:
	@$(MAKE) generic_test ALTJVM_DIR="$(ZERO_DIR)/$(@:test_%zero=%)"

# Shark test targets
test_productshark test_optimizedshark test_fastdebugshark test_debugshark:
	@$(MAKE) generic_test ALTJVM_DIR="$(SHARK_DIR)/$(@:test_%shark=%)"

# Minimal1 test targets
test_productminimal1 test_optimizedminimal1 test_fastdebugminimal1 test_debugminimal1:
	@$(MAKE) generic_test ALTJVM_DIR="$(MINIMAL1_DIR)/$(@:test_%minimal1=%)"


test_jdk:
  ifeq ($(JVM_VARIANT_CLIENT), true)
	$(JDK_IMAGE_DIR)/bin/java -d$(ARCH_DATA_MODEL) -client -Xinternalversion
	$(JDK_IMAGE_DIR)/bin/java -d$(ARCH_DATA_MODEL) -client -version
  endif
  ifeq ($(findstring true, $(JVM_VARIANT_SERVER)\
		$(JVM_VARIANT_ZERO)$(JVM_VARIANT_ZEROSHARK)), true)
	$(JDK_IMAGE_DIR)/bin/java -d$(ARCH_DATA_MODEL) -server -Xinternalversion
	$(JDK_IMAGE_DIR)/bin/java -d$(ARCH_DATA_MODEL) -server -version
  endif

copy_product_jdk::
	$(RM) -r $(JDK_IMAGE_DIR)
	$(MKDIR) -p $(JDK_IMAGE_DIR)
	($(CD) $(JDK_IMPORT_PATH) && \
	 $(TAR) -cf - $(JDK_DIRS)) | \
	 ($(CD) $(JDK_IMAGE_DIR) && $(TAR) -xf -)

copy_fastdebug_jdk::
	$(RM) -r $(JDK_IMAGE_DIR)/fastdebug
	$(MKDIR) -p $(JDK_IMAGE_DIR)/fastdebug
	if [ -d $(JDK_IMPORT_PATH)/fastdebug ] ; then \
	  ($(CD) $(JDK_IMPORT_PATH)/fastdebug && \
	   $(TAR) -cf - $(JDK_DIRS)) | \
	   ($(CD) $(JDK_IMAGE_DIR)/fastdebug && $(TAR) -xf -) ; \
	else \
	  ($(CD) $(JDK_IMPORT_PATH) && \
	   $(TAR) -cf - $(JDK_DIRS)) | \
	   ($(CD) $(JDK_IMAGE_DIR)/fastdebug && $(TAR) -xf -) ; \
	fi

copy_debug_jdk::
	$(RM) -r $(JDK_IMAGE_DIR)/debug
	$(MKDIR) -p $(JDK_IMAGE_DIR)/debug
	if [ -d $(JDK_IMPORT_PATH)/debug ] ; then \
	  ($(CD) $(JDK_IMPORT_PATH)/debug && \
	   $(TAR) -cf - $(JDK_DIRS)) | \
	   ($(CD) $(JDK_IMAGE_DIR)/debug && $(TAR) -xf -) ; \
	elif [ -d $(JDK_IMPORT_PATH)/fastdebug ] ; then \
	  ($(CD) $(JDK_IMPORT_PATH)/fastdebug && \
	   $(TAR) -cf - $(JDK_DIRS)) | \
	   ($(CD) $(JDK_IMAGE_DIR)/debug && $(TAR) -xf -) ; \
	else \
	  ($(CD) $(JDK_IMPORT_PATH) && \
	   $(TAR) -cf - $(JDK_DIRS)) | \
	   ($(CD) $(JDK_IMAGE_DIR)/debug && $(TAR) -xf -) ; \
	fi

#
# Check target
#
check: variable_check

#
# Help target
#
help: intro_help target_help variable_help notes_help examples_help

# Intro help message
intro_help:
	@$(ECHO) \
"Makefile for the Hotspot workspace."
	@$(ECHO) \
"Default behavior is to build and create an export area for the j2se builds."

# Target help
target_help:
	@$(ECHO) "help:             This help message"
	@$(ECHO) "all:              Same as: all_product all_fastdebug"
	@$(ECHO) "world:            Same as: all create_jdk"
	@$(ECHO) "all_product:      Same as: product product1 export_product"
	@$(ECHO) "all_fastdebug:    Same as: fastdebug fastdebug1 export_fastdebug"
	@$(ECHO) "all_debug:        Same as: debug debug1 export_debug"
	@$(ECHO) "all_optimized:    Same as: optimized optimized1 export_optimized"
	@$(ECHO) "clean:            Clean all areas"
	@$(ECHO) "export_product:   Export product files to EXPORT_PATH"
	@$(ECHO) "export_fastdebug: Export fastdebug files to EXPORT_PATH"
	@$(ECHO) "export_debug:     Export debug files to EXPORT_PATH"
	@$(ECHO) "export_optimized: Export optimized files to EXPORT_PATH"
	@$(ECHO) "create_jdk:       Create JDK image, export all files into it"
	@$(ECHO) "update_jdk:       Update JDK image with fresh exported files"
	@$(ECHO) " "
	@$(ECHO) "Other targets are:"
	@$(ECHO) "   $(C1_VM_TARGETS)"
	@$(ECHO) "   $(C2_VM_TARGETS)"
	@$(ECHO) "   $(MINIMAL1_VM_TARGETS)"

# Variable help (only common ones used by this workspace)
variable_help: variable_help_intro variable_list variable_help_end
variable_help_intro:
	@$(ECHO) "--- Common Variables ---"
variable_help_end:
	@$(ECHO) " "
	@$(ECHO) "--- Make Arguments ---"
	@$(ECHO) "MAKE_ARGS=$(MAKE_ARGS)"

# One line descriptions for the variables
SLASH_JAVA.desc            = Root of all build tools, e.g. /java or J:
OUTPUTDIR.desc             = Output directory, default is build/<osname>
BOOTDIR.desc               = JDK used to compile agent java source and test with
JDK_IMPORT_PATH.desc       = Promoted JDK to copy for 'create_jdk'
JDK_IMAGE_DIR.desc         = Directory to place JDK to copy
EXPORT_PATH.desc           = Directory to place files to export for JDK build

# Make variables to print out (description and value)
VARIABLE_PRINTVAL_LIST +=       \
    SLASH_JAVA                  \
    OUTPUTDIR                   \
    BOOTDIR                     \
    JDK_IMPORT_PATH             \
    JDK_IMAGE_DIR               \
    EXPORT_PATH

# Make variables that should refer to directories that exist
VARIABLE_CHECKDIR_LIST +=       \
    SLASH_JAVA                  \
    BOOTDIR                     \
    JDK_IMPORT_PATH

# For pattern rules below, so all are treated the same
DO_PRINTVAL_LIST=$(VARIABLE_PRINTVAL_LIST:%=%.printval)
DO_CHECKDIR_LIST=$(VARIABLE_CHECKDIR_LIST:%=%.checkdir)

# Complete variable check
variable_check: $(DO_CHECKDIR_LIST)
variable_list: $(DO_PRINTVAL_LIST) variable_check

# Pattern rule for printing out a variable
%.printval:
	@$(ECHO) "  ALT_$* - $($*.desc)"
	@$(ECHO) "        $*=$($*)"

# Pattern rule for checking to see if a variable with a directory exists
%.checkdir:
	@if [ ! -d $($*) ] ; then \
	    $(ECHO) "WARNING: $* does not exist, try $(MAKE) sanity"; \
	fi

# Pattern rule for checking to see if a variable with a file exists
%.checkfil:
	@if [ ! -f $($*) ] ; then \
	    $(ECHO) "WARNING: $* does not exist, try $(MAKE) sanity"; \
	fi

# Misc notes on help
notes_help:
	@$(ECHO) \
"--- Notes --- "
	@$(ECHO) \
"- JDK_IMPORT_PATH must refer to a compatible build, not all past promoted"
	@$(ECHO) \
"        builds or previous release JDK builds will work."
	@$(ECHO) \
"- The fastest builds have been when the workspace and the BOOTDIR are on"
	@$(ECHO) \
"        local disk."

examples_help:
	@$(ECHO) \
"--- Examples --- "
	@$(ECHO) \
"  $(MAKE) all"
	@$(ECHO) \
"  $(MAKE) world"
	@$(ECHO) \
"  $(MAKE) ALT_BOOTDIR=/opt/java/jdk$(PREVIOUS_JDK_VERSION)"
	@$(ECHO) \
"  $(MAKE) ALT_JDK_IMPORT_PATH=/opt/java/jdk$(JDK_VERSION)"

# Universal build support
ifeq ($(OS_VENDOR), Darwin)
ifeq ($(MACOSX_UNIVERSAL),true)
include $(GAMMADIR)/make/$(OSNAME)/makefiles/universal.gmk
endif
endif

# Compatibility for transition to new naming
warn_jvmg_deprecated:
	echo "Warning: The jvmg target has been replaced with debug"
	echo "Warning: Please update your usage"

jvmg: warn_jvmg_deprecated debug

jvmg1: warn_jvmg_deprecated debug1

jvmgminimal1: warn_jvmg_deprecated debugminimal1

jvmgcore: warn_jvmg_deprecated debugcore

jvmgzero: warn_jvmg_deprecated debugzero

jvmgshark: warn_jvmg_deprecated debugshark

jvmggraal: warn_jvmg_deprecated debuggraal

# JPRT rule to build this workspace
include $(GAMMADIR)/make/jprt.gmk

.PHONY: all world clobber clean help $(C1_VM_TARGETS) $(C2_VM_TARGETS) \
        $(MINIMAL1_VM_TARGETS) \
	generic_build1 generic_build2 generic_buildminimal1 generic_export \
	export_product export_fastdebug export_debug export_optimized \
	export_jdk_product export_jdk_fastdebug export_jdk_debug \
	create_jdk copy_jdk update_jdk test_jdk \
	copy_product_jdk copy_fastdebug_jdk copy_debug_jdk  \
	$(HS_ALT_MAKE)/Makefile.make<|MERGE_RESOLUTION|>--- conflicted
+++ resolved
@@ -90,11 +90,11 @@
 # Typical C1/C2 targets made available with this Makefile
 C1_VM_TARGETS=product1 fastdebug1 optimized1 debug1
 C2_VM_TARGETS=product  fastdebug  optimized  debug
+GRAAL_VM_TARGETS=productgraal fastdebuggraal optimizedgraal debuggraal
 CORE_VM_TARGETS=productcore fastdebugcore optimizedcore debugcore
 ZERO_VM_TARGETS=productzero fastdebugzero optimizedzero debugzero
 SHARK_VM_TARGETS=productshark fastdebugshark optimizedshark debugshark
 MINIMAL1_VM_TARGETS=productminimal1 fastdebugminimal1 debugminimal1
-GRAAL_VM_TARGETS=productgraal fastdebuggraal optimizedgraal debuggraal
 
 COMMON_VM_PRODUCT_TARGETS=product product1 docs export_product
 COMMON_VM_FASTDEBUG_TARGETS=fastdebug fastdebug1 docs export_fastdebug
@@ -129,6 +129,12 @@
 
 all_optimized: optimized optimized1 docs export_optimized
 
+allgraal:           all_productgraal all_fastdebuggraal
+all_productgraal:   productgraal docs export_product
+all_fastdebuggraal: fastdebuggraal docs export_fastdebug
+all_debuggraal:     debuggraal docs export_debug
+all_optimizedgraal: optimizedgraal docs export_optimized
+
 allzero:           all_productzero all_fastdebugzero
 all_productzero:   productzero docs export_product
 all_fastdebugzero: fastdebugzero docs export_fastdebug
@@ -141,19 +147,11 @@
 all_debugshark:     debugshark docs export_debug
 all_optimizedshark: optimizedshark docs export_optimized
 
-<<<<<<< HEAD
-allgraal:           all_productgraal all_fastdebuggraal
-all_productgraal:   productgraal docs export_product
-all_fastdebuggraal: fastdebuggraal docs export_fastdebug
-all_debuggraal:     debuggraal docs export_debug
-all_optimizedgraal: optimizedgraal docs export_optimized
-=======
 allcore:           all_productcore all_fastdebugcore
 all_productcore:   productcore docs export_product
 all_fastdebugcore: fastdebugcore docs export_fastdebug
 all_debugcore:     debugcore docs export_debug
 all_optimizedcore: optimizedcore docs export_optimized
->>>>>>> ee6ec429
 
 # Do everything
 world:         all create_jdk
@@ -173,15 +171,11 @@
 # Output directories
 C1_DIR      =$(OUTPUTDIR)/$(VM_PLATFORM)_compiler1
 C2_DIR      =$(OUTPUTDIR)/$(VM_PLATFORM)_compiler2
-<<<<<<< HEAD
 GRAAL_DIR   =$(OUTPUTDIR)/$(VM_PLATFORM)_graal
-=======
 CORE_DIR    =$(OUTPUTDIR)/$(VM_PLATFORM)_core
->>>>>>> ee6ec429
 MINIMAL1_DIR=$(OUTPUTDIR)/$(VM_PLATFORM)_minimal1
 ZERO_DIR    =$(OUTPUTDIR)/$(VM_PLATFORM)_zero
 SHARK_DIR   =$(OUTPUTDIR)/$(VM_PLATFORM)_shark
-GRAAL_DIR   =$(OUTPUTDIR)/$(VM_PLATFORM)_graal
 
 # Build variation of hotspot
 $(C1_VM_TARGETS):
@@ -313,7 +307,7 @@
 
 # Builds code that can be shared among different build flavors
 buildshared:
-	python2.7 -u $(GAMMADIR)/mxtool/mx.py build --no-native --export-dir $(SHARED_DIR)
+#	python2.7 -u $(GAMMADIR)/mxtool/mx.py build --no-native --export-dir $(SHARED_DIR)
 
 # Export file rule
 generic_export: $(EXPORT_LIST)
@@ -321,11 +315,11 @@
 export_product:
 	$(MAKE) BUILD_FLAVOR=$(@:export_%=%) generic_export
 export_fastdebug:
-	$(MAKE) BUILD_FLAVOR=$(@:export_%=%) EXPORT_SUBDIR=/$(@:export_%=%) generic_export
+	$(MAKE) BUILD_FLAVOR=$(@:export_%=%) generic_export
 export_debug:
-	$(MAKE) BUILD_FLAVOR=$(@:export_%=%) EXPORT_SUBDIR=/$(@:export_%=%) generic_export
+	$(MAKE) BUILD_FLAVOR=$(@:export_%=%) generic_export
 export_optimized:
-	$(MAKE) BUILD_FLAVOR=$(@:export_%=%) EXPORT_SUBDIR=/$(@:export_%=%) generic_export
+	$(MAKE) BUILD_FLAVOR=$(@:export_%=%) generic_export
 
 export_product_jdk::
 	$(MAKE) BUILD_FLAVOR=$(@:export_%_jdk=%) ALT_EXPORT_PATH=$(JDK_IMAGE_DIR) generic_export
@@ -341,11 +335,8 @@
 DOCS_DIR=$(OUTPUTDIR)/$(VM_PLATFORM)_docs
 C1_BUILD_DIR      =$(C1_DIR)/$(BUILD_FLAVOR)
 C2_BUILD_DIR      =$(C2_DIR)/$(BUILD_FLAVOR)
-<<<<<<< HEAD
 GRAAL_BUILD_DIR   =$(GRAAL_DIR)/$(BUILD_FLAVOR)
-=======
 CORE_BUILD_DIR    =$(CORE_DIR)/$(BUILD_FLAVOR)
->>>>>>> ee6ec429
 MINIMAL1_BUILD_DIR=$(MINIMAL1_DIR)/$(BUILD_FLAVOR)
 ZERO_BUILD_DIR    =$(ZERO_DIR)/$(BUILD_FLAVOR)
 SHARK_BUILD_DIR   =$(SHARK_DIR)/$(BUILD_FLAVOR)
@@ -665,11 +656,8 @@
 	$(RM) -r $(SHARED_DIR)
 	$(RM) -r $(C1_DIR)
 	$(RM) -r $(C2_DIR)
-<<<<<<< HEAD
 	$(RM) -r $(GRAAL_DIR)
-=======
 	$(RM) -r $(CORE_DIR)
->>>>>>> ee6ec429
 	$(RM) -r $(ZERO_DIR)
 	$(RM) -r $(SHARK_DIR)
 	$(RM) -r $(MINIMAL1_DIR)
