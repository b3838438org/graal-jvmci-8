--- conflicted
+++ resolved
@@ -122,11 +122,7 @@
     success = re.compile(r"org.spec.jbb.controller: Run finished", re.MULTILINE)
     matcherMax = ValuesMatcher(jops, {'group' : 'SPECjbb2013', 'name' : 'max', 'score' : '<max>'})
     matcherCritical = ValuesMatcher(jops, {'group' : 'SPECjbb2013', 'name' : 'critical', 'score' : '<critical>'})
-<<<<<<< HEAD
-    return Test("SPECjbb2013", ['-jar', 'specjbb2013.jar', '-m', 'composite'] + benchArgs, [success], [], [matcherCritical, matcherMax], vmOpts=['-Xms7g', '-XX:+'+gc, '-XX:-UseCompressedOops'], defaultCwd=specjbb2013)
-=======
     return Test("SPECjbb2013", ['-jar', 'specjbb2013.jar', '-m', 'composite'] + benchArgs, [success], [], [matcherCritical, matcherMax], vmOpts=['-Xmx6g', '-Xms6g', '-Xmn3g', '-XX:+UseParallelOldGC', '-XX:-UseAdaptiveSizePolicy', '-XX:-UseBiasedLocking', '-XX:-UseCompressedOops'], defaultCwd=specjbb2013)
->>>>>>> 08c02e10
     
 def getSPECjvm2008(benchArgs = [], skipCheck=False, skipKitValidation=False, warmupTime=None, iterationTime=None):
     
