--- conflicted
+++ resolved
@@ -670,15 +670,10 @@
 JVM_ENTRY(jclass, JVM_GetCallerClass(JNIEnv* env, int depth))
   JVMWrapper("JVM_GetCallerClass");
 
-<<<<<<< HEAD
-  // Pre-JDK 8 and early builds of JDK 8 don't have a CallerSensitive annotation.
-  if (!JDK_Version::is_gte_jdk18x_version() || SystemDictionary::reflect_CallerSensitive_klass() == NULL) {
-=======
   // Pre-JDK 8 and early builds of JDK 8 don't have a CallerSensitive annotation; or
   // sun.reflect.Reflection.getCallerClass with a depth parameter is provided
   // temporarily for existing code to use until a replacement API is defined.
   if (SystemDictionary::reflect_CallerSensitive_klass() == NULL || depth != JVM_CALLER_DEPTH) {
->>>>>>> e0b605e2
     Klass* k = thread->security_get_caller_class(depth);
     return (k == NULL) ? NULL : (jclass) JNIHandles::make_local(env, k->java_mirror());
   }
