--- conflicted
+++ resolved
@@ -182,13 +182,6 @@
   HandleMark hm;
   ResourceMark rm;
   Handle mh(m);
-<<<<<<< HEAD
-  print(mh);
-}
-
-void MethodHandleChain::print(Handle mh) {
-=======
->>>>>>> 7173c5cf
   EXCEPTION_MARK;
   MethodHandleChain mhc(mh, THREAD);
   if (HAS_PENDING_EXCEPTION) {
@@ -225,18 +218,13 @@
       if (o != NULL) {
         if (o->is_instance()) {
           tty->print(" instance %s", o->klass()->klass_part()->internal_name());
-<<<<<<< HEAD
-=======
           if (java_lang_invoke_CountingMethodHandle::is_instance(o)) {
             tty->print(" vmcount: %d", java_lang_invoke_CountingMethodHandle::vmcount(o));
           }
->>>>>>> 7173c5cf
         } else {
           o->print();
         }
       }
-<<<<<<< HEAD
-=======
       oop vmt = chain.vmtarget_oop();
       if (vmt != NULL) {
         if (vmt->is_method()) {
@@ -248,19 +236,15 @@
           ShouldNotReachHere();
         }
       }
->>>>>>> 7173c5cf
     } else if (chain.is_adapter()) {
       tty->print("adapter: arg_slot %d conversion op %s",
                  chain.adapter_arg_slot(),
                  adapter_op_to_string(chain.adapter_conversion_op()));
       switch (chain.adapter_conversion_op()) {
         case java_lang_invoke_AdapterMethodHandle::OP_RETYPE_ONLY:
-<<<<<<< HEAD
-=======
           if (java_lang_invoke_CountingMethodHandle::is_instance(chain.method_handle_oop())) {
             tty->print(" vmcount: %d", java_lang_invoke_CountingMethodHandle::vmcount(chain.method_handle_oop()));
           }
->>>>>>> 7173c5cf
         case java_lang_invoke_AdapterMethodHandle::OP_RETYPE_RAW:
         case java_lang_invoke_AdapterMethodHandle::OP_CHECK_CAST:
         case java_lang_invoke_AdapterMethodHandle::OP_PRIM_TO_PRIM:
@@ -803,28 +787,7 @@
   assert(_outgoing_argc == argument_count_slow(), "empty slots under control");
 
   verify_args_and_signature(CHECK);
-<<<<<<< HEAD
-=======
-}
-
-
-#ifdef ASSERT
-void MethodHandleWalker::verify_args_and_signature(TRAPS) {
-  int index = _outgoing.length() - 1;
-  objArrayOop ptypes = java_lang_invoke_MethodType::ptypes(chain().method_type_oop());
-  for (int i = 0, limit = ptypes->length(); i < limit; i++) {
-    BasicType t = java_lang_Class::as_BasicType(ptypes->obj_at(i));
-    if (t == T_ARRAY) t = T_OBJECT;
-    if (t == T_LONG || t == T_DOUBLE) {
-      assert(T_VOID == _outgoing.at(index).basic_type(), "types must match");
-      index--;
-    }
-    assert(t == _outgoing.at(index).basic_type(), "types must match");
-    index--;
-  }
->>>>>>> 7173c5cf
-}
-#endif
+}
 
 
 #ifdef ASSERT
@@ -1480,8 +1443,6 @@
     }
   }
 
-<<<<<<< HEAD
-=======
   if (m->intrinsic_id() == vmIntrinsics::_selectAlternative &&
       fetch_counts(argv[1], argv[2])) {
     assert(argc == 3, "three arguments");
@@ -1505,7 +1466,6 @@
     return ArgToken();  // Dummy return value.
   }
 
->>>>>>> 7173c5cf
   check_non_bcp_klass(klass, CHECK_(zero));
   if (m->is_method_handle_invoke()) {
     check_non_bcp_klasses(m->method_handle_type(), CHECK_(zero));
@@ -1516,13 +1476,6 @@
   assert(argc == asc.size() + ((op == Bytecodes::_invokestatic || op == Bytecodes::_invokedynamic) ? 0 : 1),
          "argc mismatch");
 
-<<<<<<< HEAD
-  // Inline the method.
-  InvocationCounter* ic = m->invocation_counter();
-  ic->set_carry_flag();
-
-=======
->>>>>>> 7173c5cf
   for (int i = 0; i < argc; i++) {
     ArgToken arg = argv[i];
     TokenType tt = arg.token_type();
