/*
 * Copyright (c) 2008, 2011, Oracle and/or its affiliates. All rights reserved.
 * DO NOT ALTER OR REMOVE COPYRIGHT NOTICES OR THIS FILE HEADER.
 *
 * This code is free software; you can redistribute it and/or modify it
 * under the terms of the GNU General Public License version 2 only, as
 * published by the Free Software Foundation.
 *
 * This code is distributed in the hope that it will be useful, but WITHOUT
 * ANY WARRANTY; without even the implied warranty of MERCHANTABILITY or
 * FITNESS FOR A PARTICULAR PURPOSE.  See the GNU General Public License
 * version 2 for more details (a copy is included in the LICENSE file that
 * accompanied this code).
 *
 * You should have received a copy of the GNU General Public License version
 * 2 along with this work; if not, write to the Free Software Foundation,
 * Inc., 51 Franklin St, Fifth Floor, Boston, MA 02110-1301 USA.
 *
 * Please contact Oracle, 500 Oracle Parkway, Redwood Shores, CA 94065 USA
 * or visit www.oracle.com if you need additional information or have any
 * questions.
 *
 */

#ifndef SHARE_VM_PRIMS_METHODHANDLEWALK_HPP
#define SHARE_VM_PRIMS_METHODHANDLEWALK_HPP

#include "prims/methodHandles.hpp"

// Low-level parser for method handle chains.
class MethodHandleChain : StackObj {
public:
  typedef MethodHandles::EntryKind EntryKind;

private:
  Handle        _root;          // original target
  Handle        _method_handle; // current target
  bool          _is_last;       // final guy in chain
  bool          _is_bound;      // has a bound argument
  BasicType     _arg_type;      // if is_bound, the bound argument type
  int           _arg_slot;      // if is_bound or is_adapter, affected argument slot
  jint          _conversion;    // conversion field of AMH or -1
  methodHandle  _last_method;   // if is_last, which method we target
  Bytecodes::Code _last_invoke; // if is_last, type of invoke
  const char*   _lose_message;  // saved argument to lose()

  void set_method_handle(Handle target, TRAPS);
  void set_last_method(oop target, TRAPS);
  static BasicType compute_bound_arg_type(oop target, methodOop m, int arg_slot, TRAPS);

  oop MethodHandle_type_oop()          { return java_lang_invoke_MethodHandle::type(method_handle_oop()); }
  oop MethodHandle_vmtarget_oop()      { return java_lang_invoke_MethodHandle::vmtarget(method_handle_oop()); }
  int MethodHandle_vmslots()           { return java_lang_invoke_MethodHandle::vmslots(method_handle_oop()); }
  int DirectMethodHandle_vmindex()     { return java_lang_invoke_DirectMethodHandle::vmindex(method_handle_oop()); }
  oop BoundMethodHandle_argument_oop() { return java_lang_invoke_BoundMethodHandle::argument(method_handle_oop()); }
  int BoundMethodHandle_vmargslot()    { return java_lang_invoke_BoundMethodHandle::vmargslot(method_handle_oop()); }
  int AdapterMethodHandle_conversion() { return java_lang_invoke_AdapterMethodHandle::conversion(method_handle_oop()); }

#ifdef ASSERT
  void print_impl(TRAPS);
#endif

public:
  MethodHandleChain(Handle root, TRAPS)
    : _root(root)
  { set_method_handle(root, THREAD); }

  bool is_adapter()             { return _conversion != -1; }
  bool is_bound()               { return _is_bound; }
  bool is_last()                { return _is_last; }

  void next(TRAPS) {
    assert(!is_last(), "");
    set_method_handle(MethodHandle_vmtarget_oop(), THREAD);
  }

  Handle root()                 { return _root; }
  Handle method_handle()        { return _method_handle; }
  oop    method_handle_oop()    { return _method_handle(); }
  oop    method_type_oop()      { return MethodHandle_type_oop(); }
  oop    vmtarget_oop()         { return MethodHandle_vmtarget_oop(); }

  jint adapter_conversion()     { assert(is_adapter(), ""); return _conversion; }
  int  adapter_conversion_op()  { return MethodHandles::adapter_conversion_op(adapter_conversion()); }
  BasicType adapter_conversion_src_type()
                                { return MethodHandles::adapter_conversion_src_type(adapter_conversion()); }
  BasicType adapter_conversion_dest_type()
                                { return MethodHandles::adapter_conversion_dest_type(adapter_conversion()); }
  int  adapter_conversion_stack_move()
                                { return MethodHandles::adapter_conversion_stack_move(adapter_conversion()); }
  int  adapter_conversion_stack_pushes()
                                { return adapter_conversion_stack_move() / MethodHandles::stack_move_unit(); }
  int  adapter_conversion_vminfo()
                                { return MethodHandles::adapter_conversion_vminfo(adapter_conversion()); }
  int adapter_arg_slot()        { assert(is_adapter(), ""); return _arg_slot; }
  oop adapter_arg_oop()         { assert(is_adapter(), ""); return BoundMethodHandle_argument_oop(); }

  BasicType bound_arg_type()    { assert(is_bound(), ""); return _arg_type; }
  int       bound_arg_slot()    { assert(is_bound(), ""); return _arg_slot; }
  oop       bound_arg_oop()     { assert(is_bound(), ""); return BoundMethodHandle_argument_oop(); }

  methodHandle last_method()    { assert(is_last(), ""); return _last_method; }
  methodOop last_method_oop()   { assert(is_last(), ""); return _last_method(); }
  Bytecodes::Code last_invoke_code() { assert(is_last(), ""); return _last_invoke; }

  void lose(const char* msg, TRAPS);
  const char* lose_message()    { return _lose_message; }

#ifdef ASSERT
  // Print a symbolic description of a method handle chain, including
  // the signature for each method.  The signatures are printed in
  // slot order to make it easier to understand.
  void print();
<<<<<<< HEAD
  static void print(Handle mh);
=======
>>>>>>> 7173c5cf
  static void print(oopDesc* mh);
#endif
};


// Structure walker for method handles.
// Does abstract interpretation on top of low-level parsing.
// You supply the tokens shuffled by the abstract interpretation.
class MethodHandleWalker : StackObj {
public:
  // Stack values:
  enum TokenType {
    tt_void,
    tt_parameter,
    tt_temporary,
    tt_constant,
    tt_symbolic,
    tt_illegal
  };

  // Argument token:
  class ArgToken {
  private:
    TokenType _tt;
    BasicType _bt;
    jvalue    _value;
    Handle    _handle;

  public:
    ArgToken(TokenType tt = tt_illegal) : _tt(tt), _bt(tt == tt_void ? T_VOID : T_ILLEGAL) {
      assert(tt == tt_illegal || tt == tt_void, "invalid token type");
    }

    ArgToken(TokenType tt, BasicType bt, int index) : _tt(tt), _bt(bt) {
      assert(_tt == tt_parameter || _tt == tt_temporary, "must have index");
      _value.i = index;
    }

    ArgToken(BasicType bt, jvalue value) : _tt(tt_constant), _bt(bt), _value(value) { assert(_bt != T_OBJECT, "wrong constructor"); }
    ArgToken(Handle handle) : _tt(tt_constant), _bt(T_OBJECT), _handle(handle) {}


    ArgToken(const char* str, BasicType type) : _tt(tt_symbolic), _bt(type) {
      _value.j = (intptr_t)str;
    }

    TokenType token_type()  const { return _tt; }
    BasicType basic_type()  const { return _bt; }
    bool      has_index()   const { return _tt == tt_parameter || _tt == tt_temporary; }
    int       index()       const { assert(has_index(), "must have index");; return _value.i; }
    Handle    object()      const { assert(_bt == T_OBJECT, "wrong accessor"); assert(_tt == tt_constant, "value type"); return _handle; }
    const char* str()       const { assert(_tt == tt_symbolic, "string type"); return (const char*)(intptr_t)_value.j; }
<<<<<<< HEAD

    jint      get_jint()    const { assert(_bt == T_INT || is_subword_type(_bt), "wrong accessor"); assert(_tt == tt_constant, "value types"); return _value.i; }
    jlong     get_jlong()   const { assert(_bt == T_LONG, "wrong accessor");   assert(_tt == tt_constant, "value types"); return _value.j; }
    jfloat    get_jfloat()  const { assert(_bt == T_FLOAT, "wrong accessor");  assert(_tt == tt_constant, "value types"); return _value.f; }
    jdouble   get_jdouble() const { assert(_bt == T_DOUBLE, "wrong accessor"); assert(_tt == tt_constant, "value types"); return _value.d; }
  };

=======

    jint      get_jint()    const { assert(_bt == T_INT || is_subword_type(_bt), "wrong accessor"); assert(_tt == tt_constant, "value types"); return _value.i; }
    jlong     get_jlong()   const { assert(_bt == T_LONG, "wrong accessor");   assert(_tt == tt_constant, "value types"); return _value.j; }
    jfloat    get_jfloat()  const { assert(_bt == T_FLOAT, "wrong accessor");  assert(_tt == tt_constant, "value types"); return _value.f; }
    jdouble   get_jdouble() const { assert(_bt == T_DOUBLE, "wrong accessor"); assert(_tt == tt_constant, "value types"); return _value.d; }
  };

>>>>>>> 7173c5cf
private:
  MethodHandleChain _chain;
  bool              _for_invokedynamic;
  int               _local_index;

  // This array is kept in an unusual order, indexed by low-level "slot number".
  // TOS is always _outgoing.at(0), so simple pushes and pops shift the whole _outgoing array.
  // If there is a receiver in the current argument list, it is at _outgoing.at(_outgoing.length()-1).
  // If a value at _outgoing.at(n) is T_LONG or T_DOUBLE, the value at _outgoing.at(n+1) is T_VOID.
  GrowableArray<ArgToken>  _outgoing;       // current outgoing parameter slots
  int                      _outgoing_argc;  // # non-empty outgoing slots

  vmIntrinsics::ID _return_conv;            // Return conversion required by raw retypes.

  // Replace a value of type old_type at slot (and maybe slot+1) with the new value.
  // If old_type != T_VOID, remove the old argument at that point.
  // If new_type != T_VOID, insert the new argument at that point.
  // Insert or delete a second empty slot as needed.
  void change_argument(BasicType old_type, int slot, const ArgToken& new_arg);
  void change_argument(BasicType old_type, int slot, BasicType type, const ArgToken& new_arg) {
    assert(type == new_arg.basic_type(), "must agree");
    change_argument(old_type, slot, new_arg);
  }

  // Raw retype conversions for OP_RAW_RETYPE.
  void retype_raw_conversion(BasicType src, BasicType dst, bool for_return, int slot, TRAPS);
  void retype_raw_argument_type(BasicType src, BasicType dst, int slot, TRAPS) { retype_raw_conversion(src, dst, false, slot, CHECK); }
  void retype_raw_return_type(  BasicType src, BasicType dst,           TRAPS) { retype_raw_conversion(src, dst, true,  -1,   CHECK); }

  BasicType arg_type(int slot) {
    return _outgoing.at(slot).basic_type();
  }
  bool has_argument(int slot) {
    return arg_type(slot) < T_VOID;
  }

#ifdef ASSERT
  int argument_count_slow();
#endif

  // Return a bytecode for converting src to dest, if one exists.
  Bytecodes::Code conversion_code(BasicType src, BasicType dest);

  void walk_incoming_state(TRAPS);

  void verify_args_and_signature(TRAPS) NOT_DEBUG_RETURN;

public:
  MethodHandleWalker(Handle root, bool for_invokedynamic, TRAPS)
    : _chain(root, THREAD),
      _for_invokedynamic(for_invokedynamic),
      _outgoing(THREAD, 10),
      _outgoing_argc(0),
      _return_conv(vmIntrinsics::_none)
  {
    _local_index = for_invokedynamic ? 0 : 1;
  }

  MethodHandleChain& chain() { return _chain; }

  bool for_invokedynamic() const { return _for_invokedynamic; }

  vmIntrinsics::ID return_conv() const { return _return_conv; }
  void set_return_conv(vmIntrinsics::ID c) { _return_conv = c; }
  static vmIntrinsics::ID zero_return_conv() { return vmIntrinsics::_min; }

  int new_local_index(BasicType bt) {
    //int index = _for_invokedynamic ? _local_index : _local_index - 1;
    int index = _local_index;
    _local_index += type2size[bt];
    return index;
  }

  int max_locals() const { return _local_index; }

  // plug-in abstract interpretation steps:
  virtual ArgToken make_parameter(BasicType type, klassOop tk, int argnum, TRAPS) = 0;
  virtual ArgToken make_prim_constant(BasicType type, jvalue* con, TRAPS) = 0;
  virtual ArgToken make_oop_constant(oop con, TRAPS) = 0;
  virtual ArgToken make_conversion(BasicType type, klassOop tk, Bytecodes::Code op, const ArgToken& src, TRAPS) = 0;
  virtual ArgToken make_fetch(BasicType type, klassOop tk, Bytecodes::Code op, const ArgToken& base, const ArgToken& offset, TRAPS) = 0;
  virtual ArgToken make_invoke(methodHandle m, vmIntrinsics::ID iid, Bytecodes::Code op, bool tailcall, int argc, ArgToken* argv, TRAPS) = 0;

  // For make_invoke, the methodHandle can be NULL if the intrinsic ID
  // is something other than vmIntrinsics::_none.

  // and in case anyone cares to related the previous actions to the chain:
  virtual void set_method_handle(oop mh) { }

  void lose(const char* msg, TRAPS) { chain().lose(msg, THREAD); }
  const char* lose_message()        { return chain().lose_message(); }

  ArgToken walk(TRAPS);
};


// An abstract interpreter for method handle chains.
// Produces an account of the semantics of a chain, in terms of a static IR.
// The IR happens to be JVM bytecodes.
class MethodHandleCompiler : public MethodHandleWalker {
private:
  int          _invoke_count;  // count the original call site has been executed
  KlassHandle  _rklass;        // Return type for casting.
  BasicType    _rtype;
  KlassHandle  _target_klass;
  Thread*      _thread;

  int          _selectAlternative_bci; // These are used for capturing profiles from GWTs
  int          _taken_count;
  int          _not_taken_count;

  // Values used by the compiler.
  static jvalue zero_jvalue;
  static jvalue one_jvalue;

  // Fake constant pool entry.
  class ConstantValue : public ResourceObj {
  private:
    int       _tag;   // Constant pool tag type.
    JavaValue _value;
    Handle    _handle;
    Symbol*   _sym;
    methodHandle _method;  // pre-linkage

  public:
    // Constructor for oop types.
    ConstantValue(int tag, Handle con) : _tag(tag), _handle(con) {
      assert(tag == JVM_CONSTANT_Class  ||
             tag == JVM_CONSTANT_String ||
             tag == JVM_CONSTANT_Object, "must be oop type");
    }

    ConstantValue(int tag, Symbol* con) : _tag(tag), _sym(con) {
      assert(tag == JVM_CONSTANT_Utf8, "must be symbol type");
    }

    // Constructor for oop reference types.
    ConstantValue(int tag, int index) : _tag(tag) {
      assert(JVM_CONSTANT_Fieldref <= tag && tag <= JVM_CONSTANT_NameAndType, "must be ref type");
      _value.set_jint(index);
    }
    ConstantValue(int tag, int first_index, int second_index) : _tag(tag) {
      assert(JVM_CONSTANT_Fieldref <= tag && tag <= JVM_CONSTANT_NameAndType, "must be ref type");
      _value.set_jint(first_index << 16 | second_index);
    }

    // Constructor for primitive types.
    ConstantValue(BasicType bt, jvalue con) {
      _value.set_type(bt);
      switch (bt) {
      case T_INT:    _tag = JVM_CONSTANT_Integer; _value.set_jint(   con.i); break;
      case T_LONG:   _tag = JVM_CONSTANT_Long;    _value.set_jlong(  con.j); break;
      case T_FLOAT:  _tag = JVM_CONSTANT_Float;   _value.set_jfloat( con.f); break;
      case T_DOUBLE: _tag = JVM_CONSTANT_Double;  _value.set_jdouble(con.d); break;
      default: ShouldNotReachHere();
      }
    }

    int       tag()          const { return _tag; }
    Symbol*   symbol()       const { return _sym; }
    klassOop  klass_oop()    const { return (klassOop)  _handle(); }
    oop       object_oop()   const { return _handle(); }
    int       index()        const { return _value.get_jint(); }
    int       first_index()  const { return _value.get_jint() >> 16; }
    int       second_index() const { return _value.get_jint() & 0x0000FFFF; }

    bool      is_primitive() const { return is_java_primitive(_value.get_type()); }
    jint      get_jint()     const { return _value.get_jint();    }
    jlong     get_jlong()    const { return _value.get_jlong();   }
    jfloat    get_jfloat()   const { return _value.get_jfloat();  }
    jdouble   get_jdouble()  const { return _value.get_jdouble(); }

    void set_linkage(methodHandle method) {
      assert(_method.is_null(), "");
      _method = method;
    }
    bool     has_linkage()   const { return _method.not_null(); }
    methodHandle linkage()   const { return _method; }
  };

  // Fake constant pool.
  GrowableArray<ConstantValue*> _constants;

  // Non-BCP classes that appear in associated MethodTypes (require special handling).
  GrowableArray<KlassHandle> _non_bcp_klasses;

  // Accumulated compiler state:
  GrowableArray<unsigned char> _bytecode;

  int _cur_stack;
  int _max_stack;
  int _num_params;
  int _name_index;
  int _signature_index;

  void stack_push(BasicType bt) {
    _cur_stack += type2size[bt];
    if (_cur_stack > _max_stack) _max_stack = _cur_stack;
  }
  void stack_pop(BasicType bt) {
    _cur_stack -= type2size[bt];
    assert(_cur_stack >= 0, "sanity");
  }

  unsigned char* bytecode()        const { return _bytecode.adr_at(0); }
  int            bytecode_length() const { return _bytecode.length(); }
  int            cur_bci()         const { return _bytecode.length(); }

  // Fake constant pool.
  int cpool_oop_put(int tag, Handle con) {
    if (con.is_null())  return 0;
    ConstantValue* cv = new ConstantValue(tag, con);
    return _constants.append(cv);
  }

  int cpool_symbol_put(int tag, Symbol* con) {
    if (con == NULL)  return 0;
    ConstantValue* cv = new ConstantValue(tag, con);
    con->increment_refcount();
    return _constants.append(cv);
  }

  int cpool_oop_reference_put(int tag, int first_index, int second_index, methodHandle method) {
    if (first_index == 0 && second_index == 0)  return 0;
    assert(first_index != 0 && second_index != 0, "no zero indexes");
    ConstantValue* cv = new ConstantValue(tag, first_index, second_index);
    if (method.not_null())  cv->set_linkage(method);
    return _constants.append(cv);
  }

  int cpool_primitive_put(BasicType type, jvalue* con);

  bool check_non_bcp_klasses(Handle method_type, TRAPS);
  bool check_non_bcp_klass(klassOop klass, TRAPS);
  void record_non_bcp_klasses();

  int cpool_int_put(jint value) {
    jvalue con; con.i = value;
    return cpool_primitive_put(T_INT, &con);
  }
  int cpool_long_put(jlong value) {
    jvalue con; con.j = value;
    return cpool_primitive_put(T_LONG, &con);
  }
  int cpool_float_put(jfloat value) {
    jvalue con; con.f = value;
    return cpool_primitive_put(T_FLOAT, &con);
  }
  int cpool_double_put(jdouble value) {
    jvalue con; con.d = value;
    return cpool_primitive_put(T_DOUBLE, &con);
  }

  int cpool_object_put(Handle obj) {
    return cpool_oop_put(JVM_CONSTANT_Object, obj);
  }
  int cpool_symbol_put(Symbol* sym) {
    return cpool_symbol_put(JVM_CONSTANT_Utf8, sym);
  }
  int cpool_klass_put(klassOop klass) {
    return cpool_oop_put(JVM_CONSTANT_Class, klass);
  }
  int cpool_methodref_put(Bytecodes::Code op, int class_index, int name_and_type_index, methodHandle method) {
    int tag = (op == Bytecodes::_invokeinterface ? JVM_CONSTANT_InterfaceMethodref : JVM_CONSTANT_Methodref);
    return cpool_oop_reference_put(tag, class_index, name_and_type_index, method);
  }
  int cpool_name_and_type_put(int name_index, int signature_index) {
    return cpool_oop_reference_put(JVM_CONSTANT_NameAndType, name_index, signature_index, methodHandle());
  }

  void emit_bc(Bytecodes::Code op, int index = 0, int args_size = -1);
  void update_branch_dest(int src, int dst);
  void emit_load(ArgToken arg);
  void emit_load(BasicType bt, int index);
  void emit_store(BasicType bt, int index);
  void emit_load_constant(ArgToken arg);

  virtual ArgToken make_parameter(BasicType type, klassOop tk, int argnum, TRAPS) {
    return ArgToken(tt_parameter, type, argnum);
  }
  virtual ArgToken make_oop_constant(oop con, TRAPS) {
    Handle h(THREAD, con);
    return ArgToken(h);
  }
  virtual ArgToken make_prim_constant(BasicType type, jvalue* con, TRAPS) {
    return ArgToken(type, *con);
  }

  virtual ArgToken make_conversion(BasicType type, klassOop tk, Bytecodes::Code op, const ArgToken& src, TRAPS);
  virtual ArgToken make_fetch(BasicType type, klassOop tk, Bytecodes::Code op, const ArgToken& base, const ArgToken& offset, TRAPS);
  virtual ArgToken make_invoke(methodHandle m, vmIntrinsics::ID iid, Bytecodes::Code op, bool tailcall, int argc, ArgToken* argv, TRAPS);
<<<<<<< HEAD
=======

  // Check for profiling information on a GWT and return true if it's found
  bool fetch_counts(ArgToken a1, ArgToken a2);
>>>>>>> 7173c5cf

  // Get a real constant pool.
  constantPoolHandle get_constant_pool(TRAPS) const;

  // Get a real methodOop.
  methodHandle get_method_oop(TRAPS);

public:
  MethodHandleCompiler(Handle root, Symbol* name, Symbol* signature, int invoke_count, bool for_invokedynamic, TRAPS);

  // Compile the given MH chain into bytecode.
  methodHandle compile(TRAPS);

  // Tests if the given class is a MH adapter holder.
  static bool klass_is_method_handle_adapter_holder(klassOop klass) {
    return (klass == SystemDictionary::MethodHandle_klass());
  }
};

#endif // SHARE_VM_PRIMS_METHODHANDLEWALK_HPP<|MERGE_RESOLUTION|>--- conflicted
+++ resolved
@@ -111,10 +111,6 @@
   // the signature for each method.  The signatures are printed in
   // slot order to make it easier to understand.
   void print();
-<<<<<<< HEAD
-  static void print(Handle mh);
-=======
->>>>>>> 7173c5cf
   static void print(oopDesc* mh);
 #endif
 };
@@ -167,7 +163,6 @@
     int       index()       const { assert(has_index(), "must have index");; return _value.i; }
     Handle    object()      const { assert(_bt == T_OBJECT, "wrong accessor"); assert(_tt == tt_constant, "value type"); return _handle; }
     const char* str()       const { assert(_tt == tt_symbolic, "string type"); return (const char*)(intptr_t)_value.j; }
-<<<<<<< HEAD
 
     jint      get_jint()    const { assert(_bt == T_INT || is_subword_type(_bt), "wrong accessor"); assert(_tt == tt_constant, "value types"); return _value.i; }
     jlong     get_jlong()   const { assert(_bt == T_LONG, "wrong accessor");   assert(_tt == tt_constant, "value types"); return _value.j; }
@@ -175,15 +170,6 @@
     jdouble   get_jdouble() const { assert(_bt == T_DOUBLE, "wrong accessor"); assert(_tt == tt_constant, "value types"); return _value.d; }
   };
 
-=======
-
-    jint      get_jint()    const { assert(_bt == T_INT || is_subword_type(_bt), "wrong accessor"); assert(_tt == tt_constant, "value types"); return _value.i; }
-    jlong     get_jlong()   const { assert(_bt == T_LONG, "wrong accessor");   assert(_tt == tt_constant, "value types"); return _value.j; }
-    jfloat    get_jfloat()  const { assert(_bt == T_FLOAT, "wrong accessor");  assert(_tt == tt_constant, "value types"); return _value.f; }
-    jdouble   get_jdouble() const { assert(_bt == T_DOUBLE, "wrong accessor"); assert(_tt == tt_constant, "value types"); return _value.d; }
-  };
-
->>>>>>> 7173c5cf
 private:
   MethodHandleChain _chain;
   bool              _for_invokedynamic;
@@ -475,12 +461,9 @@
   virtual ArgToken make_conversion(BasicType type, klassOop tk, Bytecodes::Code op, const ArgToken& src, TRAPS);
   virtual ArgToken make_fetch(BasicType type, klassOop tk, Bytecodes::Code op, const ArgToken& base, const ArgToken& offset, TRAPS);
   virtual ArgToken make_invoke(methodHandle m, vmIntrinsics::ID iid, Bytecodes::Code op, bool tailcall, int argc, ArgToken* argv, TRAPS);
-<<<<<<< HEAD
-=======
 
   // Check for profiling information on a GWT and return true if it's found
   bool fetch_counts(ArgToken a1, ArgToken a2);
->>>>>>> 7173c5cf
 
   // Get a real constant pool.
   constantPoolHandle get_constant_pool(TRAPS) const;
