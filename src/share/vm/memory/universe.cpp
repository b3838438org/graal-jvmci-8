/*
 * Copyright (c) 1997, 2013, Oracle and/or its affiliates. All rights reserved.
 * DO NOT ALTER OR REMOVE COPYRIGHT NOTICES OR THIS FILE HEADER.
 *
 * This code is free software; you can redistribute it and/or modify it
 * under the terms of the GNU General Public License version 2 only, as
 * published by the Free Software Foundation.
 *
 * This code is distributed in the hope that it will be useful, but WITHOUT
 * ANY WARRANTY; without even the implied warranty of MERCHANTABILITY or
 * FITNESS FOR A PARTICULAR PURPOSE.  See the GNU General Public License
 * version 2 for more details (a copy is included in the LICENSE file that
 * accompanied this code).
 *
 * You should have received a copy of the GNU General Public License version
 * 2 along with this work; if not, write to the Free Software Foundation,
 * Inc., 51 Franklin St, Fifth Floor, Boston, MA 02110-1301 USA.
 *
 * Please contact Oracle, 500 Oracle Parkway, Redwood Shores, CA 94065 USA
 * or visit www.oracle.com if you need additional information or have any
 * questions.
 *
 */

#include "precompiled.hpp"
#include "classfile/classLoader.hpp"
#include "classfile/classLoaderData.hpp"
#include "classfile/javaClasses.hpp"
#include "classfile/symbolTable.hpp"
#include "classfile/systemDictionary.hpp"
#include "classfile/vmSymbols.hpp"
#include "code/codeCache.hpp"
#include "code/dependencies.hpp"
#include "gc_interface/collectedHeap.inline.hpp"
#include "interpreter/interpreter.hpp"
#include "memory/cardTableModRefBS.hpp"
#include "memory/gcLocker.inline.hpp"
#include "memory/genCollectedHeap.hpp"
#include "memory/genRemSet.hpp"
#include "memory/generation.hpp"
#include "memory/metadataFactory.hpp"
#include "memory/metaspaceShared.hpp"
#include "memory/oopFactory.hpp"
#include "memory/space.hpp"
#include "memory/universe.hpp"
#include "memory/universe.inline.hpp"
#include "oops/constantPool.hpp"
#include "oops/instanceClassLoaderKlass.hpp"
#include "oops/instanceKlass.hpp"
#include "oops/instanceMirrorKlass.hpp"
#include "oops/instanceRefKlass.hpp"
#include "oops/oop.inline.hpp"
#include "oops/typeArrayKlass.hpp"
#include "prims/jvmtiRedefineClassesTrace.hpp"
#include "runtime/arguments.hpp"
#include "runtime/deoptimization.hpp"
#include "runtime/fprofiler.hpp"
#include "runtime/handles.inline.hpp"
#include "runtime/init.hpp"
#include "runtime/java.hpp"
#include "runtime/javaCalls.hpp"
#include "runtime/sharedRuntime.hpp"
#include "runtime/synchronizer.hpp"
#include "runtime/thread.inline.hpp"
#include "runtime/timer.hpp"
#include "runtime/vm_operations.hpp"
#include "services/memoryService.hpp"
#include "utilities/copy.hpp"
#include "utilities/events.hpp"
#include "utilities/hashtable.inline.hpp"
#include "utilities/preserveException.hpp"
#include "utilities/macros.hpp"
#if INCLUDE_ALL_GCS
#include "gc_implementation/concurrentMarkSweep/cmsAdaptiveSizePolicy.hpp"
#include "gc_implementation/concurrentMarkSweep/cmsCollectorPolicy.hpp"
#include "gc_implementation/g1/g1CollectedHeap.inline.hpp"
#include "gc_implementation/g1/g1CollectorPolicy.hpp"
#include "gc_implementation/parallelScavenge/parallelScavengeHeap.hpp"
#endif // INCLUDE_ALL_GCS

// Known objects
Klass* Universe::_boolArrayKlassObj                 = NULL;
Klass* Universe::_byteArrayKlassObj                 = NULL;
Klass* Universe::_charArrayKlassObj                 = NULL;
Klass* Universe::_intArrayKlassObj                  = NULL;
Klass* Universe::_shortArrayKlassObj                = NULL;
Klass* Universe::_longArrayKlassObj                 = NULL;
Klass* Universe::_singleArrayKlassObj               = NULL;
Klass* Universe::_doubleArrayKlassObj               = NULL;
Klass* Universe::_typeArrayKlassObjs[T_VOID+1]      = { NULL /*, NULL...*/ };
Klass* Universe::_objectArrayKlassObj               = NULL;
oop Universe::_int_mirror                             = NULL;
oop Universe::_float_mirror                           = NULL;
oop Universe::_double_mirror                          = NULL;
oop Universe::_byte_mirror                            = NULL;
oop Universe::_bool_mirror                            = NULL;
oop Universe::_char_mirror                            = NULL;
oop Universe::_long_mirror                            = NULL;
oop Universe::_short_mirror                           = NULL;
oop Universe::_void_mirror                            = NULL;
oop Universe::_mirrors[T_VOID+1]                      = { NULL /*, NULL...*/ };
oop Universe::_main_thread_group                      = NULL;
oop Universe::_system_thread_group                    = NULL;
objArrayOop Universe::_the_empty_class_klass_array    = NULL;
Array<Klass*>* Universe::_the_array_interfaces_array = NULL;
oop Universe::_the_null_string                        = NULL;
oop Universe::_the_min_jint_string                   = NULL;
LatestMethodCache* Universe::_finalizer_register_cache = NULL;
LatestMethodCache* Universe::_loader_addClass_cache    = NULL;
LatestMethodCache* Universe::_pd_implies_cache         = NULL;
oop Universe::_out_of_memory_error_java_heap          = NULL;
oop Universe::_out_of_memory_error_metaspace          = NULL;
oop Universe::_out_of_memory_error_class_metaspace    = NULL;
oop Universe::_out_of_memory_error_array_size         = NULL;
oop Universe::_out_of_memory_error_gc_overhead_limit  = NULL;
objArrayOop Universe::_preallocated_out_of_memory_error_array = NULL;
volatile jint Universe::_preallocated_out_of_memory_error_avail_count = 0;
bool Universe::_verify_in_progress                    = false;
oop Universe::_null_ptr_exception_instance            = NULL;
oop Universe::_arithmetic_exception_instance          = NULL;
oop Universe::_virtual_machine_error_instance         = NULL;
oop Universe::_vm_exception                           = NULL;
Array<int>* Universe::_the_empty_int_array            = NULL;
Array<u2>* Universe::_the_empty_short_array           = NULL;
Array<Klass*>* Universe::_the_empty_klass_array     = NULL;
Array<Method*>* Universe::_the_empty_method_array   = NULL;

// These variables are guarded by FullGCALot_lock.
debug_only(objArrayOop Universe::_fullgc_alot_dummy_array = NULL;)
debug_only(int Universe::_fullgc_alot_dummy_next      = 0;)

// Heap
int             Universe::_verify_count = 0;

int             Universe::_base_vtable_size = 0;
bool            Universe::_bootstrapping = false;
bool            Universe::_fully_initialized = false;

size_t          Universe::_heap_capacity_at_last_gc;
size_t          Universe::_heap_used_at_last_gc = 0;

CollectedHeap*  Universe::_collectedHeap = NULL;

NarrowPtrStruct Universe::_narrow_oop = { NULL, 0, true };
NarrowPtrStruct Universe::_narrow_klass = { NULL, 0, true };
address Universe::_narrow_ptrs_base;

void Universe::basic_type_classes_do(void f(Klass*)) {
  f(boolArrayKlassObj());
  f(byteArrayKlassObj());
  f(charArrayKlassObj());
  f(intArrayKlassObj());
  f(shortArrayKlassObj());
  f(longArrayKlassObj());
  f(singleArrayKlassObj());
  f(doubleArrayKlassObj());
}

void Universe::oops_do(OopClosure* f, bool do_all) {

  f->do_oop((oop*) &_int_mirror);
  f->do_oop((oop*) &_float_mirror);
  f->do_oop((oop*) &_double_mirror);
  f->do_oop((oop*) &_byte_mirror);
  f->do_oop((oop*) &_bool_mirror);
  f->do_oop((oop*) &_char_mirror);
  f->do_oop((oop*) &_long_mirror);
  f->do_oop((oop*) &_short_mirror);
  f->do_oop((oop*) &_void_mirror);

  for (int i = T_BOOLEAN; i < T_VOID+1; i++) {
    f->do_oop((oop*) &_mirrors[i]);
  }
  assert(_mirrors[0] == NULL && _mirrors[T_BOOLEAN - 1] == NULL, "checking");

  f->do_oop((oop*)&_the_empty_class_klass_array);
  f->do_oop((oop*)&_the_null_string);
  f->do_oop((oop*)&_the_min_jint_string);
  f->do_oop((oop*)&_out_of_memory_error_java_heap);
  f->do_oop((oop*)&_out_of_memory_error_metaspace);
  f->do_oop((oop*)&_out_of_memory_error_class_metaspace);
  f->do_oop((oop*)&_out_of_memory_error_array_size);
  f->do_oop((oop*)&_out_of_memory_error_gc_overhead_limit);
    f->do_oop((oop*)&_preallocated_out_of_memory_error_array);
  f->do_oop((oop*)&_null_ptr_exception_instance);
  f->do_oop((oop*)&_arithmetic_exception_instance);
  f->do_oop((oop*)&_virtual_machine_error_instance);
  f->do_oop((oop*)&_main_thread_group);
  f->do_oop((oop*)&_system_thread_group);
  f->do_oop((oop*)&_vm_exception);
  debug_only(f->do_oop((oop*)&_fullgc_alot_dummy_array);)
}

// Serialize metadata in and out of CDS archive, not oops.
void Universe::serialize(SerializeClosure* f, bool do_all) {

  f->do_ptr((void**)&_boolArrayKlassObj);
  f->do_ptr((void**)&_byteArrayKlassObj);
  f->do_ptr((void**)&_charArrayKlassObj);
  f->do_ptr((void**)&_intArrayKlassObj);
  f->do_ptr((void**)&_shortArrayKlassObj);
  f->do_ptr((void**)&_longArrayKlassObj);
  f->do_ptr((void**)&_singleArrayKlassObj);
  f->do_ptr((void**)&_doubleArrayKlassObj);
  f->do_ptr((void**)&_objectArrayKlassObj);

  {
    for (int i = 0; i < T_VOID+1; i++) {
      if (_typeArrayKlassObjs[i] != NULL) {
        assert(i >= T_BOOLEAN, "checking");
        f->do_ptr((void**)&_typeArrayKlassObjs[i]);
      } else if (do_all) {
        f->do_ptr((void**)&_typeArrayKlassObjs[i]);
      }
    }
  }

  f->do_ptr((void**)&_the_array_interfaces_array);
  f->do_ptr((void**)&_the_empty_int_array);
  f->do_ptr((void**)&_the_empty_short_array);
  f->do_ptr((void**)&_the_empty_method_array);
  f->do_ptr((void**)&_the_empty_klass_array);
  _finalizer_register_cache->serialize(f);
  _loader_addClass_cache->serialize(f);
  _pd_implies_cache->serialize(f);
}

void Universe::check_alignment(uintx size, uintx alignment, const char* name) {
  if (size < alignment || size % alignment != 0) {
    vm_exit_during_initialization(
      err_msg("Size of %s (" UINTX_FORMAT " bytes) must be aligned to " UINTX_FORMAT " bytes", name, size, alignment));
  }
}

void initialize_basic_type_klass(Klass* k, TRAPS) {
  Klass* ok = SystemDictionary::Object_klass();
  if (UseSharedSpaces) {
    assert(k->super() == ok, "u3");
    k->restore_unshareable_info(CHECK);
  } else {
    k->initialize_supers(ok, CHECK);
  }
  k->append_to_sibling_list();
}

void Universe::genesis(TRAPS) {
  ResourceMark rm;

  { FlagSetting fs(_bootstrapping, true);

    { MutexLocker mc(Compile_lock);

      // determine base vtable size; without that we cannot create the array klasses
      compute_base_vtable_size();

      if (!UseSharedSpaces) {
        _boolArrayKlassObj      = TypeArrayKlass::create_klass(T_BOOLEAN, sizeof(jboolean), CHECK);
        _charArrayKlassObj      = TypeArrayKlass::create_klass(T_CHAR,    sizeof(jchar),    CHECK);
        _singleArrayKlassObj    = TypeArrayKlass::create_klass(T_FLOAT,   sizeof(jfloat),   CHECK);
        _doubleArrayKlassObj    = TypeArrayKlass::create_klass(T_DOUBLE,  sizeof(jdouble),  CHECK);
        _byteArrayKlassObj      = TypeArrayKlass::create_klass(T_BYTE,    sizeof(jbyte),    CHECK);
        _shortArrayKlassObj     = TypeArrayKlass::create_klass(T_SHORT,   sizeof(jshort),   CHECK);
        _intArrayKlassObj       = TypeArrayKlass::create_klass(T_INT,     sizeof(jint),     CHECK);
        _longArrayKlassObj      = TypeArrayKlass::create_klass(T_LONG,    sizeof(jlong),    CHECK);

        _typeArrayKlassObjs[T_BOOLEAN] = _boolArrayKlassObj;
        _typeArrayKlassObjs[T_CHAR]    = _charArrayKlassObj;
        _typeArrayKlassObjs[T_FLOAT]   = _singleArrayKlassObj;
        _typeArrayKlassObjs[T_DOUBLE]  = _doubleArrayKlassObj;
        _typeArrayKlassObjs[T_BYTE]    = _byteArrayKlassObj;
        _typeArrayKlassObjs[T_SHORT]   = _shortArrayKlassObj;
        _typeArrayKlassObjs[T_INT]     = _intArrayKlassObj;
        _typeArrayKlassObjs[T_LONG]    = _longArrayKlassObj;

        ClassLoaderData* null_cld = ClassLoaderData::the_null_class_loader_data();

        _the_array_interfaces_array = MetadataFactory::new_array<Klass*>(null_cld, 2, NULL, CHECK);
        _the_empty_int_array        = MetadataFactory::new_array<int>(null_cld, 0, CHECK);
        _the_empty_short_array      = MetadataFactory::new_array<u2>(null_cld, 0, CHECK);
        _the_empty_method_array     = MetadataFactory::new_array<Method*>(null_cld, 0, CHECK);
        _the_empty_klass_array      = MetadataFactory::new_array<Klass*>(null_cld, 0, CHECK);
      }
    }

    vmSymbols::initialize(CHECK);

    SystemDictionary::initialize(CHECK);

    Klass* ok = SystemDictionary::Object_klass();

    _the_null_string            = StringTable::intern("null", CHECK);
    _the_min_jint_string       = StringTable::intern("-2147483648", CHECK);

    if (UseSharedSpaces) {
      // Verify shared interfaces array.
      assert(_the_array_interfaces_array->at(0) ==
             SystemDictionary::Cloneable_klass(), "u3");
      assert(_the_array_interfaces_array->at(1) ==
             SystemDictionary::Serializable_klass(), "u3");
    } else {
      // Set up shared interfaces array.  (Do this before supers are set up.)
      _the_array_interfaces_array->at_put(0, SystemDictionary::Cloneable_klass());
      _the_array_interfaces_array->at_put(1, SystemDictionary::Serializable_klass());
    }

    initialize_basic_type_klass(boolArrayKlassObj(), CHECK);
    initialize_basic_type_klass(charArrayKlassObj(), CHECK);
    initialize_basic_type_klass(singleArrayKlassObj(), CHECK);
    initialize_basic_type_klass(doubleArrayKlassObj(), CHECK);
    initialize_basic_type_klass(byteArrayKlassObj(), CHECK);
    initialize_basic_type_klass(shortArrayKlassObj(), CHECK);
    initialize_basic_type_klass(intArrayKlassObj(), CHECK);
    initialize_basic_type_klass(longArrayKlassObj(), CHECK);
  } // end of core bootstrapping

  // Maybe this could be lifted up now that object array can be initialized
  // during the bootstrapping.

  // OLD
  // Initialize _objectArrayKlass after core bootstraping to make
  // sure the super class is set up properly for _objectArrayKlass.
  // ---
  // NEW
  // Since some of the old system object arrays have been converted to
  // ordinary object arrays, _objectArrayKlass will be loaded when
  // SystemDictionary::initialize(CHECK); is run. See the extra check
  // for Object_klass_loaded in objArrayKlassKlass::allocate_objArray_klass_impl.
  _objectArrayKlassObj = InstanceKlass::
    cast(SystemDictionary::Object_klass())->array_klass(1, CHECK);
  // OLD
  // Add the class to the class hierarchy manually to make sure that
  // its vtable is initialized after core bootstrapping is completed.
  // ---
  // New
  // Have already been initialized.
  _objectArrayKlassObj->append_to_sibling_list();

  // Compute is_jdk version flags.
  // Only 1.3 or later has the java.lang.Shutdown class.
  // Only 1.4 or later has the java.lang.CharSequence interface.
  // Only 1.5 or later has the java.lang.management.MemoryUsage class.
  if (JDK_Version::is_partially_initialized()) {
    uint8_t jdk_version;
    Klass* k = SystemDictionary::resolve_or_null(
        vmSymbols::java_lang_management_MemoryUsage(), THREAD);
    CLEAR_PENDING_EXCEPTION; // ignore exceptions
    if (k == NULL) {
      k = SystemDictionary::resolve_or_null(
          vmSymbols::java_lang_CharSequence(), THREAD);
      CLEAR_PENDING_EXCEPTION; // ignore exceptions
      if (k == NULL) {
        k = SystemDictionary::resolve_or_null(
            vmSymbols::java_lang_Shutdown(), THREAD);
        CLEAR_PENDING_EXCEPTION; // ignore exceptions
        if (k == NULL) {
          jdk_version = 2;
        } else {
          jdk_version = 3;
        }
      } else {
        jdk_version = 4;
      }
    } else {
      jdk_version = 5;
    }
    JDK_Version::fully_initialize(jdk_version);
  }

  #ifdef ASSERT
  if (FullGCALot) {
    // Allocate an array of dummy objects.
    // We'd like these to be at the bottom of the old generation,
    // so that when we free one and then collect,
    // (almost) the whole heap moves
    // and we find out if we actually update all the oops correctly.
    // But we can't allocate directly in the old generation,
    // so we allocate wherever, and hope that the first collection
    // moves these objects to the bottom of the old generation.
    // We can allocate directly in the permanent generation, so we do.
    int size;
    if (UseConcMarkSweepGC) {
      warning("Using +FullGCALot with concurrent mark sweep gc "
              "will not force all objects to relocate");
      size = FullGCALotDummies;
    } else {
      size = FullGCALotDummies * 2;
    }
    objArrayOop    naked_array = oopFactory::new_objArray(SystemDictionary::Object_klass(), size, CHECK);
    objArrayHandle dummy_array(THREAD, naked_array);
    int i = 0;
    while (i < size) {
        // Allocate dummy in old generation
      oop dummy = InstanceKlass::cast(SystemDictionary::Object_klass())->allocate_instance(CHECK);
      dummy_array->obj_at_put(i++, dummy);
    }
    {
      // Only modify the global variable inside the mutex.
      // If we had a race to here, the other dummy_array instances
      // and their elements just get dropped on the floor, which is fine.
      MutexLocker ml(FullGCALot_lock);
      if (_fullgc_alot_dummy_array == NULL) {
        _fullgc_alot_dummy_array = dummy_array();
      }
    }
    assert(i == _fullgc_alot_dummy_array->length(), "just checking");
  }
  #endif

  // Initialize dependency array for null class loader
  ClassLoaderData::the_null_class_loader_data()->init_dependencies(CHECK);

}

// CDS support for patching vtables in metadata in the shared archive.
// All types inherited from Metadata have vtables, but not types inherited
// from MetaspaceObj, because the latter does not have virtual functions.
// If the metadata type has a vtable, it cannot be shared in the read-only
// section of the CDS archive, because the vtable pointer is patched.
static inline void add_vtable(void** list, int* n, void* o, int count) {
  guarantee((*n) < count, "vtable list too small");
  void* vtable = dereference_vptr(o);
  assert(*(void**)(vtable) != NULL, "invalid vtable");
  list[(*n)++] = vtable;
}

void Universe::init_self_patching_vtbl_list(void** list, int count) {
  int n = 0;
  { InstanceKlass o;          add_vtable(list, &n, &o, count); }
  { InstanceClassLoaderKlass o; add_vtable(list, &n, &o, count); }
  { InstanceMirrorKlass o;    add_vtable(list, &n, &o, count); }
  { InstanceRefKlass o;       add_vtable(list, &n, &o, count); }
  { TypeArrayKlass o;         add_vtable(list, &n, &o, count); }
  { ObjArrayKlass o;          add_vtable(list, &n, &o, count); }
  { Method o;                 add_vtable(list, &n, &o, count); }
  { ConstantPool o;           add_vtable(list, &n, &o, count); }
}

void Universe::initialize_basic_type_mirrors(TRAPS) {
    assert(_int_mirror==NULL, "basic type mirrors already initialized");
    _int_mirror     =
      java_lang_Class::create_basic_type_mirror("int",    T_INT, CHECK);
    _float_mirror   =
      java_lang_Class::create_basic_type_mirror("float",  T_FLOAT,   CHECK);
    _double_mirror  =
      java_lang_Class::create_basic_type_mirror("double", T_DOUBLE,  CHECK);
    _byte_mirror    =
      java_lang_Class::create_basic_type_mirror("byte",   T_BYTE, CHECK);
    _bool_mirror    =
      java_lang_Class::create_basic_type_mirror("boolean",T_BOOLEAN, CHECK);
    _char_mirror    =
      java_lang_Class::create_basic_type_mirror("char",   T_CHAR, CHECK);
    _long_mirror    =
      java_lang_Class::create_basic_type_mirror("long",   T_LONG, CHECK);
    _short_mirror   =
      java_lang_Class::create_basic_type_mirror("short",  T_SHORT,   CHECK);
    _void_mirror    =
      java_lang_Class::create_basic_type_mirror("void",   T_VOID, CHECK);

    _mirrors[T_INT]     = _int_mirror;
    _mirrors[T_FLOAT]   = _float_mirror;
    _mirrors[T_DOUBLE]  = _double_mirror;
    _mirrors[T_BYTE]    = _byte_mirror;
    _mirrors[T_BOOLEAN] = _bool_mirror;
    _mirrors[T_CHAR]    = _char_mirror;
    _mirrors[T_LONG]    = _long_mirror;
    _mirrors[T_SHORT]   = _short_mirror;
    _mirrors[T_VOID]    = _void_mirror;
  //_mirrors[T_OBJECT]  = InstanceKlass::cast(_object_klass)->java_mirror();
  //_mirrors[T_ARRAY]   = InstanceKlass::cast(_object_klass)->java_mirror();
}

void Universe::fixup_mirrors(TRAPS) {
  // Bootstrap problem: all classes gets a mirror (java.lang.Class instance) assigned eagerly,
  // but we cannot do that for classes created before java.lang.Class is loaded. Here we simply
  // walk over permanent objects created so far (mostly classes) and fixup their mirrors. Note
  // that the number of objects allocated at this point is very small.
  assert(SystemDictionary::Class_klass_loaded(), "java.lang.Class should be loaded");
  HandleMark hm(THREAD);
  // Cache the start of the static fields
  InstanceMirrorKlass::init_offset_of_static_fields();

  GrowableArray <Klass*>* list = java_lang_Class::fixup_mirror_list();
  int list_length = list->length();
  for (int i = 0; i < list_length; i++) {
    Klass* k = list->at(i);
    assert(k->is_klass(), "List should only hold classes");
    EXCEPTION_MARK;
    KlassHandle kh(THREAD, k);
    java_lang_Class::fixup_mirror(kh, CATCH);
}
  delete java_lang_Class::fixup_mirror_list();
  java_lang_Class::set_fixup_mirror_list(NULL);
}

static bool has_run_finalizers_on_exit = false;

void Universe::run_finalizers_on_exit() {
  if (has_run_finalizers_on_exit) return;
  has_run_finalizers_on_exit = true;

  // Called on VM exit. This ought to be run in a separate thread.
  if (TraceReferenceGC) tty->print_cr("Callback to run finalizers on exit");
  {
    PRESERVE_EXCEPTION_MARK;
    KlassHandle finalizer_klass(THREAD, SystemDictionary::Finalizer_klass());
    JavaValue result(T_VOID);
    JavaCalls::call_static(
      &result,
      finalizer_klass,
      vmSymbols::run_finalizers_on_exit_name(),
      vmSymbols::void_method_signature(),
      THREAD
    );
    // Ignore any pending exceptions
    CLEAR_PENDING_EXCEPTION;
  }
}


// initialize_vtable could cause gc if
// 1) we specified true to initialize_vtable and
// 2) this ran after gc was enabled
// In case those ever change we use handles for oops
void Universe::reinitialize_vtable_of(KlassHandle k_h, TRAPS) {
  // init vtable of k and all subclasses
  Klass* ko = k_h();
  klassVtable* vt = ko->vtable();
  if (vt) vt->initialize_vtable(false, CHECK);
  if (ko->oop_is_instance()) {
    InstanceKlass* ik = (InstanceKlass*)ko;
    for (KlassHandle s_h(THREAD, ik->subklass());
         s_h() != NULL;
         s_h = KlassHandle(THREAD, s_h()->next_sibling())) {
      reinitialize_vtable_of(s_h, CHECK);
    }
  }
}


void initialize_itable_for_klass(Klass* k, TRAPS) {
  InstanceKlass::cast(k)->itable()->initialize_itable(false, CHECK);
}


void Universe::reinitialize_itables(TRAPS) {
  SystemDictionary::classes_do(initialize_itable_for_klass, CHECK);

}


bool Universe::on_page_boundary(void* addr) {
  return ((uintptr_t) addr) % os::vm_page_size() == 0;
}


bool Universe::should_fill_in_stack_trace(Handle throwable) {
  // never attempt to fill in the stack trace of preallocated errors that do not have
  // backtrace. These errors are kept alive forever and may be "re-used" when all
  // preallocated errors with backtrace have been consumed. Also need to avoid
  // a potential loop which could happen if an out of memory occurs when attempting
  // to allocate the backtrace.
  return ((throwable() != Universe::_out_of_memory_error_java_heap) &&
          (throwable() != Universe::_out_of_memory_error_metaspace)  &&
          (throwable() != Universe::_out_of_memory_error_class_metaspace)  &&
          (throwable() != Universe::_out_of_memory_error_array_size) &&
          (throwable() != Universe::_out_of_memory_error_gc_overhead_limit));
}


oop Universe::gen_out_of_memory_error(oop default_err) {
  // generate an out of memory error:
  // - if there is a preallocated error with backtrace available then return it wth
  //   a filled in stack trace.
  // - if there are no preallocated errors with backtrace available then return
  //   an error without backtrace.
  int next;
  if (_preallocated_out_of_memory_error_avail_count > 0) {
    next = (int)Atomic::add(-1, &_preallocated_out_of_memory_error_avail_count);
    assert(next < (int)PreallocatedOutOfMemoryErrorCount, "avail count is corrupt");
  } else {
    next = -1;
  }
  if (next < 0) {
    // all preallocated errors have been used.
    // return default
    return default_err;
  } else {
    // get the error object at the slot and set set it to NULL so that the
    // array isn't keeping it alive anymore.
    oop exc = preallocated_out_of_memory_errors()->obj_at(next);
    assert(exc != NULL, "slot has been used already");
    preallocated_out_of_memory_errors()->obj_at_put(next, NULL);

    // use the message from the default error
    oop msg = java_lang_Throwable::message(default_err);
    assert(msg != NULL, "no message");
    java_lang_Throwable::set_message(exc, msg);

    // populate the stack trace and return it.
    java_lang_Throwable::fill_in_stack_trace_of_preallocated_backtrace(exc);
    return exc;
  }
}

intptr_t Universe::_non_oop_bits = 0;

void* Universe::non_oop_word() {
  // Neither the high bits nor the low bits of this value is allowed
  // to look like (respectively) the high or low bits of a real oop.
  //
  // High and low are CPU-specific notions, but low always includes
  // the low-order bit.  Since oops are always aligned at least mod 4,
  // setting the low-order bit will ensure that the low half of the
  // word will never look like that of a real oop.
  //
  // Using the OS-supplied non-memory-address word (usually 0 or -1)
  // will take care of the high bits, however many there are.

  if (_non_oop_bits == 0) {
    _non_oop_bits = (intptr_t)os::non_memory_address_word() | 1;
  }

  return (void*)_non_oop_bits;
}

jint universe_init() {
  assert(!Universe::_fully_initialized, "called after initialize_vtables");
  guarantee(1 << LogHeapWordSize == sizeof(HeapWord),
         "LogHeapWordSize is incorrect.");
  guarantee(sizeof(oop) >= sizeof(HeapWord), "HeapWord larger than oop?");
  guarantee(sizeof(oop) % sizeof(HeapWord) == 0,
            "oop size is not not a multiple of HeapWord size");
  TraceTime timer("Genesis", TraceStartupTime);
  GC_locker::lock();  // do not allow gc during bootstrapping
  JavaClasses::compute_hard_coded_offsets();

  jint status = Universe::initialize_heap();
  if (status != JNI_OK) {
    return status;
  }

  Metaspace::global_initialize();

  // Create memory for metadata.  Must be after initializing heap for
  // DumpSharedSpaces.
  ClassLoaderData::init_null_class_loader_data();

  // We have a heap so create the Method* caches before
  // Metaspace::initialize_shared_spaces() tries to populate them.
  Universe::_finalizer_register_cache = new LatestMethodCache();
  Universe::_loader_addClass_cache    = new LatestMethodCache();
  Universe::_pd_implies_cache         = new LatestMethodCache();

  if (UseSharedSpaces) {
    // Read the data structures supporting the shared spaces (shared
    // system dictionary, symbol table, etc.).  After that, access to
    // the file (other than the mapped regions) is no longer needed, and
    // the file is closed. Closing the file does not affect the
    // currently mapped regions.
    MetaspaceShared::initialize_shared_spaces();
    StringTable::create_table();
  } else {
    SymbolTable::create_table();
    StringTable::create_table();
    ClassLoader::create_package_info_table();
  }

  return JNI_OK;
}

// Choose the heap base address and oop encoding mode
// when compressed oops are used:
// Unscaled  - Use 32-bits oops without encoding when
//     NarrowOopHeapBaseMin + heap_size < 4Gb
// ZeroBased - Use zero based compressed oops with encoding when
//     NarrowOopHeapBaseMin + heap_size < 32Gb
// HeapBased - Use compressed oops with heap base + encoding.

// 4Gb
static const uint64_t NarrowOopHeapMax = (uint64_t(max_juint) + 1);
// 32Gb
// OopEncodingHeapMax == NarrowOopHeapMax << LogMinObjAlignmentInBytes;

char* Universe::preferred_heap_base(size_t heap_size, size_t alignment, NARROW_OOP_MODE mode) {
  assert(is_size_aligned((size_t)OopEncodingHeapMax, alignment), "Must be");
  assert(is_size_aligned((size_t)NarrowOopHeapMax, alignment), "Must be");
  assert(is_size_aligned(heap_size, alignment), "Must be");

  uintx heap_base_min_address_aligned = align_size_up(HeapBaseMinAddress, alignment);

  size_t base = 0;
#ifdef _LP64
  if (UseCompressedOops) {
    assert(mode == UnscaledNarrowOop  ||
           mode == ZeroBasedNarrowOop ||
           mode == HeapBasedNarrowOop, "mode is invalid");
    const size_t total_size = heap_size + heap_base_min_address_aligned;
    // Return specified base for the first request.
    if (!FLAG_IS_DEFAULT(HeapBaseMinAddress) && (mode == UnscaledNarrowOop)) {
<<<<<<< HEAD
      base = HeapBaseMinAddress;
=======
      base = heap_base_min_address_aligned;
>>>>>>> 36634c96

    // If the total size is small enough to allow UnscaledNarrowOop then
    // just use UnscaledNarrowOop.
    } else if ((total_size <= OopEncodingHeapMax) && (mode != HeapBasedNarrowOop)) {
      if ((total_size <= NarrowOopHeapMax) && (mode == UnscaledNarrowOop) &&
          (Universe::narrow_oop_shift() == 0)) {
        // Use 32-bits oops without encoding and
        // place heap's top on the 4Gb boundary
        base = (NarrowOopHeapMax - heap_size);
      } else {
        // Can't reserve with NarrowOopShift == 0
        Universe::set_narrow_oop_shift(LogMinObjAlignmentInBytes);
        if (mode == UnscaledNarrowOop ||
            mode == ZeroBasedNarrowOop && total_size <= NarrowOopHeapMax) {
          // Use zero based compressed oops with encoding and
          // place heap's top on the 32Gb boundary in case
          // total_size > 4Gb or failed to reserve below 4Gb.
          base = (OopEncodingHeapMax - heap_size);
        }
      }
    } else {
      // UnscaledNarrowOop encoding didn't work, and no base was found for ZeroBasedOops or
      // HeapBasedNarrowOop encoding was requested.  So, can't reserve below 32Gb.
      Universe::set_narrow_oop_shift(LogMinObjAlignmentInBytes);
    }

    // Set narrow_oop_base and narrow_oop_use_implicit_null_checks
    // used in ReservedHeapSpace() constructors.
    // The final values will be set in initialize_heap() below.
    if ((base != 0) && ((base + heap_size) <= OopEncodingHeapMax)) {
      // Use zero based compressed oops
      Universe::set_narrow_oop_base(NULL);
      // Don't need guard page for implicit checks in indexed
      // addressing mode with zero based Compressed Oops.
      Universe::set_narrow_oop_use_implicit_null_checks(true);
    } else {
      // Set to a non-NULL value so the ReservedSpace ctor computes
      // the correct no-access prefix.
      // The final value will be set in initialize_heap() below.
      Universe::set_narrow_oop_base((address)NarrowOopHeapMax);
#ifdef _WIN64
      if (UseLargePages) {
        // Cannot allocate guard pages for implicit checks in indexed
        // addressing mode when large pages are specified on windows.
        Universe::set_narrow_oop_use_implicit_null_checks(false);
      }
#endif //  _WIN64
    }
  }
#endif

  assert(is_ptr_aligned((char*)base, alignment), "Must be");
  return (char*)base; // also return NULL (don't care) for 32-bit VM
}

jint Universe::initialize_heap() {

  if (UseParallelGC) {
#if INCLUDE_ALL_GCS
    Universe::_collectedHeap = new ParallelScavengeHeap();
#else  // INCLUDE_ALL_GCS
    fatal("UseParallelGC not supported in this VM.");
#endif // INCLUDE_ALL_GCS

  } else if (UseG1GC) {
#if INCLUDE_ALL_GCS
    G1CollectorPolicy* g1p = new G1CollectorPolicy();
    G1CollectedHeap* g1h = new G1CollectedHeap(g1p);
    Universe::_collectedHeap = g1h;
#else  // INCLUDE_ALL_GCS
    fatal("UseG1GC not supported in java kernel vm.");
#endif // INCLUDE_ALL_GCS

  } else {
    GenCollectorPolicy *gc_policy;

    if (UseSerialGC) {
      gc_policy = new MarkSweepPolicy();
    } else if (UseConcMarkSweepGC) {
#if INCLUDE_ALL_GCS
      if (UseAdaptiveSizePolicy) {
        gc_policy = new ASConcurrentMarkSweepPolicy();
      } else {
        gc_policy = new ConcurrentMarkSweepPolicy();
      }
#else  // INCLUDE_ALL_GCS
    fatal("UseConcMarkSweepGC not supported in this VM.");
#endif // INCLUDE_ALL_GCS
    } else { // default old generation
      gc_policy = new MarkSweepPolicy();
    }

    Universe::_collectedHeap = new GenCollectedHeap(gc_policy);
  }

  jint status = Universe::heap()->initialize();
  if (status != JNI_OK) {
    return status;
  }

#ifdef _LP64
  if (UseCompressedOops) {
    // Subtract a page because something can get allocated at heap base.
    // This also makes implicit null checking work, because the
    // memory+1 page below heap_base needs to cause a signal.
    // See needs_explicit_null_check.
    // Only set the heap base for compressed oops because it indicates
    // compressed oops for pstack code.
    bool verbose = PrintCompressedOopsMode || (PrintMiscellaneous && Verbose);
    if (verbose) {
      tty->cr();
      tty->print("heap address: " PTR_FORMAT ", size: " SIZE_FORMAT " MB",
                 Universe::heap()->base(), Universe::heap()->reserved_region().byte_size()/M);
    }
    if (((uint64_t)Universe::heap()->reserved_region().end() > OopEncodingHeapMax)) {
      // Can't reserve heap below 32Gb.
      // keep the Universe::narrow_oop_base() set in Universe::reserve_heap()
      Universe::set_narrow_oop_shift(LogMinObjAlignmentInBytes);
      if (verbose) {
        tty->print(", %s: "PTR_FORMAT,
            narrow_oop_mode_to_string(HeapBasedNarrowOop),
            Universe::narrow_oop_base());
      }
    } else {
      Universe::set_narrow_oop_base(0);
      if (verbose) {
        tty->print(", %s", narrow_oop_mode_to_string(ZeroBasedNarrowOop));
      }
#ifdef _WIN64
      if (!Universe::narrow_oop_use_implicit_null_checks()) {
        // Don't need guard page for implicit checks in indexed addressing
        // mode with zero based Compressed Oops.
        Universe::set_narrow_oop_use_implicit_null_checks(true);
      }
#endif //  _WIN64
      if((uint64_t)Universe::heap()->reserved_region().end() > NarrowOopHeapMax) {
        // Can't reserve heap below 4Gb.
        Universe::set_narrow_oop_shift(LogMinObjAlignmentInBytes);
      } else {
        Universe::set_narrow_oop_shift(0);
        if (verbose) {
          tty->print(", %s", narrow_oop_mode_to_string(UnscaledNarrowOop));
        }
      }
    }

    if (verbose) {
      tty->cr();
      tty->cr();
    }
    Universe::set_narrow_ptrs_base(Universe::narrow_oop_base());
  }
  // Universe::narrow_oop_base() is one page below the heap.
  assert((intptr_t)Universe::narrow_oop_base() <= (intptr_t)(Universe::heap()->base() -
         os::vm_page_size()) ||
         Universe::narrow_oop_base() == NULL, "invalid value");
  assert(Universe::narrow_oop_shift() == LogMinObjAlignmentInBytes ||
         Universe::narrow_oop_shift() == 0, "invalid value");
#endif

  // We will never reach the CATCH below since Exceptions::_throw will cause
  // the VM to exit if an exception is thrown during initialization

  if (UseTLAB) {
    assert(Universe::heap()->supports_tlab_allocation(),
           "Should support thread-local allocation buffers");
    ThreadLocalAllocBuffer::startup_initialization();
  }
  return JNI_OK;
}


// Reserve the Java heap, which is now the same for all GCs.
ReservedSpace Universe::reserve_heap(size_t heap_size, size_t alignment) {
<<<<<<< HEAD
=======
  assert(alignment <= Arguments::conservative_max_heap_alignment(),
      err_msg("actual alignment "SIZE_FORMAT" must be within maximum heap alignment "SIZE_FORMAT,
          alignment, Arguments::conservative_max_heap_alignment()));
>>>>>>> 36634c96
  size_t total_reserved = align_size_up(heap_size, alignment);
  assert(!UseCompressedOops || (total_reserved <= (OopEncodingHeapMax - os::vm_page_size())),
      "heap size is too big for compressed oops");

  bool use_large_pages = UseLargePages && is_size_aligned(alignment, os::large_page_size());
  assert(!UseLargePages
      || UseParallelGC
      || use_large_pages, "Wrong alignment to use large pages");

  char* addr = Universe::preferred_heap_base(total_reserved, alignment, Universe::UnscaledNarrowOop);

  ReservedHeapSpace total_rs(total_reserved, alignment, use_large_pages, addr);

  if (UseCompressedOops) {
    if (addr != NULL && !total_rs.is_reserved()) {
      // Failed to reserve at specified address - the requested memory
      // region is taken already, for example, by 'java' launcher.
      // Try again to reserver heap higher.
      addr = Universe::preferred_heap_base(total_reserved, alignment, Universe::ZeroBasedNarrowOop);

      ReservedHeapSpace total_rs0(total_reserved, alignment,
          use_large_pages, addr);

      if (addr != NULL && !total_rs0.is_reserved()) {
        // Failed to reserve at specified address again - give up.
        addr = Universe::preferred_heap_base(total_reserved, alignment, Universe::HeapBasedNarrowOop);
        assert(addr == NULL, "");

        ReservedHeapSpace total_rs1(total_reserved, alignment,
            use_large_pages, addr);
        total_rs = total_rs1;
      } else {
        total_rs = total_rs0;
      }
    }
  }

  if (!total_rs.is_reserved()) {
    vm_exit_during_initialization(err_msg("Could not reserve enough space for " SIZE_FORMAT "KB object heap", total_reserved/K));
    return total_rs;
  }

  if (UseCompressedOops) {
    // Universe::initialize_heap() will reset this to NULL if unscaled
    // or zero-based narrow oops are actually used.
    address base = (address)(total_rs.base() - os::vm_page_size());
    Universe::set_narrow_oop_base(base);
  }
  return total_rs;
}


// It's the caller's responsibility to ensure glitch-freedom
// (if required).
void Universe::update_heap_info_at_gc() {
  _heap_capacity_at_last_gc = heap()->capacity();
  _heap_used_at_last_gc     = heap()->used();
}


const char* Universe::narrow_oop_mode_to_string(Universe::NARROW_OOP_MODE mode) {
  switch (mode) {
    case UnscaledNarrowOop:
      return "32-bits Oops";
    case ZeroBasedNarrowOop:
      return "zero based Compressed Oops";
    case HeapBasedNarrowOop:
      return "Compressed Oops with base";
  }

  ShouldNotReachHere();
  return "";
}


Universe::NARROW_OOP_MODE Universe::narrow_oop_mode() {
  if (narrow_oop_base() != 0) {
    return HeapBasedNarrowOop;
  }

  if (narrow_oop_shift() != 0) {
    return ZeroBasedNarrowOop;
  }

  return UnscaledNarrowOop;
}


void universe2_init() {
  EXCEPTION_MARK;
  Universe::genesis(CATCH);
}


// This function is defined in JVM.cpp
extern void initialize_converter_functions();

bool universe_post_init() {
  assert(!is_init_completed(), "Error: initialization not yet completed!");
  Universe::_fully_initialized = true;
  EXCEPTION_MARK;
  { ResourceMark rm;
    Interpreter::initialize();      // needed for interpreter entry points
    if (!UseSharedSpaces) {
      HandleMark hm(THREAD);
      KlassHandle ok_h(THREAD, SystemDictionary::Object_klass());
      Universe::reinitialize_vtable_of(ok_h, CHECK_false);
      Universe::reinitialize_itables(CHECK_false);
    }
  }

  HandleMark hm(THREAD);
  Klass* k;
  instanceKlassHandle k_h;
    // Setup preallocated empty java.lang.Class array
    Universe::_the_empty_class_klass_array = oopFactory::new_objArray(SystemDictionary::Class_klass(), 0, CHECK_false);

    // Setup preallocated OutOfMemoryError errors
    k = SystemDictionary::resolve_or_fail(vmSymbols::java_lang_OutOfMemoryError(), true, CHECK_false);
    k_h = instanceKlassHandle(THREAD, k);
    Universe::_out_of_memory_error_java_heap = k_h->allocate_instance(CHECK_false);
    Universe::_out_of_memory_error_metaspace = k_h->allocate_instance(CHECK_false);
    Universe::_out_of_memory_error_class_metaspace = k_h->allocate_instance(CHECK_false);
    Universe::_out_of_memory_error_array_size = k_h->allocate_instance(CHECK_false);
    Universe::_out_of_memory_error_gc_overhead_limit =
      k_h->allocate_instance(CHECK_false);

    // Setup preallocated NullPointerException
    // (this is currently used for a cheap & dirty solution in compiler exception handling)
    k = SystemDictionary::resolve_or_fail(vmSymbols::java_lang_NullPointerException(), true, CHECK_false);
    Universe::_null_ptr_exception_instance = InstanceKlass::cast(k)->allocate_instance(CHECK_false);
    // Setup preallocated ArithmeticException
    // (this is currently used for a cheap & dirty solution in compiler exception handling)
    k = SystemDictionary::resolve_or_fail(vmSymbols::java_lang_ArithmeticException(), true, CHECK_false);
    Universe::_arithmetic_exception_instance = InstanceKlass::cast(k)->allocate_instance(CHECK_false);
    // Virtual Machine Error for when we get into a situation we can't resolve
    k = SystemDictionary::resolve_or_fail(
      vmSymbols::java_lang_VirtualMachineError(), true, CHECK_false);
    bool linked = InstanceKlass::cast(k)->link_class_or_fail(CHECK_false);
    if (!linked) {
      tty->print_cr("Unable to link/verify VirtualMachineError class");
      return false; // initialization failed
    }
    Universe::_virtual_machine_error_instance =
      InstanceKlass::cast(k)->allocate_instance(CHECK_false);

    Universe::_vm_exception               = InstanceKlass::cast(k)->allocate_instance(CHECK_false);

  if (!DumpSharedSpaces) {
    // These are the only Java fields that are currently set during shared space dumping.
    // We prefer to not handle this generally, so we always reinitialize these detail messages.
    Handle msg = java_lang_String::create_from_str("Java heap space", CHECK_false);
    java_lang_Throwable::set_message(Universe::_out_of_memory_error_java_heap, msg());

    msg = java_lang_String::create_from_str("Metadata space", CHECK_false);
    java_lang_Throwable::set_message(Universe::_out_of_memory_error_metaspace, msg());
    msg = java_lang_String::create_from_str("Compressed class space", CHECK_false);
    java_lang_Throwable::set_message(Universe::_out_of_memory_error_class_metaspace, msg());

    msg = java_lang_String::create_from_str("Requested array size exceeds VM limit", CHECK_false);
    java_lang_Throwable::set_message(Universe::_out_of_memory_error_array_size, msg());

    msg = java_lang_String::create_from_str("GC overhead limit exceeded", CHECK_false);
    java_lang_Throwable::set_message(Universe::_out_of_memory_error_gc_overhead_limit, msg());

    msg = java_lang_String::create_from_str("/ by zero", CHECK_false);
    java_lang_Throwable::set_message(Universe::_arithmetic_exception_instance, msg());

    // Setup the array of errors that have preallocated backtrace
    k = Universe::_out_of_memory_error_java_heap->klass();
    assert(k->name() == vmSymbols::java_lang_OutOfMemoryError(), "should be out of memory error");
    k_h = instanceKlassHandle(THREAD, k);

    int len = (StackTraceInThrowable) ? (int)PreallocatedOutOfMemoryErrorCount : 0;
    Universe::_preallocated_out_of_memory_error_array = oopFactory::new_objArray(k_h(), len, CHECK_false);
    for (int i=0; i<len; i++) {
      oop err = k_h->allocate_instance(CHECK_false);
      Handle err_h = Handle(THREAD, err);
      java_lang_Throwable::allocate_backtrace(err_h, CHECK_false);
      Universe::preallocated_out_of_memory_errors()->obj_at_put(i, err_h());
    }
    Universe::_preallocated_out_of_memory_error_avail_count = (jint)len;
  }


  // Setup static method for registering finalizers
  // The finalizer klass must be linked before looking up the method, in
  // case it needs to get rewritten.
  InstanceKlass::cast(SystemDictionary::Finalizer_klass())->link_class(CHECK_false);
  Method* m = InstanceKlass::cast(SystemDictionary::Finalizer_klass())->find_method(
                                  vmSymbols::register_method_name(),
                                  vmSymbols::register_method_signature());
  if (m == NULL || !m->is_static()) {
    tty->print_cr("Unable to link/verify Finalizer.register method");
    return false; // initialization failed (cannot throw exception yet)
  }
  Universe::_finalizer_register_cache->init(
    SystemDictionary::Finalizer_klass(), m);

  // Setup method for registering loaded classes in class loader vector
  InstanceKlass::cast(SystemDictionary::ClassLoader_klass())->link_class(CHECK_false);
  m = InstanceKlass::cast(SystemDictionary::ClassLoader_klass())->find_method(vmSymbols::addClass_name(), vmSymbols::class_void_signature());
  if (m == NULL || m->is_static()) {
    tty->print_cr("Unable to link/verify ClassLoader.addClass method");
    return false; // initialization failed (cannot throw exception yet)
  }
  Universe::_loader_addClass_cache->init(
    SystemDictionary::ClassLoader_klass(), m);

  // Setup method for checking protection domain
  InstanceKlass::cast(SystemDictionary::ProtectionDomain_klass())->link_class(CHECK_false);
  m = InstanceKlass::cast(SystemDictionary::ProtectionDomain_klass())->
            find_method(vmSymbols::impliesCreateAccessControlContext_name(),
                        vmSymbols::void_boolean_signature());
  // Allow NULL which should only happen with bootstrapping.
  if (m != NULL) {
    if (m->is_static()) {
      // NoSuchMethodException doesn't actually work because it tries to run the
      // <init> function before java_lang_Class is linked. Print error and exit.
      tty->print_cr("ProtectionDomain.impliesCreateAccessControlContext() has the wrong linkage");
      return false; // initialization failed
    }
    Universe::_pd_implies_cache->init(
      SystemDictionary::ProtectionDomain_klass(), m);;
  }

  // The folowing is initializing converter functions for serialization in
  // JVM.cpp. If we clean up the StrictMath code above we may want to find
  // a better solution for this as well.
  initialize_converter_functions();

  // This needs to be done before the first scavenge/gc, since
  // it's an input to soft ref clearing policy.
  {
    MutexLocker x(Heap_lock);
    Universe::update_heap_info_at_gc();
  }

  // ("weak") refs processing infrastructure initialization
  Universe::heap()->post_initialize();

  // Initialize performance counters for metaspaces
  MetaspaceCounters::initialize_performance_counters();
  CompressedClassSpaceCounters::initialize_performance_counters();

  MemoryService::add_metaspace_memory_pools();

  GC_locker::unlock();  // allow gc after bootstrapping

  MemoryService::set_universe_heap(Universe::_collectedHeap);
  return true;
}


void Universe::compute_base_vtable_size() {
  _base_vtable_size = ClassLoader::compute_Object_vtable();
}


// %%% The Universe::flush_foo methods belong in CodeCache.

// Flushes compiled methods dependent on dependee.
void Universe::flush_dependents_on(instanceKlassHandle dependee) {
  assert_lock_strong(Compile_lock);

  if (CodeCache::number_of_nmethods_with_dependencies() == 0) return;

  // CodeCache can only be updated by a thread_in_VM and they will all be
  // stopped dring the safepoint so CodeCache will be safe to update without
  // holding the CodeCache_lock.

  KlassDepChange changes(dependee);

  // Compute the dependent nmethods
  if (CodeCache::mark_for_deoptimization(changes) > 0) {
    // At least one nmethod has been marked for deoptimization
    VM_Deoptimize op;
    VMThread::execute(&op);
  }
}

// Flushes compiled methods dependent on a particular CallSite
// instance when its target is different than the given MethodHandle.
void Universe::flush_dependents_on(Handle call_site, Handle method_handle) {
  assert_lock_strong(Compile_lock);

  if (CodeCache::number_of_nmethods_with_dependencies() == 0) return;

  // CodeCache can only be updated by a thread_in_VM and they will all be
  // stopped dring the safepoint so CodeCache will be safe to update without
  // holding the CodeCache_lock.

  CallSiteDepChange changes(call_site(), method_handle());

  // Compute the dependent nmethods that have a reference to a
  // CallSite object.  We use InstanceKlass::mark_dependent_nmethod
  // directly instead of CodeCache::mark_for_deoptimization because we
  // want dependents on the call site class only not all classes in
  // the ContextStream.
  int marked = 0;
  {
    MutexLockerEx mu(CodeCache_lock, Mutex::_no_safepoint_check_flag);
    InstanceKlass* call_site_klass = InstanceKlass::cast(call_site->klass());
    marked = call_site_klass->mark_dependent_nmethods(changes);
  }
  if (marked > 0) {
    // At least one nmethod has been marked for deoptimization
    VM_Deoptimize op;
    VMThread::execute(&op);
  }
}

#ifdef HOTSWAP
// Flushes compiled methods dependent on dependee in the evolutionary sense
void Universe::flush_evol_dependents_on(instanceKlassHandle ev_k_h) {
  // --- Compile_lock is not held. However we are at a safepoint.
  assert_locked_or_safepoint(Compile_lock);
  if (CodeCache::number_of_nmethods_with_dependencies() == 0) return;

  // CodeCache can only be updated by a thread_in_VM and they will all be
  // stopped dring the safepoint so CodeCache will be safe to update without
  // holding the CodeCache_lock.

  // Compute the dependent nmethods
  if (CodeCache::mark_for_evol_deoptimization(ev_k_h) > 0) {
    // At least one nmethod has been marked for deoptimization

    // All this already happens inside a VM_Operation, so we'll do all the work here.
    // Stuff copied from VM_Deoptimize and modified slightly.

    // We do not want any GCs to happen while we are in the middle of this VM operation
    ResourceMark rm;
    DeoptimizationMarker dm;

    // Deoptimize all activations depending on marked nmethods
    Deoptimization::deoptimize_dependents();

    // Make the dependent methods not entrant (in VM_Deoptimize they are made zombies)
    CodeCache::make_marked_nmethods_not_entrant();
  }
}
#endif // HOTSWAP


// Flushes compiled methods dependent on dependee
void Universe::flush_dependents_on_method(methodHandle m_h) {
  // --- Compile_lock is not held. However we are at a safepoint.
  assert_locked_or_safepoint(Compile_lock);

  // CodeCache can only be updated by a thread_in_VM and they will all be
  // stopped dring the safepoint so CodeCache will be safe to update without
  // holding the CodeCache_lock.

  // Compute the dependent nmethods
  if (CodeCache::mark_for_deoptimization(m_h()) > 0) {
    // At least one nmethod has been marked for deoptimization

    // All this already happens inside a VM_Operation, so we'll do all the work here.
    // Stuff copied from VM_Deoptimize and modified slightly.

    // We do not want any GCs to happen while we are in the middle of this VM operation
    ResourceMark rm;
    DeoptimizationMarker dm;

    // Deoptimize all activations depending on marked nmethods
    Deoptimization::deoptimize_dependents();

    // Make the dependent methods not entrant (in VM_Deoptimize they are made zombies)
    CodeCache::make_marked_nmethods_not_entrant();
  }
}

void Universe::print() {
  print_on(gclog_or_tty);
}

void Universe::print_on(outputStream* st, bool extended) {
  st->print_cr("Heap");
  if (!extended) {
    heap()->print_on(st);
  } else {
    heap()->print_extended_on(st);
  }
}

void Universe::print_heap_at_SIGBREAK() {
  if (PrintHeapAtSIGBREAK) {
    MutexLocker hl(Heap_lock);
    print_on(tty);
    tty->cr();
    tty->flush();
  }
}

void Universe::print_heap_before_gc(outputStream* st, bool ignore_extended) {
  st->print_cr("{Heap before GC invocations=%u (full %u):",
               heap()->total_collections(),
               heap()->total_full_collections());
  if (!PrintHeapAtGCExtended || ignore_extended) {
    heap()->print_on(st);
  } else {
    heap()->print_extended_on(st);
  }
}

void Universe::print_heap_after_gc(outputStream* st, bool ignore_extended) {
  st->print_cr("Heap after GC invocations=%u (full %u):",
               heap()->total_collections(),
               heap()->total_full_collections());
  if (!PrintHeapAtGCExtended || ignore_extended) {
    heap()->print_on(st);
  } else {
    heap()->print_extended_on(st);
  }
  st->print_cr("}");
}

void Universe::verify(VerifyOption option, const char* prefix, bool silent) {
  // The use of _verify_in_progress is a temporary work around for
  // 6320749.  Don't bother with a creating a class to set and clear
  // it since it is only used in this method and the control flow is
  // straight forward.
  _verify_in_progress = true;

  COMPILER2_PRESENT(
    assert(!DerivedPointerTable::is_active(),
         "DPT should not be active during verification "
         "(of thread stacks below)");
  )

  ResourceMark rm;
  HandleMark hm;  // Handles created during verification can be zapped
  _verify_count++;

  if (!silent) gclog_or_tty->print(prefix);
  if (!silent) gclog_or_tty->print("[Verifying ");
  if (!silent) gclog_or_tty->print("threads ");
  Threads::verify();
  if (!silent) gclog_or_tty->print("heap ");
  heap()->verify(silent, option);
  if (!silent) gclog_or_tty->print("syms ");
  SymbolTable::verify();
  if (!silent) gclog_or_tty->print("strs ");
  StringTable::verify();
  {
    MutexLockerEx mu(CodeCache_lock, Mutex::_no_safepoint_check_flag);
    if (!silent) gclog_or_tty->print("zone ");
    CodeCache::verify();
  }
  if (!silent) gclog_or_tty->print("dict ");
  SystemDictionary::verify();
#ifndef PRODUCT
  if (!silent) gclog_or_tty->print("cldg ");
  ClassLoaderDataGraph::verify();
#endif
  if (!silent) gclog_or_tty->print("metaspace chunks ");
  MetaspaceAux::verify_free_chunks();
  if (!silent) gclog_or_tty->print("hand ");
  JNIHandles::verify();
  if (!silent) gclog_or_tty->print("C-heap ");
  os::check_heap();
  if (!silent) gclog_or_tty->print("code cache ");
  CodeCache::verify_oops();
  if (!silent) gclog_or_tty->print_cr("]");

  _verify_in_progress = false;
}

// Oop verification (see MacroAssembler::verify_oop)

static uintptr_t _verify_oop_data[2]   = {0, (uintptr_t)-1};
static uintptr_t _verify_klass_data[2] = {0, (uintptr_t)-1};


#ifndef PRODUCT

static void calculate_verify_data(uintptr_t verify_data[2],
                                  HeapWord* low_boundary,
                                  HeapWord* high_boundary) {
  assert(low_boundary < high_boundary, "bad interval");

  // decide which low-order bits we require to be clear:
  size_t alignSize = MinObjAlignmentInBytes;
  size_t min_object_size = CollectedHeap::min_fill_size();

  // make an inclusive limit:
  uintptr_t max = (uintptr_t)high_boundary - min_object_size*wordSize;
  uintptr_t min = (uintptr_t)low_boundary;
  assert(min < max, "bad interval");
  uintptr_t diff = max ^ min;

  // throw away enough low-order bits to make the diff vanish
  uintptr_t mask = (uintptr_t)(-1);
  while ((mask & diff) != 0)
    mask <<= 1;
  uintptr_t bits = (min & mask);
  assert(bits == (max & mask), "correct mask");
  // check an intermediate value between min and max, just to make sure:
  assert(bits == ((min + (max-min)/2) & mask), "correct mask");

  // require address alignment, too:
  mask |= (alignSize - 1);

  if (!(verify_data[0] == 0 && verify_data[1] == (uintptr_t)-1)) {
    assert(verify_data[0] == mask && verify_data[1] == bits, "mask stability");
  }
  verify_data[0] = mask;
  verify_data[1] = bits;
}

// Oop verification (see MacroAssembler::verify_oop)

uintptr_t Universe::verify_oop_mask() {
  MemRegion m = heap()->reserved_region();
  calculate_verify_data(_verify_oop_data,
                        m.start(),
                        m.end());
  return _verify_oop_data[0];
}



uintptr_t Universe::verify_oop_bits() {
  verify_oop_mask();
  return _verify_oop_data[1];
}

uintptr_t Universe::verify_mark_mask() {
  return markOopDesc::lock_mask_in_place;
}

uintptr_t Universe::verify_mark_bits() {
  intptr_t mask = verify_mark_mask();
  intptr_t bits = (intptr_t)markOopDesc::prototype();
  assert((bits & ~mask) == 0, "no stray header bits");
  return bits;
}
#endif // PRODUCT


void Universe::compute_verify_oop_data() {
  verify_oop_mask();
  verify_oop_bits();
  verify_mark_mask();
  verify_mark_bits();
}


void LatestMethodCache::init(Klass* k, Method* m) {
  if (!UseSharedSpaces) {
    _klass = k;
  }
#ifndef PRODUCT
  else {
    // sharing initilization should have already set up _klass
    assert(_klass != NULL, "just checking");
  }
#endif

  _method_idnum = m->method_idnum();
  assert(_method_idnum >= 0, "sanity check");
}


Method* LatestMethodCache::get_method() {
  if (klass() == NULL) return NULL;
  InstanceKlass* ik = InstanceKlass::cast(klass());
  Method* m = ik->method_with_idnum(method_idnum());
  assert(m != NULL, "sanity check");
  return m;
}


#ifdef ASSERT
// Release dummy object(s) at bottom of heap
bool Universe::release_fullgc_alot_dummy() {
  MutexLocker ml(FullGCALot_lock);
  if (_fullgc_alot_dummy_array != NULL) {
    if (_fullgc_alot_dummy_next >= _fullgc_alot_dummy_array->length()) {
      // No more dummies to release, release entire array instead
      _fullgc_alot_dummy_array = NULL;
      return false;
    }
    if (!UseConcMarkSweepGC) {
      // Release dummy at bottom of old generation
      _fullgc_alot_dummy_array->obj_at_put(_fullgc_alot_dummy_next++, NULL);
    }
    // Release dummy at bottom of permanent generation
    _fullgc_alot_dummy_array->obj_at_put(_fullgc_alot_dummy_next++, NULL);
  }
  return true;
}

#endif // ASSERT<|MERGE_RESOLUTION|>--- conflicted
+++ resolved
@@ -697,11 +697,7 @@
     const size_t total_size = heap_size + heap_base_min_address_aligned;
     // Return specified base for the first request.
     if (!FLAG_IS_DEFAULT(HeapBaseMinAddress) && (mode == UnscaledNarrowOop)) {
-<<<<<<< HEAD
-      base = HeapBaseMinAddress;
-=======
       base = heap_base_min_address_aligned;
->>>>>>> 36634c96
 
     // If the total size is small enough to allow UnscaledNarrowOop then
     // just use UnscaledNarrowOop.
@@ -876,12 +872,9 @@
 
 // Reserve the Java heap, which is now the same for all GCs.
 ReservedSpace Universe::reserve_heap(size_t heap_size, size_t alignment) {
-<<<<<<< HEAD
-=======
   assert(alignment <= Arguments::conservative_max_heap_alignment(),
       err_msg("actual alignment "SIZE_FORMAT" must be within maximum heap alignment "SIZE_FORMAT,
           alignment, Arguments::conservative_max_heap_alignment()));
->>>>>>> 36634c96
   size_t total_reserved = align_size_up(heap_size, alignment);
   assert(!UseCompressedOops || (total_reserved <= (OopEncodingHeapMax - os::vm_page_size())),
       "heap size is too big for compressed oops");
