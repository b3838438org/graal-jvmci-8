--- conflicted
+++ resolved
@@ -292,13 +292,10 @@
   MetaWord* bottom() const { return (MetaWord*) _virtual_space.low(); }
   MetaWord* end() const { return (MetaWord*) _virtual_space.high(); }
 
-<<<<<<< HEAD
-=======
   size_t reserved_words() const  { return _virtual_space.reserved_size() / BytesPerWord; }
   size_t expanded_words() const  { return _virtual_space.committed_size() / BytesPerWord; }
   size_t committed_words() const { return _virtual_space.actual_committed_size() / BytesPerWord; }
 
->>>>>>> 36634c96
   // address of next available space in _virtual_space;
   // Accessors
   VirtualSpaceNode* next() { return _next; }
@@ -2485,19 +2482,7 @@
 }
 
 size_t MetaspaceAux::free_bytes() {
-<<<<<<< HEAD
-  size_t result = 0;
-  if (Metaspace::using_class_space() &&
-      (Metaspace::class_space_list() != NULL)) {
-    result = result + Metaspace::class_space_list()->free_bytes();
-  }
-  if (Metaspace::space_list() != NULL) {
-    result = result + Metaspace::space_list()->free_bytes();
-  }
-  return result;
-=======
   return free_bytes(Metaspace::ClassType) + free_bytes(Metaspace::NonClassType);
->>>>>>> 36634c96
 }
 
 void MetaspaceAux::dec_capacity(Metaspace::MetadataType mdtype, size_t words) {
@@ -2578,15 +2563,6 @@
   return capacity * BytesPerWord;
 }
 
-<<<<<<< HEAD
-size_t MetaspaceAux::reserved_in_bytes(Metaspace::MetadataType mdtype) {
-  if (mdtype == Metaspace::ClassType) {
-    return Metaspace::using_class_space() ?
-           Metaspace::class_space_list()->virtual_space_total() * BytesPerWord : 0;
-  } else {
-    return Metaspace::space_list()->virtual_space_total() * BytesPerWord;
-  }
-=======
 size_t MetaspaceAux::capacity_bytes_slow() {
 #ifdef PRODUCT
   // Use allocated_capacity_bytes() in PRODUCT instead of this function.
@@ -2607,7 +2583,6 @@
 size_t MetaspaceAux::reserved_bytes(Metaspace::MetadataType mdtype) {
   VirtualSpaceList* list = Metaspace::get_space_list(mdtype);
   return list == NULL ? 0 : list->reserved_bytes();
->>>>>>> 36634c96
 }
 
 size_t MetaspaceAux::committed_bytes(Metaspace::MetadataType mdtype) {
@@ -2617,17 +2592,6 @@
 
 size_t MetaspaceAux::min_chunk_size_words() { return Metaspace::first_chunk_word_size(); }
 
-<<<<<<< HEAD
-size_t MetaspaceAux::free_chunks_total(Metaspace::MetadataType mdtype) {
-  if ((mdtype == Metaspace::ClassType) && !Metaspace::using_class_space()) {
-    return 0;
-  }
-  ChunkManager* chunk = (mdtype == Metaspace::ClassType) ?
-                         Metaspace::class_space_list()->chunk_manager() :
-                         Metaspace::space_list()->chunk_manager();
-  chunk->slow_verify();
-  return chunk->free_chunks_total();
-=======
 size_t MetaspaceAux::free_chunks_total_words(Metaspace::MetadataType mdtype) {
   ChunkManager* chunk_manager = Metaspace::get_chunk_manager(mdtype);
   if (chunk_manager == NULL) {
@@ -2635,7 +2599,6 @@
   }
   chunk_manager->slow_verify();
   return chunk_manager->free_chunks_total_words();
->>>>>>> 36634c96
 }
 
 size_t MetaspaceAux::free_chunks_total_bytes(Metaspace::MetadataType mdtype) {
@@ -2686,11 +2649,7 @@
                 " reserved " SIZE_FORMAT "K",
                 allocated_capacity_bytes(nct)/K,
                 allocated_used_bytes(nct)/K,
-<<<<<<< HEAD
-                reserved_in_bytes(nct)/K);
-=======
                 reserved_bytes(nct)/K);
->>>>>>> 36634c96
   if (Metaspace::using_class_space()) {
     Metaspace::MetadataType ct = Metaspace::ClassType;
     out->print_cr("  class space    "
@@ -2698,11 +2657,7 @@
                   " reserved " SIZE_FORMAT "K",
                   allocated_capacity_bytes(ct)/K,
                   allocated_used_bytes(ct)/K,
-<<<<<<< HEAD
-                  reserved_in_bytes(ct)/K);
-=======
                   reserved_bytes(ct)/K);
->>>>>>> 36634c96
   }
 }
 
@@ -2794,15 +2749,9 @@
 }
 
 void MetaspaceAux::verify_free_chunks() {
-<<<<<<< HEAD
-  Metaspace::space_list()->chunk_manager()->verify();
-  if (Metaspace::using_class_space()) {
-    Metaspace::class_space_list()->chunk_manager()->verify();
-=======
   Metaspace::chunk_manager_metadata()->verify();
   if (Metaspace::using_class_space()) {
     Metaspace::chunk_manager_class()->verify();
->>>>>>> 36634c96
   }
 }
 
@@ -2907,11 +2856,7 @@
 // to work with compressed klass pointers.
 bool Metaspace::can_use_cds_with_metaspace_addr(char* metaspace_base, address cds_base) {
   assert(cds_base != 0 && UseSharedSpaces, "Only use with CDS");
-<<<<<<< HEAD
-  assert(UseCompressedKlassPointers, "Only use with CompressedKlassPtrs");
-=======
   assert(UseCompressedClassPointers, "Only use with CompressedKlassPtrs");
->>>>>>> 36634c96
   address lower_base = MIN2((address)metaspace_base, cds_base);
   address higher_address = MAX2((address)(cds_base + FileMapInfo::shared_spaces_size()),
                                 (address)(metaspace_base + class_metaspace_size()));
@@ -2921,11 +2866,7 @@
 // Try to allocate the metaspace at the requested addr.
 void Metaspace::allocate_metaspace_compressed_klass_ptrs(char* requested_addr, address cds_base) {
   assert(using_class_space(), "called improperly");
-<<<<<<< HEAD
-  assert(UseCompressedKlassPointers, "Only use with CompressedKlassPtrs");
-=======
   assert(UseCompressedClassPointers, "Only use with CompressedKlassPtrs");
->>>>>>> 36634c96
   assert(class_metaspace_size() < KlassEncodingMetaspaceMax,
          "Metaspace size is too big");
 
@@ -2948,15 +2889,9 @@
 
     // If no successful allocation then try to allocate the space anywhere.  If
     // that fails then OOM doom.  At this point we cannot try allocating the
-<<<<<<< HEAD
-    // metaspace as if UseCompressedKlassPointers is off because too much
-    // initialization has happened that depends on UseCompressedKlassPointers.
-    // So, UseCompressedKlassPointers cannot be turned off at this point.
-=======
     // metaspace as if UseCompressedClassPointers is off because too much
     // initialization has happened that depends on UseCompressedClassPointers.
     // So, UseCompressedClassPointers cannot be turned off at this point.
->>>>>>> 36634c96
     if (!metaspace_rs.is_reserved()) {
       metaspace_rs = ReservedSpace(class_metaspace_size(),
                                    os::vm_allocation_granularity(), false);
@@ -2989,16 +2924,6 @@
   }
 }
 
-<<<<<<< HEAD
-// For UseCompressedKlassPointers the class space is reserved above the top of
-// the Java heap.  The argument passed in is at the base of the compressed space.
-void Metaspace::initialize_class_space(ReservedSpace rs) {
-  // The reserved space size may be bigger because of alignment, esp with UseLargePages
-  assert(rs.size() >= ClassMetaspaceSize,
-         err_msg(SIZE_FORMAT " != " UINTX_FORMAT, rs.size(), ClassMetaspaceSize));
-  assert(using_class_space(), "Must be using class space");
-  _class_space_list = new VirtualSpaceList(rs);
-=======
 // For UseCompressedClassPointers the class space is reserved above the top of
 // the Java heap.  The argument passed in is at the base of the compressed space.
 void Metaspace::initialize_class_space(ReservedSpace rs) {
@@ -3008,7 +2933,6 @@
   assert(using_class_space(), "Must be using class space");
   _class_space_list = new VirtualSpaceList(rs);
   _chunk_manager_class = new ChunkManager(SpecializedChunk, ClassSmallChunk, ClassMediumChunk);
->>>>>>> 36634c96
 }
 
 #endif
@@ -3018,11 +2942,7 @@
   int max_alignment = os::vm_page_size();
   size_t cds_total = 0;
 
-<<<<<<< HEAD
-  set_class_metaspace_size(align_size_up(ClassMetaspaceSize,
-=======
   set_class_metaspace_size(align_size_up(CompressedClassSpaceSize,
->>>>>>> 36634c96
                                          os::vm_allocation_granularity()));
 
   MetaspaceShared::set_max_alignment(max_alignment);
@@ -3038,21 +2958,13 @@
     // remainder is the misc code and data chunks.
     cds_total = FileMapInfo::shared_spaces_size();
     _space_list = new VirtualSpaceList(cds_total/wordSize);
-<<<<<<< HEAD
-=======
     _chunk_manager_metadata = new ChunkManager(SpecializedChunk, SmallChunk, MediumChunk);
->>>>>>> 36634c96
 
 #ifdef _LP64
     // Set the compressed klass pointer base so that decoding of these pointers works
     // properly when creating the shared archive.
-<<<<<<< HEAD
-    assert(UseCompressedOops && UseCompressedKlassPointers,
-      "UseCompressedOops and UseCompressedKlassPointers must be set");
-=======
     assert(UseCompressedOops && UseCompressedClassPointers,
       "UseCompressedOops and UseCompressedClassPointers must be set");
->>>>>>> 36634c96
     Universe::set_narrow_klass_base((address)_space_list->current_virtual_space()->bottom());
     if (TraceMetavirtualspaceAllocation && Verbose) {
       gclog_or_tty->print_cr("Setting_narrow_klass_base to Address: " PTR_FORMAT,
@@ -3086,22 +2998,7 @@
       }
       cds_total = FileMapInfo::shared_spaces_size();
       cds_address = (address)mapinfo->region_base(0);
-<<<<<<< HEAD
-    }
-
-#ifdef _LP64
-    // If UseCompressedKlassPointers is set then allocate the metaspace area
-    // above the heap and above the CDS area (if it exists).
-    if (using_class_space()) {
-      if (UseSharedSpaces) {
-        allocate_metaspace_compressed_klass_ptrs((char *)(cds_address + cds_total), cds_address);
-      } else {
-        allocate_metaspace_compressed_klass_ptrs((char *)CompressedKlassPointersBase, 0);
-      }
-=======
->>>>>>> 36634c96
-    }
-#endif
+    }
 
 #ifdef _LP64
     // If UseCompressedClassPointers is set then allocate the metaspace area
@@ -3133,8 +3030,6 @@
   }
 }
 
-<<<<<<< HEAD
-=======
 Metachunk* Metaspace::get_initialization_chunk(MetadataType mdtype,
                                                size_t chunk_word_size,
                                                size_t chunk_bunch) {
@@ -3147,7 +3042,6 @@
   return get_space_list(mdtype)->get_initialization_chunk(chunk_word_size, chunk_bunch);
 }
 
->>>>>>> 36634c96
 void Metaspace::initialize(Mutex* lock, MetaspaceType type) {
 
   assert(space_list() != NULL,
@@ -3155,11 +3049,7 @@
   assert(chunk_manager_metadata() != NULL,
     "Metadata ChunkManager has not been initialized");
 
-<<<<<<< HEAD
-  _vsm = new SpaceManager(NonClassType, lock, space_list());
-=======
   _vsm = new SpaceManager(NonClassType, lock);
->>>>>>> 36634c96
   if (_vsm == NULL) {
     return;
   }
@@ -3168,13 +3058,6 @@
   vsm()->get_initial_chunk_sizes(type, &word_size, &class_word_size);
 
   if (using_class_space()) {
-<<<<<<< HEAD
-    assert(class_space_list() != NULL,
-      "Class VirtualSpaceList has not been initialized");
-
-    // Allocate SpaceManager for classes.
-    _class_vsm = new SpaceManager(ClassType, lock, class_space_list());
-=======
   assert(class_space_list() != NULL,
     "Class VirtualSpaceList has not been initialized");
   assert(chunk_manager_class() != NULL,
@@ -3182,7 +3065,6 @@
 
     // Allocate SpaceManager for classes.
     _class_vsm = new SpaceManager(ClassType, lock);
->>>>>>> 36634c96
     if (_class_vsm == NULL) {
       return;
     }
@@ -3202,15 +3084,9 @@
 
   // Allocate chunk for class metadata objects
   if (using_class_space()) {
-<<<<<<< HEAD
-    Metachunk* class_chunk =
-       class_space_list()->get_initialization_chunk(class_word_size,
-                                                    class_vsm()->medium_chunk_bunch());
-=======
     Metachunk* class_chunk = get_initialization_chunk(ClassType,
                                                       class_word_size,
                                                       class_vsm()->medium_chunk_bunch());
->>>>>>> 36634c96
     if (class_chunk != NULL) {
       class_vsm()->add_chunk(class_chunk, true);
     }
@@ -3227,13 +3103,8 @@
 
 MetaWord* Metaspace::allocate(size_t word_size, MetadataType mdtype) {
   // DumpSharedSpaces doesn't use class metadata area (yet)
-<<<<<<< HEAD
-  // Also, don't use class_vsm() unless UseCompressedKlassPointers is true.
-  if (mdtype == ClassType && using_class_space()) {
-=======
   // Also, don't use class_vsm() unless UseCompressedClassPointers is true.
   if (is_class_space_allocation(mdtype)) {
->>>>>>> 36634c96
     return  class_vsm()->allocate(word_size);
   } else {
     return  vsm()->allocate(word_size);
@@ -3271,11 +3142,7 @@
   }
 }
 
-<<<<<<< HEAD
-size_t Metaspace::free_words(MetadataType mdtype) const {
-=======
 size_t Metaspace::free_words_slow(MetadataType mdtype) const {
->>>>>>> 36634c96
   if (mdtype == ClassType) {
     return using_class_space() ? class_vsm()->sum_free_in_chunks_in_use() : 0;
   } else {
@@ -3443,15 +3310,9 @@
 void Metaspace::purge() {
   MutexLockerEx cl(SpaceManager::expand_lock(),
                    Mutex::_no_safepoint_check_flag);
-<<<<<<< HEAD
-  space_list()->purge();
-  if (using_class_space()) {
-    class_space_list()->purge();
-=======
   purge(NonClassType);
   if (using_class_space()) {
     purge(ClassType);
->>>>>>> 36634c96
   }
 }
 
@@ -3492,9 +3353,6 @@
     out->print_cr("\nClass space manager: " INTPTR_FORMAT, class_vsm());
     class_vsm()->dump(out);
   }
-<<<<<<< HEAD
-}
-=======
 }
 
 /////////////// Unit tests ///////////////
@@ -3562,5 +3420,4 @@
   TestMetaspaceAuxTest::test();
 }
 
-#endif
->>>>>>> 36634c96
+#endif