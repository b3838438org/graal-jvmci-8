/*
 * Copyright (c) 1997, 2014, Oracle and/or its affiliates. All rights reserved.
 * DO NOT ALTER OR REMOVE COPYRIGHT NOTICES OR THIS FILE HEADER.
 *
 * This code is free software; you can redistribute it and/or modify it
 * under the terms of the GNU General Public License version 2 only, as
 * published by the Free Software Foundation.
 *
 * This code is distributed in the hope that it will be useful, but WITHOUT
 * ANY WARRANTY; without even the implied warranty of MERCHANTABILITY or
 * FITNESS FOR A PARTICULAR PURPOSE.  See the GNU General Public License
 * version 2 for more details (a copy is included in the LICENSE file that
 * accompanied this code).
 *
 * You should have received a copy of the GNU General Public License version
 * 2 along with this work; if not, write to the Free Software Foundation,
 * Inc., 51 Franklin St, Fifth Floor, Boston, MA 02110-1301 USA.
 *
 * Please contact Oracle, 500 Oracle Parkway, Redwood Shores, CA 94065 USA
 * or visit www.oracle.com if you need additional information or have any
 * questions.
 *
 */

#include "precompiled.hpp"
#include "classfile/vmSymbols.hpp"
#include "interpreter/bytecode.hpp"
#include "interpreter/interpreter.hpp"
#include "memory/allocation.inline.hpp"
#include "memory/resourceArea.hpp"
#include "memory/universe.inline.hpp"
#include "oops/methodData.hpp"
#include "oops/oop.inline.hpp"
#include "prims/jvmtiThreadState.hpp"
#include "runtime/handles.inline.hpp"
#include "runtime/monitorChunk.hpp"
#include "runtime/sharedRuntime.hpp"
#include "runtime/vframe.hpp"
#include "runtime/vframeArray.hpp"
#include "runtime/vframe_hp.hpp"
#include "utilities/events.hpp"
#ifdef COMPILER2
#include "opto/runtime.hpp"
#endif

PRAGMA_FORMAT_MUTE_WARNINGS_FOR_GCC

int vframeArrayElement:: bci(void) const { return (_bci == SynchronizationEntryBCI ? 0 : _bci); }

void vframeArrayElement::free_monitors(JavaThread* jt) {
  if (_monitors != NULL) {
     MonitorChunk* chunk = _monitors;
     _monitors = NULL;
     jt->remove_monitor_chunk(chunk);
     delete chunk;
  }
}

void vframeArrayElement::fill_in(compiledVFrame* vf, bool realloc_failures) {

// Copy the information from the compiled vframe to the
// interpreter frame we will be creating to replace vf

  _method = vf->method();
  _bci    = vf->raw_bci();
  _reexecute = vf->should_reexecute();
#ifdef ASSERT
  _removed_monitors = false;
#endif

  int index;

  // Get the monitors off-stack

  GrowableArray<MonitorInfo*>* list = vf->monitors();
  if (list->is_empty()) {
    _monitors = NULL;
  } else {

    // Allocate monitor chunk
    _monitors = new MonitorChunk(list->length());
    vf->thread()->add_monitor_chunk(_monitors);

    // Migrate the BasicLocks from the stack to the monitor chunk
    for (index = 0; index < list->length(); index++) {
      MonitorInfo* monitor = list->at(index);
      assert(!monitor->owner_is_scalar_replaced() || realloc_failures, "object should be reallocated already");
      BasicObjectLock* dest = _monitors->at(index);
      if (monitor->owner_is_scalar_replaced()) {
        dest->set_obj(NULL);
      } else {
        assert(monitor->owner() == NULL || (!monitor->owner()->is_unlocked() && !monitor->owner()->has_bias_pattern()), "object must be null or locked, and unbiased");
        dest->set_obj(monitor->owner());
        monitor->lock()->move_to(monitor->owner(), dest->lock());
      }
    }
  }

  // Convert the vframe locals and expressions to off stack
  // values. Because we will not gc all oops can be converted to
  // intptr_t (i.e. a stack slot) and we are fine. This is
  // good since we are inside a HandleMark and the oops in our
  // collection would go away between packing them here and
  // unpacking them in unpack_on_stack.

  // First the locals go off-stack

  // FIXME this seems silly it creates a StackValueCollection
  // in order to get the size to then copy them and
  // convert the types to intptr_t size slots. Seems like it
  // could do it in place... Still uses less memory than the
  // old way though

  StackValueCollection *locs = vf->locals();
  _locals = new StackValueCollection(locs->size());
  for(index = 0; index < locs->size(); index++) {
    StackValue* value = locs->at(index);
    switch(value->type()) {
      case T_OBJECT:
        assert(!value->obj_is_scalar_replaced() || realloc_failures, "object should be reallocated already");
        // preserve object type
        _locals->add( new StackValue(cast_from_oop<intptr_t>((value->get_obj()())), T_OBJECT ));
        break;
      case T_CONFLICT:
        // A dead local.  Will be initialized to null/zero.
        _locals->add( new StackValue());
        break;
      case T_INT:
        _locals->add( new StackValue(value->get_int()));
        break;
      default:
        ShouldNotReachHere();
    }
  }

  // Now the expressions off-stack
  // Same silliness as above

  StackValueCollection *exprs = vf->expressions();
  _expressions = new StackValueCollection(exprs->size());
  for(index = 0; index < exprs->size(); index++) {
    StackValue* value = exprs->at(index);
    switch(value->type()) {
      case T_OBJECT:
        assert(!value->obj_is_scalar_replaced() || realloc_failures, "object should be reallocated already");
        // preserve object type
        _expressions->add( new StackValue(cast_from_oop<intptr_t>((value->get_obj()())), T_OBJECT ));
        break;
      case T_CONFLICT:
        // A dead stack element.  Will be initialized to null/zero.
        // This can occur when the compiler emits a state in which stack
        // elements are known to be dead (because of an imminent exception).
        _expressions->add( new StackValue());
        break;
      case T_INT:
        _expressions->add( new StackValue(value->get_int()));
        break;
      default:
        ShouldNotReachHere();
    }
  }
}

int unpack_counter = 0;

void vframeArrayElement::unpack_on_stack(int caller_actual_parameters,
                                         int callee_parameters,
                                         int callee_locals,
                                         frame* caller,
                                         bool is_top_frame,
                                         bool is_bottom_frame,
                                         int exec_mode) {
  JavaThread* thread = (JavaThread*) Thread::current();

  // Look at bci and decide on bcp and continuation pc
  address bcp;
  // C++ interpreter doesn't need a pc since it will figure out what to do when it
  // begins execution
  address pc;
  bool use_next_mdp = false; // true if we should use the mdp associated with the next bci
                             // rather than the one associated with bcp
  if (raw_bci() == SynchronizationEntryBCI) {
    // We are deoptimizing while hanging in prologue code for synchronized method
    bcp = method()->bcp_from(0); // first byte code
    pc  = Interpreter::deopt_entry(vtos, 0); // step = 0 since we don't skip current bytecode
  } else if (should_reexecute()) { //reexecute this bytecode
    assert(is_top_frame, "reexecute allowed only for the top frame");
    bcp = method()->bcp_from(bci());
    pc  = Interpreter::deopt_reexecute_entry(method(), bcp);
  } else {
    bcp = method()->bcp_from(bci());
    pc  = Interpreter::deopt_continue_after_entry(method(), bcp, callee_parameters, is_top_frame);
    use_next_mdp = true;
  }
  assert(Bytecodes::is_defined(*bcp), "must be a valid bytecode");

  // Monitorenter and pending exceptions:
  //
  // For Compiler2, there should be no pending exception when deoptimizing at monitorenter
  // because there is no safepoint at the null pointer check (it is either handled explicitly
  // or prior to the monitorenter) and asynchronous exceptions are not made "pending" by the
  // runtime interface for the slow case (see JRT_ENTRY_FOR_MONITORENTER).  If an asynchronous
  // exception was processed, the bytecode pointer would have to be extended one bytecode beyond
  // the monitorenter to place it in the proper exception range.
  //
  // For Compiler1, deoptimization can occur while throwing a NullPointerException at monitorenter,
  // in which case bcp should point to the monitorenter since it is within the exception's range.

  assert(*bcp != Bytecodes::_monitorenter || is_top_frame, "a _monitorenter must be a top frame");
  assert(thread->deopt_nmethod() != NULL, "nmethod should be known");
  guarantee(!(thread->deopt_nmethod()->is_compiled_by_c2() &&
              *bcp == Bytecodes::_monitorenter             &&
              exec_mode == Deoptimization::Unpack_exception),
            "shouldn't get exception during monitorenter");

  int popframe_preserved_args_size_in_bytes = 0;
  int popframe_preserved_args_size_in_words = 0;
  if (is_top_frame) {
    JvmtiThreadState *state = thread->jvmti_thread_state();
    if (JvmtiExport::can_pop_frame() &&
        (thread->has_pending_popframe() || thread->popframe_forcing_deopt_reexecution())) {
      if (thread->has_pending_popframe()) {
        // Pop top frame after deoptimization
#ifndef CC_INTERP
        pc = Interpreter::remove_activation_preserving_args_entry();
#else
        // Do an uncommon trap type entry. c++ interpreter will know
        // to pop frame and preserve the args
        pc = Interpreter::deopt_entry(vtos, 0);
        use_next_mdp = false;
#endif
      } else {
        // Reexecute invoke in top frame
        pc = Interpreter::deopt_entry(vtos, 0);
        use_next_mdp = false;
        popframe_preserved_args_size_in_bytes = in_bytes(thread->popframe_preserved_args_size());
        // Note: the PopFrame-related extension of the expression stack size is done in
        // Deoptimization::fetch_unroll_info_helper
        popframe_preserved_args_size_in_words = in_words(thread->popframe_preserved_args_size_in_words());
      }
    } else if (JvmtiExport::can_force_early_return() && state != NULL && state->is_earlyret_pending()) {
      // Force early return from top frame after deoptimization
#ifndef CC_INTERP
      pc = Interpreter::remove_activation_early_entry(state->earlyret_tos());
#endif
    } else {
      // Possibly override the previous pc computation of the top (youngest) frame
      switch (exec_mode) {
      case Deoptimization::Unpack_deopt:
        // use what we've got
        break;
      case Deoptimization::Unpack_exception:
        // exception is pending
        pc = SharedRuntime::raw_exception_handler_for_return_address(thread, pc);
        // [phh] We're going to end up in some handler or other, so it doesn't
        // matter what mdp we point to.  See exception_handler_for_exception()
        // in interpreterRuntime.cpp.
        break;
      case Deoptimization::Unpack_uncommon_trap:
      case Deoptimization::Unpack_reexecute:
        // redo last byte code
        pc  = Interpreter::deopt_entry(vtos, 0);
        use_next_mdp = false;
        break;
      default:
        ShouldNotReachHere();
      }
    }
  }

  // Setup the interpreter frame

  assert(method() != NULL, "method must exist");
  int temps = expressions()->size();

  int locks = monitors() == NULL ? 0 : monitors()->number_of_monitors();

  Interpreter::layout_activation(method(),
                                 temps + callee_parameters,
                                 popframe_preserved_args_size_in_words,
                                 locks,
                                 caller_actual_parameters,
                                 callee_parameters,
                                 callee_locals,
                                 caller,
                                 iframe(),
                                 is_top_frame,
                                 is_bottom_frame);

  // Update the pc in the frame object and overwrite the temporary pc
  // we placed in the skeletal frame now that we finally know the
  // exact interpreter address we should use.

  _frame.patch_pc(thread, pc);

<<<<<<< HEAD
  assert (!method()->is_synchronized() || locks > 0 || raw_bci() == SynchronizationEntryBCI, "synchronized methods must have monitors");
=======
  assert (!method()->is_synchronized() || locks > 0 || _removed_monitors, "synchronized methods must have monitors");
>>>>>>> a7d8c317

  BasicObjectLock* top = iframe()->interpreter_frame_monitor_begin();
  for (int index = 0; index < locks; index++) {
    top = iframe()->previous_monitor_in_interpreter_frame(top);
    BasicObjectLock* src = _monitors->at(index);
    top->set_obj(src->obj());
    src->lock()->move_to(src->obj(), top->lock());
  }
  if (ProfileInterpreter) {
    iframe()->interpreter_frame_set_mdx(0); // clear out the mdp.
  }
  iframe()->interpreter_frame_set_bcx((intptr_t)bcp); // cannot use bcp because frame is not initialized yet
  if (ProfileInterpreter) {
    MethodData* mdo = method()->method_data();
    if (mdo != NULL) {
      int bci = iframe()->interpreter_frame_bci();
      if (use_next_mdp) ++bci;
      address mdp = mdo->bci_to_dp(bci);
      iframe()->interpreter_frame_set_mdp(mdp);
    }
  }

  if (PrintDeoptimizationDetails) {
    tty->print_cr("Expressions size: %d", expressions()->size());
  }

  // Unpack expression stack
  // If this is an intermediate frame (i.e. not top frame) then this
  // only unpacks the part of the expression stack not used by callee
  // as parameters. The callee parameters are unpacked as part of the
  // callee locals.
  int i;
  for(i = 0; i < expressions()->size(); i++) {
    StackValue *value = expressions()->at(i);
    intptr_t*   addr  = iframe()->interpreter_frame_expression_stack_at(i);
    switch(value->type()) {
      case T_INT:
        *addr = value->get_int();
#ifndef PRODUCT
        if (PrintDeoptimizationDetails) {
          tty->print_cr("Reconstructed expression %d (INT): %d", i, (int)(*addr));
        }
#endif
        break;
      case T_OBJECT:
        *addr = value->get_int(T_OBJECT);
#ifndef PRODUCT
        if (PrintDeoptimizationDetails) {
          tty->print("Reconstructed expression %d (OBJECT): ", i);
          oop o = (oop)(address)(*addr);
          if (o == NULL) {
            tty->print_cr("NULL");
          } else {
            tty->print_raw_cr(err_msg("%s", o->klass()->name()->as_C_string()));
          }
        }
#endif
        break;
      case T_CONFLICT:
        // A dead stack slot.  Initialize to null in case it is an oop.
        *addr = NULL_WORD;
        break;
      default:
        ShouldNotReachHere();
    }
  }


  // Unpack the locals
  for(i = 0; i < locals()->size(); i++) {
    StackValue *value = locals()->at(i);
    intptr_t* addr  = iframe()->interpreter_frame_local_at(i);
    switch(value->type()) {
      case T_INT:
        *addr = value->get_int();
#ifndef PRODUCT
        if (PrintDeoptimizationDetails) {
          tty->print_cr("Reconstructed local %d (INT): %d", i, (int)(*addr));
        }
#endif
        break;
      case T_OBJECT:
        *addr = value->get_int(T_OBJECT);
#ifndef PRODUCT
        if (PrintDeoptimizationDetails) {
          tty->print("Reconstructed local %d (OBJECT): ", i);
          oop o = (oop)(address)(*addr);
          if (o == NULL) {
            tty->print_cr("NULL");
          } else {
            tty->print_raw_cr(err_msg("%s", o->klass()->name()->as_C_string()));
          }
        }
#endif
        break;
      case T_CONFLICT:
        // A dead location. If it is an oop then we need a NULL to prevent GC from following it
        *addr = NULL_WORD;
        break;
      default:
        ShouldNotReachHere();
    }
  }

  if (is_top_frame && JvmtiExport::can_pop_frame() && thread->popframe_forcing_deopt_reexecution()) {
    // An interpreted frame was popped but it returns to a deoptimized
    // frame. The incoming arguments to the interpreted activation
    // were preserved in thread-local storage by the
    // remove_activation_preserving_args_entry in the interpreter; now
    // we put them back into the just-unpacked interpreter frame.
    // Note that this assumes that the locals arena grows toward lower
    // addresses.
    if (popframe_preserved_args_size_in_words != 0) {
      void* saved_args = thread->popframe_preserved_args();
      assert(saved_args != NULL, "must have been saved by interpreter");
#ifdef ASSERT
      assert(popframe_preserved_args_size_in_words <=
             iframe()->interpreter_frame_expression_stack_size()*Interpreter::stackElementWords,
             "expression stack size should have been extended");
#endif // ASSERT
      int top_element = iframe()->interpreter_frame_expression_stack_size()-1;
      intptr_t* base;
      if (frame::interpreter_frame_expression_stack_direction() < 0) {
        base = iframe()->interpreter_frame_expression_stack_at(top_element);
      } else {
        base = iframe()->interpreter_frame_expression_stack();
      }
      Copy::conjoint_jbytes(saved_args,
                            base,
                            popframe_preserved_args_size_in_bytes);
      thread->popframe_free_preserved_args();
    }
  }

#ifndef PRODUCT
  if (PrintDeoptimizationDetails) {
    ttyLocker ttyl;
    tty->print_cr("[%d Interpreted Frame]", ++unpack_counter);
    iframe()->print_on(tty);
    RegisterMap map(thread);
    vframe* f = vframe::new_vframe(iframe(), &map, thread);
    f->print();

    tty->print_cr("locals size     %d", locals()->size());
    tty->print_cr("expression size %d", expressions()->size());

    method()->print_value();
    tty->cr();
    // method()->print_codes();
  } else if (TraceDeoptimization) {
    tty->print("     ");
    method()->print_value();
    Bytecodes::Code code = Bytecodes::java_code_at(method(), bcp);
    int bci = method()->bci_from(bcp);
    tty->print(" - %s", Bytecodes::name(code));
    tty->print(" @ bci %d ", bci);
    tty->print_cr("sp = " PTR_FORMAT, iframe()->sp());
  }
#endif // PRODUCT

  // The expression stack and locals are in the resource area don't leave
  // a dangling pointer in the vframeArray we leave around for debug
  // purposes

  _locals = _expressions = NULL;

}

int vframeArrayElement::on_stack_size(int callee_parameters,
                                      int callee_locals,
                                      bool is_top_frame,
                                      int popframe_extra_stack_expression_els) const {
  assert(method()->max_locals() == locals()->size(), "just checking");
  int locks = monitors() == NULL ? 0 : monitors()->number_of_monitors();
  int temps = expressions()->size();
  return Interpreter::size_activation(method()->max_stack(),
                                      temps + callee_parameters,
                                      popframe_extra_stack_expression_els,
                                      locks,
                                      callee_parameters,
                                      callee_locals,
                                      is_top_frame);
}



vframeArray* vframeArray::allocate(JavaThread* thread, int frame_size, GrowableArray<compiledVFrame*>* chunk,
                                   RegisterMap *reg_map, frame sender, frame caller, frame self,
                                   bool realloc_failures) {

  // Allocate the vframeArray
  vframeArray * result = (vframeArray*) AllocateHeap(sizeof(vframeArray) + // fixed part
                                                     sizeof(vframeArrayElement) * (chunk->length() - 1), // variable part
                                                     mtCompiler);
  result->_frames = chunk->length();
  result->_owner_thread = thread;
  result->_sender = sender;
  result->_caller = caller;
  result->_original = self;
  result->set_unroll_block(NULL); // initialize it
  result->fill_in(thread, frame_size, chunk, reg_map, realloc_failures);
  return result;
}

void vframeArray::fill_in(JavaThread* thread,
                          int frame_size,
                          GrowableArray<compiledVFrame*>* chunk,
                          const RegisterMap *reg_map,
                          bool realloc_failures) {
  // Set owner first, it is used when adding monitor chunks

  _frame_size = frame_size;
  for(int i = 0; i < chunk->length(); i++) {
    element(i)->fill_in(chunk->at(i), realloc_failures);
  }

  // Copy registers for callee-saved registers
  if (reg_map != NULL) {
    for(int i = 0; i < RegisterMap::reg_count; i++) {
#ifdef AMD64
      // The register map has one entry for every int (32-bit value), so
      // 64-bit physical registers have two entries in the map, one for
      // each half.  Ignore the high halves of 64-bit registers, just like
      // frame::oopmapreg_to_location does.
      //
      // [phh] FIXME: this is a temporary hack!  This code *should* work
      // correctly w/o this hack, possibly by changing RegisterMap::pd_location
      // in frame_amd64.cpp and the values of the phantom high half registers
      // in amd64.ad.
      //      if (VMReg::Name(i) < SharedInfo::stack0 && is_even(i)) {
        intptr_t* src = (intptr_t*) reg_map->location(VMRegImpl::as_VMReg(i));
        _callee_registers[i] = src != NULL ? *src : NULL_WORD;
        //      } else {
        //      jint* src = (jint*) reg_map->location(VMReg::Name(i));
        //      _callee_registers[i] = src != NULL ? *src : NULL_WORD;
        //      }
#else
      jint* src = (jint*) reg_map->location(VMRegImpl::as_VMReg(i));
      _callee_registers[i] = src != NULL ? *src : NULL_WORD;
#endif
      if (src == NULL) {
        set_location_valid(i, false);
      } else {
        set_location_valid(i, true);
        jint* dst = (jint*) register_location(i);
        *dst = *src;
      }
    }
  }
}

void vframeArray::unpack_to_stack(frame &unpack_frame, int exec_mode, int caller_actual_parameters) {
  // stack picture
  //   unpack_frame
  //   [new interpreter frames ] (frames are skeletal but walkable)
  //   caller_frame
  //
  //  This routine fills in the missing data for the skeletal interpreter frames
  //  in the above picture.

  // Find the skeletal interpreter frames to unpack into
  JavaThread* THREAD = JavaThread::current();
  RegisterMap map(THREAD, false);
  // Get the youngest frame we will unpack (last to be unpacked)
  frame me = unpack_frame.sender(&map);
  int index;
  for (index = 0; index < frames(); index++ ) {
    *element(index)->iframe() = me;
    // Get the caller frame (possibly skeletal)
    me = me.sender(&map);
  }

  // Do the unpacking of interpreter frames; the frame at index 0 represents the top activation, so it has no callee
  // Unpack the frames from the oldest (frames() -1) to the youngest (0)
  frame* caller_frame = &me;
  for (index = frames() - 1; index >= 0 ; index--) {
    vframeArrayElement* elem = element(index);  // caller
    int callee_parameters, callee_locals;
    if (index == 0) {
      callee_parameters = callee_locals = 0;
    } else {
      methodHandle caller = elem->method();
      methodHandle callee = element(index - 1)->method();
      Bytecode_invoke inv(caller, elem->bci());
      // invokedynamic instructions don't have a class but obviously don't have a MemberName appendix.
      // NOTE:  Use machinery here that avoids resolving of any kind.
      const bool has_member_arg =
          !inv.is_invokedynamic() && MethodHandles::has_member_arg(inv.klass(), inv.name());
      callee_parameters = callee->size_of_parameters() + (has_member_arg ? 1 : 0);
      callee_locals     = callee->max_locals();
    }
    elem->unpack_on_stack(caller_actual_parameters,
                          callee_parameters,
                          callee_locals,
                          caller_frame,
                          index == 0,
                          index == frames() - 1,
                          exec_mode);
    if (index == frames() - 1) {
      Deoptimization::unwind_callee_save_values(elem->iframe(), this);
    }
    caller_frame = elem->iframe();
    caller_actual_parameters = callee_parameters;
  }
  deallocate_monitor_chunks();
}

void vframeArray::deallocate_monitor_chunks() {
  JavaThread* jt = JavaThread::current();
  for (int index = 0; index < frames(); index++ ) {
     element(index)->free_monitors(jt);
  }
}

#ifndef PRODUCT

bool vframeArray::structural_compare(JavaThread* thread, GrowableArray<compiledVFrame*>* chunk) {
  if (owner_thread() != thread) return false;
  int index = 0;
#if 0 // FIXME can't do this comparison

  // Compare only within vframe array.
  for (deoptimizedVFrame* vf = deoptimizedVFrame::cast(vframe_at(first_index())); vf; vf = vf->deoptimized_sender_or_null()) {
    if (index >= chunk->length() || !vf->structural_compare(chunk->at(index))) return false;
    index++;
  }
  if (index != chunk->length()) return false;
#endif

  return true;
}

#endif

address vframeArray::register_location(int i) const {
  assert(0 <= i && i < RegisterMap::reg_count, "index out of bounds");
  return (address) & _callee_registers[i];
}


#ifndef PRODUCT

// Printing

// Note: we cannot have print_on as const, as we allocate inside the method
void vframeArray::print_on_2(outputStream* st)  {
  st->print_cr(" - sp: " INTPTR_FORMAT, sp());
  st->print(" - thread: ");
  Thread::current()->print();
  st->print_cr(" - frame size: %d", frame_size());
  for (int index = 0; index < frames() ; index++ ) {
    element(index)->print(st);
  }
}

void vframeArrayElement::print(outputStream* st) {
  st->print_cr(" - interpreter_frame -> sp: " INTPTR_FORMAT, iframe()->sp());
}

void vframeArray::print_value_on(outputStream* st) const {
  st->print_cr("vframeArray [%d] ", frames());
}


#endif<|MERGE_RESOLUTION|>--- conflicted
+++ resolved
@@ -293,11 +293,7 @@
 
   _frame.patch_pc(thread, pc);
 
-<<<<<<< HEAD
-  assert (!method()->is_synchronized() || locks > 0 || raw_bci() == SynchronizationEntryBCI, "synchronized methods must have monitors");
-=======
-  assert (!method()->is_synchronized() || locks > 0 || _removed_monitors, "synchronized methods must have monitors");
->>>>>>> a7d8c317
+  assert (!method()->is_synchronized() || locks > 0 || _removed_monitors || raw_bci() == SynchronizationEntryBCI, "synchronized methods must have monitors");
 
   BasicObjectLock* top = iframe()->interpreter_frame_monitor_begin();
   for (int index = 0; index < locks; index++) {
