/*
 * Copyright (c) 1997, 2014, Oracle and/or its affiliates. All rights reserved.
 * DO NOT ALTER OR REMOVE COPYRIGHT NOTICES OR THIS FILE HEADER.
 *
 * This code is free software; you can redistribute it and/or modify it
 * under the terms of the GNU General Public License version 2 only, as
 * published by the Free Software Foundation.
 *
 * This code is distributed in the hope that it will be useful, but WITHOUT
 * ANY WARRANTY; without even the implied warranty of MERCHANTABILITY or
 * FITNESS FOR A PARTICULAR PURPOSE.  See the GNU General Public License
 * version 2 for more details (a copy is included in the LICENSE file that
 * accompanied this code).
 *
 * You should have received a copy of the GNU General Public License version
 * 2 along with this work; if not, write to the Free Software Foundation,
 * Inc., 51 Franklin St, Fifth Floor, Boston, MA 02110-1301 USA.
 *
 * Please contact Oracle, 500 Oracle Parkway, Redwood Shores, CA 94065 USA
 * or visit www.oracle.com if you need additional information or have any
 * questions.
 *
 */

#include "precompiled.hpp"
#include "classfile/classLoader.hpp"
#include "classfile/javaAssertions.hpp"
#include "classfile/symbolTable.hpp"
#include "compiler/compilerOracle.hpp"
#include "memory/allocation.inline.hpp"
#include "memory/cardTableRS.hpp"
#include "memory/genCollectedHeap.hpp"
#include "memory/referenceProcessor.hpp"
#include "memory/universe.inline.hpp"
#include "oops/oop.inline.hpp"
#include "prims/jvmtiExport.hpp"
#include "runtime/arguments.hpp"
#include "runtime/arguments_ext.hpp"
#include "runtime/globals_extension.hpp"
#include "runtime/java.hpp"
#include "services/management.hpp"
#include "services/memTracker.hpp"
#include "utilities/defaultStream.hpp"
#include "utilities/macros.hpp"
#include "utilities/stringUtils.hpp"
#include "utilities/taskqueue.hpp"
#ifdef TARGET_OS_FAMILY_linux
# include "os_linux.inline.hpp"
#endif
#ifdef TARGET_OS_FAMILY_solaris
# include "os_solaris.inline.hpp"
#endif
#ifdef TARGET_OS_FAMILY_windows
# include "os_windows.inline.hpp"
#endif
#ifdef TARGET_OS_FAMILY_aix
# include "os_aix.inline.hpp"
#endif
#ifdef TARGET_OS_FAMILY_bsd
# include "os_bsd.inline.hpp"
#endif
#if INCLUDE_ALL_GCS
#include "gc_implementation/concurrentMarkSweep/compactibleFreeListSpace.hpp"
#include "gc_implementation/g1/g1CollectedHeap.inline.hpp"
#include "gc_implementation/parallelScavenge/parallelScavengeHeap.hpp"
#endif // INCLUDE_ALL_GCS

// Note: This is a special bug reporting site for the JVM
#define DEFAULT_VENDOR_URL_BUG "http://bugreport.java.com/bugreport/crash.jsp"
#define DEFAULT_JAVA_LAUNCHER  "generic"

// Disable options not supported in this release, with a warning if they
// were explicitly requested on the command-line
#define UNSUPPORTED_OPTION(opt, description)                    \
do {                                                            \
  if (opt) {                                                    \
    if (FLAG_IS_CMDLINE(opt)) {                                 \
      warning(description " is disabled in this release.");     \
    }                                                           \
    FLAG_SET_DEFAULT(opt, false);                               \
  }                                                             \
} while(0)

#define UNSUPPORTED_GC_OPTION(gc)                                     \
do {                                                                  \
  if (gc) {                                                           \
    if (FLAG_IS_CMDLINE(gc)) {                                        \
      warning(#gc " is not supported in this VM.  Using Serial GC."); \
    }                                                                 \
    FLAG_SET_DEFAULT(gc, false);                                      \
  }                                                                   \
} while(0)

char**  Arguments::_jvm_flags_array             = NULL;
int     Arguments::_num_jvm_flags               = 0;
char**  Arguments::_jvm_args_array              = NULL;
int     Arguments::_num_jvm_args                = 0;
#ifdef GRAAL
char**  Arguments::_graal_args_array              = NULL;
int     Arguments::_num_graal_args                = 0;
#endif
char*  Arguments::_java_command                 = NULL;
SystemProperty* Arguments::_system_properties   = NULL;
const char*  Arguments::_gc_log_filename        = NULL;
bool   Arguments::_has_profile                  = false;
size_t Arguments::_conservative_max_heap_alignment = 0;
uintx  Arguments::_min_heap_size                = 0;
uintx  Arguments::_min_heap_free_ratio          = 0;
uintx  Arguments::_max_heap_free_ratio          = 0;
Arguments::Mode Arguments::_mode                = _mixed;
bool   Arguments::_java_compiler                = false;
bool   Arguments::_xdebug_mode                  = false;
const char*  Arguments::_java_vendor_url_bug    = DEFAULT_VENDOR_URL_BUG;
const char*  Arguments::_sun_java_launcher      = DEFAULT_JAVA_LAUNCHER;
int    Arguments::_sun_java_launcher_pid        = -1;
bool   Arguments::_created_by_gamma_launcher    = false;

// These parameters are reset in method parse_vm_init_args(JavaVMInitArgs*)
bool   Arguments::_AlwaysCompileLoopMethods     = AlwaysCompileLoopMethods;
bool   Arguments::_UseOnStackReplacement        = UseOnStackReplacement;
bool   Arguments::_BackgroundCompilation        = BackgroundCompilation;
bool   Arguments::_ClipInlining                 = ClipInlining;

char*  Arguments::SharedArchivePath             = NULL;

AgentLibraryList Arguments::_libraryList;
AgentLibraryList Arguments::_agentList;

abort_hook_t     Arguments::_abort_hook         = NULL;
exit_hook_t      Arguments::_exit_hook          = NULL;
vfprintf_hook_t  Arguments::_vfprintf_hook      = NULL;


SystemProperty *Arguments::_java_ext_dirs = NULL;
SystemProperty *Arguments::_java_endorsed_dirs = NULL;
SystemProperty *Arguments::_sun_boot_library_path = NULL;
SystemProperty *Arguments::_java_library_path = NULL;
SystemProperty *Arguments::_java_home = NULL;
SystemProperty *Arguments::_java_class_path = NULL;
SystemProperty *Arguments::_sun_boot_class_path = NULL;

char* Arguments::_meta_index_path = NULL;
char* Arguments::_meta_index_dir = NULL;

// Check if head of 'option' matches 'name', and sets 'tail' remaining part of option string

static bool match_option(const JavaVMOption *option, const char* name,
                         const char** tail) {
  int len = (int)strlen(name);
  if (strncmp(option->optionString, name, len) == 0) {
    *tail = option->optionString + len;
    return true;
  } else {
    return false;
  }
}

static void logOption(const char* opt) {
  if (PrintVMOptions) {
    jio_fprintf(defaultStream::output_stream(), "VM option '%s'\n", opt);
  }
}

// Process java launcher properties.
void Arguments::process_sun_java_launcher_properties(JavaVMInitArgs* args) {
  // See if sun.java.launcher or sun.java.launcher.pid is defined.
  // Must do this before setting up other system properties,
  // as some of them may depend on launcher type.
  for (int index = 0; index < args->nOptions; index++) {
    const JavaVMOption* option = args->options + index;
    const char* tail;

    if (match_option(option, "-Dsun.java.launcher=", &tail)) {
      process_java_launcher_argument(tail, option->extraInfo);
      continue;
    }
    if (match_option(option, "-Dsun.java.launcher.pid=", &tail)) {
      _sun_java_launcher_pid = atoi(tail);
      continue;
    }
  }
}

// Initialize system properties key and value.
void Arguments::init_system_properties() {

  PropertyList_add(&_system_properties, new SystemProperty("java.vm.specification.name",
                                                                 "Java Virtual Machine Specification",  false));
  PropertyList_add(&_system_properties, new SystemProperty("java.vm.version", VM_Version::vm_release(),  false));
  PropertyList_add(&_system_properties, new SystemProperty("java.vm.name", VM_Version::vm_name(),  false));
  PropertyList_add(&_system_properties, new SystemProperty("java.vm.info", VM_Version::vm_info_string(),  true));
#ifdef GRAAL
#ifdef GRAAL_VERSION
  PropertyList_add(&_system_properties, new SystemProperty("graal.version", GRAAL_VERSION,  true));
#else
  PropertyList_add(&_system_properties, new SystemProperty("graal.version", "unknown",  true));
#endif
#endif

  // following are JVMTI agent writeable properties.
  // Properties values are set to NULL and they are
  // os specific they are initialized in os::init_system_properties_values().
  _java_ext_dirs = new SystemProperty("java.ext.dirs", NULL,  true);
  _java_endorsed_dirs = new SystemProperty("java.endorsed.dirs", NULL,  true);
  _sun_boot_library_path = new SystemProperty("sun.boot.library.path", NULL,  true);
  _java_library_path = new SystemProperty("java.library.path", NULL,  true);
  _java_home =  new SystemProperty("java.home", NULL,  true);
  _sun_boot_class_path = new SystemProperty("sun.boot.class.path", NULL,  true);

  _java_class_path = new SystemProperty("java.class.path", "",  true);

  // Add to System Property list.
  PropertyList_add(&_system_properties, _java_ext_dirs);
  PropertyList_add(&_system_properties, _java_endorsed_dirs);
  PropertyList_add(&_system_properties, _sun_boot_library_path);
  PropertyList_add(&_system_properties, _java_library_path);
  PropertyList_add(&_system_properties, _java_home);
  PropertyList_add(&_system_properties, _java_class_path);
  PropertyList_add(&_system_properties, _sun_boot_class_path);

  // Set OS specific system properties values
  os::init_system_properties_values();
}


  // Update/Initialize System properties after JDK version number is known
void Arguments::init_version_specific_system_properties() {
  enum { bufsz = 16 };
  char buffer[bufsz];
  const char* spec_vendor = "Sun Microsystems Inc.";
  uint32_t spec_version = 0;

  if (JDK_Version::is_gte_jdk17x_version()) {
    spec_vendor = "Oracle Corporation";
    spec_version = JDK_Version::current().major_version();
  }
  jio_snprintf(buffer, bufsz, "1." UINT32_FORMAT, spec_version);

  PropertyList_add(&_system_properties,
      new SystemProperty("java.vm.specification.vendor",  spec_vendor, false));
  PropertyList_add(&_system_properties,
      new SystemProperty("java.vm.specification.version", buffer, false));
  PropertyList_add(&_system_properties,
      new SystemProperty("java.vm.vendor", VM_Version::vm_vendor(),  false));
}

/**
 * Provide a slightly more user-friendly way of eliminating -XX flags.
 * When a flag is eliminated, it can be added to this list in order to
 * continue accepting this flag on the command-line, while issuing a warning
 * and ignoring the value.  Once the JDK version reaches the 'accept_until'
 * limit, we flatly refuse to admit the existence of the flag.  This allows
 * a flag to die correctly over JDK releases using HSX.
 */
typedef struct {
  const char* name;
  JDK_Version obsoleted_in; // when the flag went away
  JDK_Version accept_until; // which version to start denying the existence
} ObsoleteFlag;

static ObsoleteFlag obsolete_jvm_flags[] = {
  { "UseTrainGC",                    JDK_Version::jdk(5), JDK_Version::jdk(7) },
  { "UseSpecialLargeObjectHandling", JDK_Version::jdk(5), JDK_Version::jdk(7) },
  { "UseOversizedCarHandling",       JDK_Version::jdk(5), JDK_Version::jdk(7) },
  { "TraceCarAllocation",            JDK_Version::jdk(5), JDK_Version::jdk(7) },
  { "PrintTrainGCProcessingStats",   JDK_Version::jdk(5), JDK_Version::jdk(7) },
  { "LogOfCarSpaceSize",             JDK_Version::jdk(5), JDK_Version::jdk(7) },
  { "OversizedCarThreshold",         JDK_Version::jdk(5), JDK_Version::jdk(7) },
  { "MinTickInterval",               JDK_Version::jdk(5), JDK_Version::jdk(7) },
  { "DefaultTickInterval",           JDK_Version::jdk(5), JDK_Version::jdk(7) },
  { "MaxTickInterval",               JDK_Version::jdk(5), JDK_Version::jdk(7) },
  { "DelayTickAdjustment",           JDK_Version::jdk(5), JDK_Version::jdk(7) },
  { "ProcessingToTenuringRatio",     JDK_Version::jdk(5), JDK_Version::jdk(7) },
  { "MinTrainLength",                JDK_Version::jdk(5), JDK_Version::jdk(7) },
  { "AppendRatio",         JDK_Version::jdk_update(6,10), JDK_Version::jdk(7) },
  { "DefaultMaxRAM",       JDK_Version::jdk_update(6,18), JDK_Version::jdk(7) },
  { "DefaultInitialRAMFraction",
                           JDK_Version::jdk_update(6,18), JDK_Version::jdk(7) },
  { "UseDepthFirstScavengeOrder",
                           JDK_Version::jdk_update(6,22), JDK_Version::jdk(7) },
  { "HandlePromotionFailure",
                           JDK_Version::jdk_update(6,24), JDK_Version::jdk(8) },
  { "MaxLiveObjectEvacuationRatio",
                           JDK_Version::jdk_update(6,24), JDK_Version::jdk(8) },
  { "ForceSharedSpaces",   JDK_Version::jdk_update(6,25), JDK_Version::jdk(8) },
  { "UseParallelOldGCCompacting",
                           JDK_Version::jdk_update(6,27), JDK_Version::jdk(8) },
  { "UseParallelDensePrefixUpdate",
                           JDK_Version::jdk_update(6,27), JDK_Version::jdk(8) },
  { "UseParallelOldGCDensePrefix",
                           JDK_Version::jdk_update(6,27), JDK_Version::jdk(8) },
  { "AllowTransitionalJSR292",       JDK_Version::jdk(7), JDK_Version::jdk(8) },
  { "UseCompressedStrings",          JDK_Version::jdk(7), JDK_Version::jdk(8) },
  { "CMSPermGenPrecleaningEnabled", JDK_Version::jdk(8),  JDK_Version::jdk(9) },
  { "CMSTriggerPermRatio", JDK_Version::jdk(8),  JDK_Version::jdk(9) },
  { "CMSInitiatingPermOccupancyFraction", JDK_Version::jdk(8),  JDK_Version::jdk(9) },
  { "AdaptivePermSizeWeight", JDK_Version::jdk(8),  JDK_Version::jdk(9) },
  { "PermGenPadding", JDK_Version::jdk(8),  JDK_Version::jdk(9) },
  { "PermMarkSweepDeadRatio", JDK_Version::jdk(8),  JDK_Version::jdk(9) },
  { "PermSize", JDK_Version::jdk(8),  JDK_Version::jdk(9) },
  { "MaxPermSize", JDK_Version::jdk(8),  JDK_Version::jdk(9) },
  { "MinPermHeapExpansion", JDK_Version::jdk(8),  JDK_Version::jdk(9) },
  { "MaxPermHeapExpansion", JDK_Version::jdk(8),  JDK_Version::jdk(9) },
  { "CMSRevisitStackSize",           JDK_Version::jdk(8), JDK_Version::jdk(9) },
  { "PrintRevisitStats",             JDK_Version::jdk(8), JDK_Version::jdk(9) },
  { "UseVectoredExceptions",         JDK_Version::jdk(8), JDK_Version::jdk(9) },
  { "UseSplitVerifier",              JDK_Version::jdk(8), JDK_Version::jdk(9) },
  { "UseISM",                        JDK_Version::jdk(8), JDK_Version::jdk(9) },
  { "UsePermISM",                    JDK_Version::jdk(8), JDK_Version::jdk(9) },
  { "UseMPSS",                       JDK_Version::jdk(8), JDK_Version::jdk(9) },
  { "UseStringCache",                JDK_Version::jdk(8), JDK_Version::jdk(9) },
  { "UseOldInlining",                JDK_Version::jdk(9), JDK_Version::jdk(10) },
  { "AutoShutdownNMT",               JDK_Version::jdk(9), JDK_Version::jdk(10) },
  { "CompilationRepeat",             JDK_Version::jdk(8), JDK_Version::jdk(9) },
#ifdef PRODUCT
  { "DesiredMethodLimit",
                           JDK_Version::jdk_update(7, 2), JDK_Version::jdk(8) },
#endif // PRODUCT
  { NULL, JDK_Version(0), JDK_Version(0) }
};

// Returns true if the flag is obsolete and fits into the range specified
// for being ignored.  In the case that the flag is ignored, the 'version'
// value is filled in with the version number when the flag became
// obsolete so that that value can be displayed to the user.
bool Arguments::is_newly_obsolete(const char *s, JDK_Version* version) {
  int i = 0;
  assert(version != NULL, "Must provide a version buffer");
  while (obsolete_jvm_flags[i].name != NULL) {
    const ObsoleteFlag& flag_status = obsolete_jvm_flags[i];
    // <flag>=xxx form
    // [-|+]<flag> form
    if ((strncmp(flag_status.name, s, strlen(flag_status.name)) == 0) ||
        ((s[0] == '+' || s[0] == '-') &&
        (strncmp(flag_status.name, &s[1], strlen(flag_status.name)) == 0))) {
      if (JDK_Version::current().compare(flag_status.accept_until) == -1) {
          *version = flag_status.obsoleted_in;
          return true;
      }
    }
    i++;
  }
  return false;
}

// Constructs the system class path (aka boot class path) from the following
// components, in order:
//
//     prefix           // from -Xbootclasspath/p:...
//     endorsed         // the expansion of -Djava.endorsed.dirs=...
//     base             // from os::get_system_properties() or -Xbootclasspath=
//     suffix           // from -Xbootclasspath/a:...
//
// java.endorsed.dirs is a list of directories; any jar or zip files in the
// directories are added to the sysclasspath just before the base.
//
// This could be AllStatic, but it isn't needed after argument processing is
// complete.
class SysClassPath: public StackObj {
public:
  SysClassPath(const char* base);
  ~SysClassPath();

  inline void set_base(const char* base);
  inline void add_prefix(const char* prefix);
  inline void add_suffix_to_prefix(const char* suffix);
  inline void add_suffix(const char* suffix);
  inline void reset_path(const char* base);

  // Expand the jar/zip files in each directory listed by the java.endorsed.dirs
  // property.  Must be called after all command-line arguments have been
  // processed (in particular, -Djava.endorsed.dirs=...) and before calling
  // combined_path().
  void expand_endorsed();

  inline const char* get_base()     const { return _items[_scp_base]; }
  inline const char* get_prefix()   const { return _items[_scp_prefix]; }
  inline const char* get_suffix()   const { return _items[_scp_suffix]; }
  inline const char* get_endorsed() const { return _items[_scp_endorsed]; }

  // Combine all the components into a single c-heap-allocated string; caller
  // must free the string if/when no longer needed.
  char* combined_path();

private:
  // Utility routines.
  static char* add_to_path(const char* path, const char* str, bool prepend);
  static char* add_jars_to_path(char* path, const char* directory);

  inline void reset_item_at(int index);

  // Array indices for the items that make up the sysclasspath.  All except the
  // base are allocated in the C heap and freed by this class.
  enum {
    _scp_prefix,        // from -Xbootclasspath/p:...
    _scp_endorsed,      // the expansion of -Djava.endorsed.dirs=...
    _scp_base,          // the default sysclasspath
    _scp_suffix,        // from -Xbootclasspath/a:...
    _scp_nitems         // the number of items, must be last.
  };

  const char* _items[_scp_nitems];
  DEBUG_ONLY(bool _expansion_done;)
};

SysClassPath::SysClassPath(const char* base) {
  memset(_items, 0, sizeof(_items));
  _items[_scp_base] = base;
  DEBUG_ONLY(_expansion_done = false;)
}

SysClassPath::~SysClassPath() {
  // Free everything except the base.
  for (int i = 0; i < _scp_nitems; ++i) {
    if (i != _scp_base) reset_item_at(i);
  }
  DEBUG_ONLY(_expansion_done = false;)
}

inline void SysClassPath::set_base(const char* base) {
  _items[_scp_base] = base;
}

inline void SysClassPath::add_prefix(const char* prefix) {
  _items[_scp_prefix] = add_to_path(_items[_scp_prefix], prefix, true);
}

inline void SysClassPath::add_suffix_to_prefix(const char* suffix) {
  _items[_scp_prefix] = add_to_path(_items[_scp_prefix], suffix, false);
}

inline void SysClassPath::add_suffix(const char* suffix) {
  _items[_scp_suffix] = add_to_path(_items[_scp_suffix], suffix, false);
}

inline void SysClassPath::reset_item_at(int index) {
  assert(index < _scp_nitems && index != _scp_base, "just checking");
  if (_items[index] != NULL) {
    FREE_C_HEAP_ARRAY(char, _items[index], mtInternal);
    _items[index] = NULL;
  }
}

inline void SysClassPath::reset_path(const char* base) {
  // Clear the prefix and suffix.
  reset_item_at(_scp_prefix);
  reset_item_at(_scp_suffix);
  set_base(base);
}

//------------------------------------------------------------------------------

void SysClassPath::expand_endorsed() {
  assert(_items[_scp_endorsed] == NULL, "can only be called once.");

  const char* path = Arguments::get_property("java.endorsed.dirs");
  if (path == NULL) {
    path = Arguments::get_endorsed_dir();
    assert(path != NULL, "no default for java.endorsed.dirs");
  }

  char* expanded_path = NULL;
  const char separator = *os::path_separator();
  const char* const end = path + strlen(path);
  while (path < end) {
    const char* tmp_end = strchr(path, separator);
    if (tmp_end == NULL) {
      expanded_path = add_jars_to_path(expanded_path, path);
      path = end;
    } else {
      char* dirpath = NEW_C_HEAP_ARRAY(char, tmp_end - path + 1, mtInternal);
      memcpy(dirpath, path, tmp_end - path);
      dirpath[tmp_end - path] = '\0';
      expanded_path = add_jars_to_path(expanded_path, dirpath);
      FREE_C_HEAP_ARRAY(char, dirpath, mtInternal);
      path = tmp_end + 1;
    }
  }
  _items[_scp_endorsed] = expanded_path;
  DEBUG_ONLY(_expansion_done = true;)
}

// Combine the bootclasspath elements, some of which may be null, into a single
// c-heap-allocated string.
char* SysClassPath::combined_path() {
  assert(_items[_scp_base] != NULL, "empty default sysclasspath");
  assert(_expansion_done, "must call expand_endorsed() first.");

  size_t lengths[_scp_nitems];
  size_t total_len = 0;

  const char separator = *os::path_separator();

  // Get the lengths.
  int i;
  for (i = 0; i < _scp_nitems; ++i) {
    if (_items[i] != NULL) {
      lengths[i] = strlen(_items[i]);
      // Include space for the separator char (or a NULL for the last item).
      total_len += lengths[i] + 1;
    }
  }
  assert(total_len > 0, "empty sysclasspath not allowed");

  // Copy the _items to a single string.
  char* cp = NEW_C_HEAP_ARRAY(char, total_len, mtInternal);
  char* cp_tmp = cp;
  for (i = 0; i < _scp_nitems; ++i) {
    if (_items[i] != NULL) {
      memcpy(cp_tmp, _items[i], lengths[i]);
      cp_tmp += lengths[i];
      *cp_tmp++ = separator;
    }
  }
  *--cp_tmp = '\0';     // Replace the extra separator.
  return cp;
}

// Note:  path must be c-heap-allocated (or NULL); it is freed if non-null.
char*
SysClassPath::add_to_path(const char* path, const char* str, bool prepend) {
  char *cp;

  assert(str != NULL, "just checking");
  if (path == NULL) {
    size_t len = strlen(str) + 1;
    cp = NEW_C_HEAP_ARRAY(char, len, mtInternal);
    memcpy(cp, str, len);                       // copy the trailing null
  } else {
    const char separator = *os::path_separator();
    size_t old_len = strlen(path);
    size_t str_len = strlen(str);
    size_t len = old_len + str_len + 2;

    if (prepend) {
      cp = NEW_C_HEAP_ARRAY(char, len, mtInternal);
      char* cp_tmp = cp;
      memcpy(cp_tmp, str, str_len);
      cp_tmp += str_len;
      *cp_tmp = separator;
      memcpy(++cp_tmp, path, old_len + 1);      // copy the trailing null
      FREE_C_HEAP_ARRAY(char, path, mtInternal);
    } else {
      cp = REALLOC_C_HEAP_ARRAY(char, path, len, mtInternal);
      char* cp_tmp = cp + old_len;
      *cp_tmp = separator;
      memcpy(++cp_tmp, str, str_len + 1);       // copy the trailing null
    }
  }
  return cp;
}

// Scan the directory and append any jar or zip files found to path.
// Note:  path must be c-heap-allocated (or NULL); it is freed if non-null.
char* SysClassPath::add_jars_to_path(char* path, const char* directory) {
  DIR* dir = os::opendir(directory);
  if (dir == NULL) return path;

  char dir_sep[2] = { '\0', '\0' };
  size_t directory_len = strlen(directory);
  const char fileSep = *os::file_separator();
  if (directory[directory_len - 1] != fileSep) dir_sep[0] = fileSep;

  /* Scan the directory for jars/zips, appending them to path. */
  struct dirent *entry;
  char *dbuf = NEW_C_HEAP_ARRAY(char, os::readdir_buf_size(directory), mtInternal);
  while ((entry = os::readdir(dir, (dirent *) dbuf)) != NULL) {
    const char* name = entry->d_name;
    const char* ext = name + strlen(name) - 4;
    bool isJarOrZip = ext > name &&
      (os::file_name_strcmp(ext, ".jar") == 0 ||
       os::file_name_strcmp(ext, ".zip") == 0);
    if (isJarOrZip) {
      char* jarpath = NEW_C_HEAP_ARRAY(char, directory_len + 2 + strlen(name), mtInternal);
      sprintf(jarpath, "%s%s%s", directory, dir_sep, name);
      path = add_to_path(path, jarpath, false);
      FREE_C_HEAP_ARRAY(char, jarpath, mtInternal);
    }
  }
  FREE_C_HEAP_ARRAY(char, dbuf, mtInternal);
  os::closedir(dir);
  return path;
}

// Parses a memory size specification string.
static bool atomull(const char *s, julong* result) {
  julong n = 0;
  int args_read = sscanf(s, JULONG_FORMAT, &n);
  if (args_read != 1) {
    return false;
  }
  while (*s != '\0' && isdigit(*s)) {
    s++;
  }
  // 4705540: illegal if more characters are found after the first non-digit
  if (strlen(s) > 1) {
    return false;
  }
  switch (*s) {
    case 'T': case 't':
      *result = n * G * K;
      // Check for overflow.
      if (*result/((julong)G * K) != n) return false;
      return true;
    case 'G': case 'g':
      *result = n * G;
      if (*result/G != n) return false;
      return true;
    case 'M': case 'm':
      *result = n * M;
      if (*result/M != n) return false;
      return true;
    case 'K': case 'k':
      *result = n * K;
      if (*result/K != n) return false;
      return true;
    case '\0':
      *result = n;
      return true;
    default:
      return false;
  }
}

Arguments::ArgsRange Arguments::check_memory_size(julong size, julong min_size) {
  if (size < min_size) return arg_too_small;
  // Check that size will fit in a size_t (only relevant on 32-bit)
  if (size > max_uintx) return arg_too_big;
  return arg_in_range;
}

// Describe an argument out of range error
void Arguments::describe_range_error(ArgsRange errcode) {
  switch(errcode) {
  case arg_too_big:
    jio_fprintf(defaultStream::error_stream(),
                "The specified size exceeds the maximum "
                "representable size.\n");
    break;
  case arg_too_small:
  case arg_unreadable:
  case arg_in_range:
    // do nothing for now
    break;
  default:
    ShouldNotReachHere();
  }
}

static bool set_bool_flag(char* name, bool value, Flag::Flags origin) {
  return CommandLineFlags::boolAtPut(name, &value, origin);
}

static bool set_fp_numeric_flag(char* name, char* value, Flag::Flags origin) {
  double v;
  if (sscanf(value, "%lf", &v) != 1) {
    return false;
  }

  if (CommandLineFlags::doubleAtPut(name, &v, origin)) {
    return true;
  }
  return false;
}

static bool set_numeric_flag(char* name, char* value, Flag::Flags origin) {
  julong v;
  intx intx_v;
  bool is_neg = false;
  // Check the sign first since atomull() parses only unsigned values.
  if (*value == '-') {
    if (!CommandLineFlags::intxAt(name, &intx_v)) {
      return false;
    }
    value++;
    is_neg = true;
  }
  if (!atomull(value, &v)) {
    return false;
  }
  intx_v = (intx) v;
  if (is_neg) {
    intx_v = -intx_v;
  }
  if (CommandLineFlags::intxAtPut(name, &intx_v, origin)) {
    return true;
  }
  uintx uintx_v = (uintx) v;
  if (!is_neg && CommandLineFlags::uintxAtPut(name, &uintx_v, origin)) {
    return true;
  }
  uint64_t uint64_t_v = (uint64_t) v;
  if (!is_neg && CommandLineFlags::uint64_tAtPut(name, &uint64_t_v, origin)) {
    return true;
  }
  return false;
}

static bool set_string_flag(char* name, const char* value, Flag::Flags origin) {
  if (!CommandLineFlags::ccstrAtPut(name, &value, origin))  return false;
  // Contract:  CommandLineFlags always returns a pointer that needs freeing.
  FREE_C_HEAP_ARRAY(char, value, mtInternal);
  return true;
}

static bool append_to_string_flag(char* name, const char* new_value, Flag::Flags origin) {
  const char* old_value = "";
  if (!CommandLineFlags::ccstrAt(name, &old_value))  return false;
  size_t old_len = old_value != NULL ? strlen(old_value) : 0;
  size_t new_len = strlen(new_value);
  const char* value;
  char* free_this_too = NULL;
  if (old_len == 0) {
    value = new_value;
  } else if (new_len == 0) {
    value = old_value;
  } else {
    char* buf = NEW_C_HEAP_ARRAY(char, old_len + 1 + new_len + 1, mtInternal);
    // each new setting adds another LINE to the switch:
    sprintf(buf, "%s\n%s", old_value, new_value);
    value = buf;
    free_this_too = buf;
  }
  (void) CommandLineFlags::ccstrAtPut(name, &value, origin);
  // CommandLineFlags always returns a pointer that needs freeing.
  FREE_C_HEAP_ARRAY(char, value, mtInternal);
  if (free_this_too != NULL) {
    // CommandLineFlags made its own copy, so I must delete my own temp. buffer.
    FREE_C_HEAP_ARRAY(char, free_this_too, mtInternal);
  }
  return true;
}

bool Arguments::parse_argument(const char* arg, Flag::Flags origin) {

  // range of acceptable characters spelled out for portability reasons
#define NAME_RANGE  "[abcdefghijklmnopqrstuvwxyzABCDEFGHIJKLMNOPQRSTUVWXYZ0123456789_]"
#define BUFLEN 255
  char name[BUFLEN+1];
  char dummy;

  if (sscanf(arg, "-%" XSTR(BUFLEN) NAME_RANGE "%c", name, &dummy) == 1) {
    return set_bool_flag(name, false, origin);
  }
  if (sscanf(arg, "+%" XSTR(BUFLEN) NAME_RANGE "%c", name, &dummy) == 1) {
    return set_bool_flag(name, true, origin);
  }

  char punct;
  if (sscanf(arg, "%" XSTR(BUFLEN) NAME_RANGE "%c", name, &punct) == 2 && punct == '=') {
    const char* value = strchr(arg, '=') + 1;
    Flag* flag = Flag::find_flag(name, strlen(name));
    if (flag != NULL && flag->is_ccstr()) {
      if (flag->ccstr_accumulates()) {
        return append_to_string_flag(name, value, origin);
      } else {
        if (value[0] == '\0') {
          value = NULL;
        }
        return set_string_flag(name, value, origin);
      }
    }
  }

  if (sscanf(arg, "%" XSTR(BUFLEN) NAME_RANGE ":%c", name, &punct) == 2 && punct == '=') {
    const char* value = strchr(arg, '=') + 1;
    // -XX:Foo:=xxx will reset the string flag to the given value.
    if (value[0] == '\0') {
      value = NULL;
    }
    return set_string_flag(name, value, origin);
  }

#define SIGNED_FP_NUMBER_RANGE "[-0123456789.]"
#define SIGNED_NUMBER_RANGE    "[-0123456789]"
#define        NUMBER_RANGE    "[0123456789]"
  char value[BUFLEN + 1];
  char value2[BUFLEN + 1];
  if (sscanf(arg, "%" XSTR(BUFLEN) NAME_RANGE "=" "%" XSTR(BUFLEN) SIGNED_NUMBER_RANGE "." "%" XSTR(BUFLEN) NUMBER_RANGE "%c", name, value, value2, &dummy) == 3) {
    // Looks like a floating-point number -- try again with more lenient format string
    if (sscanf(arg, "%" XSTR(BUFLEN) NAME_RANGE "=" "%" XSTR(BUFLEN) SIGNED_FP_NUMBER_RANGE "%c", name, value, &dummy) == 2) {
      return set_fp_numeric_flag(name, value, origin);
    }
  }

#define VALUE_RANGE "[-kmgtKMGT0123456789]"
  if (sscanf(arg, "%" XSTR(BUFLEN) NAME_RANGE "=" "%" XSTR(BUFLEN) VALUE_RANGE "%c", name, value, &dummy) == 2) {
    return set_numeric_flag(name, value, origin);
  }

  return false;
}

void Arguments::add_string(char*** bldarray, int* count, const char* arg) {
  assert(bldarray != NULL, "illegal argument");

  if (arg == NULL) {
    return;
  }

  int new_count = *count + 1;

  // expand the array and add arg to the last element
  if (*bldarray == NULL) {
    *bldarray = NEW_C_HEAP_ARRAY(char*, new_count, mtInternal);
  } else {
    *bldarray = REALLOC_C_HEAP_ARRAY(char*, *bldarray, new_count, mtInternal);
  }
  (*bldarray)[*count] = strdup(arg);
  *count = new_count;
}

void Arguments::build_jvm_args(const char* arg) {
  add_string(&_jvm_args_array, &_num_jvm_args, arg);
}

void Arguments::build_jvm_flags(const char* arg) {
  add_string(&_jvm_flags_array, &_num_jvm_flags, arg);
}
#ifdef GRAAL
void Arguments::add_graal_arg(const char* arg) {
  add_string(&_graal_args_array, &_num_graal_args, arg);
}
#endif

// utility function to return a string that concatenates all
// strings in a given char** array
const char* Arguments::build_resource_string(char** args, int count) {
  if (args == NULL || count == 0) {
    return NULL;
  }
  size_t length = strlen(args[0]) + 1; // add 1 for the null terminator
  for (int i = 1; i < count; i++) {
    length += strlen(args[i]) + 1; // add 1 for a space
  }
  char* s = NEW_RESOURCE_ARRAY(char, length);
  strcpy(s, args[0]);
  for (int j = 1; j < count; j++) {
    strcat(s, " ");
    strcat(s, args[j]);
  }
  return (const char*) s;
}

void Arguments::print_on(outputStream* st) {
  st->print_cr("VM Arguments:");
  if (num_jvm_flags() > 0) {
    st->print("jvm_flags: "); print_jvm_flags_on(st);
  }
  if (num_jvm_args() > 0) {
    st->print("jvm_args: "); print_jvm_args_on(st);
  }
  st->print_cr("java_command: %s", java_command() ? java_command() : "<unknown>");
  if (_java_class_path != NULL) {
    char* path = _java_class_path->value();
    st->print_cr("java_class_path (initial): %s", strlen(path) == 0 ? "<not set>" : path );
  }
  st->print_cr("Launcher Type: %s", _sun_java_launcher);
}

void Arguments::print_jvm_flags_on(outputStream* st) {
  if (_num_jvm_flags > 0) {
    for (int i=0; i < _num_jvm_flags; i++) {
      st->print("%s ", _jvm_flags_array[i]);
    }
    st->cr();
  }
}

void Arguments::print_jvm_args_on(outputStream* st) {
  if (_num_jvm_args > 0) {
    for (int i=0; i < _num_jvm_args; i++) {
      st->print("%s ", _jvm_args_array[i]);
    }
    st->cr();
  }
}

bool Arguments::process_argument(const char* arg,
    jboolean ignore_unrecognized, Flag::Flags origin) {

  JDK_Version since = JDK_Version();

  if (parse_argument(arg, origin) || ignore_unrecognized) {
    return true;
  }

  bool has_plus_minus = (*arg == '+' || *arg == '-');
  const char* const argname = has_plus_minus ? arg + 1 : arg;
  if (is_newly_obsolete(arg, &since)) {
    char version[256];
    since.to_string(version, sizeof(version));
    warning("ignoring option %s; support was removed in %s", argname, version);
    return true;
  }

  // For locked flags, report a custom error message if available.
  // Otherwise, report the standard unrecognized VM option.

  size_t arg_len;
  const char* equal_sign = strchr(argname, '=');
  if (equal_sign == NULL) {
    arg_len = strlen(argname);
  } else {
    arg_len = equal_sign - argname;
  }

  Flag* found_flag = Flag::find_flag((const char*)argname, arg_len, true, true);
  if (found_flag != NULL) {
    char locked_message_buf[BUFLEN];
    found_flag->get_locked_message(locked_message_buf, BUFLEN);
    if (strlen(locked_message_buf) == 0) {
      if (found_flag->is_bool() && !has_plus_minus) {
        jio_fprintf(defaultStream::error_stream(),
          "Missing +/- setting for VM option '%s'\n", argname);
      } else if (!found_flag->is_bool() && has_plus_minus) {
        jio_fprintf(defaultStream::error_stream(),
          "Unexpected +/- setting in VM option '%s'\n", argname);
      } else {
        jio_fprintf(defaultStream::error_stream(),
          "Improperly specified VM option '%s'\n", argname);
      }
    } else {
      jio_fprintf(defaultStream::error_stream(), "%s", locked_message_buf);
    }
  } else {
    jio_fprintf(defaultStream::error_stream(),
                "Unrecognized VM option '%s'\n", argname);
    Flag* fuzzy_matched = Flag::fuzzy_match((const char*)argname, arg_len, true);
    if (fuzzy_matched != NULL) {
      jio_fprintf(defaultStream::error_stream(),
                  "Did you mean '%s%s%s'?\n",
                  (fuzzy_matched->is_bool()) ? "(+/-)" : "",
                  fuzzy_matched->_name,
                  (fuzzy_matched->is_bool()) ? "" : "=<value>");
    }
  }

  // allow for commandline "commenting out" options like -XX:#+Verbose
  return arg[0] == '#';
}

bool Arguments::process_settings_file(const char* file_name, bool should_exist, jboolean ignore_unrecognized) {
  FILE* stream = fopen(file_name, "rb");
  if (stream == NULL) {
    if (should_exist) {
      jio_fprintf(defaultStream::error_stream(),
                  "Could not open settings file %s\n", file_name);
      return false;
    } else {
      return true;
    }
  }

  char token[1024];
  int  pos = 0;

  bool in_white_space = true;
  bool in_comment     = false;
  bool in_quote       = false;
  char quote_c        = 0;
  bool result         = true;

  int c = getc(stream);
  while(c != EOF && pos < (int)(sizeof(token)-1)) {
    if (in_white_space) {
      if (in_comment) {
        if (c == '\n') in_comment = false;
      } else {
        if (c == '#') in_comment = true;
        else if (!isspace(c)) {
          in_white_space = false;
          token[pos++] = c;
        }
      }
    } else {
      if (c == '\n' || (!in_quote && isspace(c))) {
        // token ends at newline, or at unquoted whitespace
        // this allows a way to include spaces in string-valued options
        token[pos] = '\0';
        logOption(token);
        result &= process_argument(token, ignore_unrecognized, Flag::CONFIG_FILE);
        build_jvm_flags(token);
        pos = 0;
        in_white_space = true;
        in_quote = false;
      } else if (!in_quote && (c == '\'' || c == '"')) {
        in_quote = true;
        quote_c = c;
      } else if (in_quote && (c == quote_c)) {
        in_quote = false;
      } else {
        token[pos++] = c;
      }
    }
    c = getc(stream);
  }
  if (pos > 0) {
    token[pos] = '\0';
    result &= process_argument(token, ignore_unrecognized, Flag::CONFIG_FILE);
    build_jvm_flags(token);
  }
  fclose(stream);
  return result;
}

//=============================================================================================================
// Parsing of properties (-D)

const char* Arguments::get_property(const char* key) {
  return PropertyList_get_value(system_properties(), key);
}

bool Arguments::add_property(const char* prop) {
  const char* eq = strchr(prop, '=');
  char* key;
  // ns must be static--its address may be stored in a SystemProperty object.
  const static char ns[1] = {0};
  char* value = (char *)ns;

  size_t key_len = (eq == NULL) ? strlen(prop) : (eq - prop);
  key = AllocateHeap(key_len + 1, mtInternal);
  strncpy(key, prop, key_len);
  key[key_len] = '\0';

  if (eq != NULL) {
    size_t value_len = strlen(prop) - key_len - 1;
    value = AllocateHeap(value_len + 1, mtInternal);
    strncpy(value, &prop[key_len + 1], value_len + 1);
  }

  if (strcmp(key, "java.compiler") == 0) {
    process_java_compiler_argument(value);
    FreeHeap(key);
    if (eq != NULL) {
      FreeHeap(value);
    }
    return true;
  } else if (strcmp(key, "sun.java.command") == 0) {
    _java_command = value;

    // Record value in Arguments, but let it get passed to Java.
  } else if (strcmp(key, "sun.java.launcher.pid") == 0) {
    // launcher.pid property is private and is processed
    // in process_sun_java_launcher_properties();
    // the sun.java.launcher property is passed on to the java application
    FreeHeap(key);
    if (eq != NULL) {
      FreeHeap(value);
    }
    return true;
  } else if (strcmp(key, "java.vendor.url.bug") == 0) {
    // save it in _java_vendor_url_bug, so JVM fatal error handler can access
    // its value without going through the property list or making a Java call.
    _java_vendor_url_bug = value;
  } else if (strcmp(key, "sun.boot.library.path") == 0) {
    PropertyList_unique_add(&_system_properties, key, value, true);
    return true;
  }
  // Create new property and add at the end of the list
  PropertyList_unique_add(&_system_properties, key, value);
  return true;
}

//===========================================================================================================
// Setting int/mixed/comp mode flags

void Arguments::set_mode_flags(Mode mode) {
  // Set up default values for all flags.
  // If you add a flag to any of the branches below,
  // add a default value for it here.
  set_java_compiler(false);
  _mode                      = mode;

  // Ensure Agent_OnLoad has the correct initial values.
  // This may not be the final mode; mode may change later in onload phase.
  PropertyList_unique_add(&_system_properties, "java.vm.info",
                          (char*)VM_Version::vm_info_string(), false);

  UseInterpreter             = true;
  UseCompiler                = true;
  UseLoopCounter             = true;

#ifndef ZERO
  // Turn these off for mixed and comp.  Leave them on for Zero.
  if (FLAG_IS_DEFAULT(UseFastAccessorMethods)) {
    UseFastAccessorMethods = (mode == _int);
  }
  if (FLAG_IS_DEFAULT(UseFastEmptyMethods)) {
    UseFastEmptyMethods = (mode == _int);
  }
#endif

  // Default values may be platform/compiler dependent -
  // use the saved values
  ClipInlining               = Arguments::_ClipInlining;
  AlwaysCompileLoopMethods   = Arguments::_AlwaysCompileLoopMethods;
  UseOnStackReplacement      = Arguments::_UseOnStackReplacement;
  BackgroundCompilation      = Arguments::_BackgroundCompilation;

  // Change from defaults based on mode
  switch (mode) {
  default:
    ShouldNotReachHere();
    break;
  case _int:
    UseCompiler              = false;
    UseLoopCounter           = false;
    AlwaysCompileLoopMethods = false;
    UseOnStackReplacement    = false;
    break;
  case _mixed:
    // same as default
    break;
  case _comp:
    UseInterpreter           = false;
    BackgroundCompilation    = false;
    ClipInlining             = false;
    // Be much more aggressive in tiered mode with -Xcomp and exercise C2 more.
    // We will first compile a level 3 version (C1 with full profiling), then do one invocation of it and
    // compile a level 4 (C2) and then continue executing it.
    if (TieredCompilation) {
      Tier3InvokeNotifyFreqLog = 0;
      Tier4InvocationThreshold = 0;
    }
    break;
  }
}

#if defined(COMPILER2) || defined(GRAAL) || defined(_LP64) || !INCLUDE_CDS
// Conflict: required to use shared spaces (-Xshare:on), but
// incompatible command line options were chosen.

static void no_shared_spaces(const char* message) {
  if (RequireSharedSpaces) {
    jio_fprintf(defaultStream::error_stream(),
      "Class data sharing is inconsistent with other specified options.\n");
    vm_exit_during_initialization("Unable to use shared archive.", message);
  } else {
    FLAG_SET_DEFAULT(UseSharedSpaces, false);
  }
}
#endif

void Arguments::set_tiered_flags() {
  // With tiered, set default policy to AdvancedThresholdPolicy, which is 3.
  if (FLAG_IS_DEFAULT(CompilationPolicyChoice)) {
    FLAG_SET_DEFAULT(CompilationPolicyChoice, 3);
  }
  if (CompilationPolicyChoice < 2) {
    vm_exit_during_initialization(
      "Incompatible compilation policy selected", NULL);
  }
  // Increase the code cache size - tiered compiles a lot more.
  if (FLAG_IS_DEFAULT(ReservedCodeCacheSize)) {
    FLAG_SET_DEFAULT(ReservedCodeCacheSize, ReservedCodeCacheSize * 5);
  }
  if (!UseInterpreter) { // -Xcomp
    Tier3InvokeNotifyFreqLog = 0;
    Tier4InvocationThreshold = 0;
  }
}

/**
 * Returns the minimum number of compiler threads needed to run the JVM. The following
 * configurations are possible.
 *
 * 1) The JVM is build using an interpreter only. As a result, the minimum number of
 *    compiler threads is 0.
 * 2) The JVM is build using the compiler(s) and tiered compilation is disabled. As
 *    a result, either C1 or C2 is used, so the minimum number of compiler threads is 1.
 * 3) The JVM is build using the compiler(s) and tiered compilation is enabled. However,
 *    the option "TieredStopAtLevel < CompLevel_full_optimization". As a result, only
 *    C1 can be used, so the minimum number of compiler threads is 1.
 * 4) The JVM is build using the compilers and tiered compilation is enabled. The option
 *    'TieredStopAtLevel = CompLevel_full_optimization' (the default value). As a result,
 *    the minimum number of compiler threads is 2.
 */
int Arguments::get_min_number_of_compiler_threads() {
#if !defined(COMPILER1) && !defined(COMPILER2) && !defined(SHARK)
  return 0;   // case 1
#else
  if (!TieredCompilation || (TieredStopAtLevel < CompLevel_full_optimization)) {
    return 1; // case 2 or case 3
  }
  return 2;   // case 4 (tiered)
#endif
}

#if INCLUDE_ALL_GCS
static void disable_adaptive_size_policy(const char* collector_name) {
  if (UseAdaptiveSizePolicy) {
    if (FLAG_IS_CMDLINE(UseAdaptiveSizePolicy)) {
      warning("disabling UseAdaptiveSizePolicy; it is incompatible with %s.",
              collector_name);
    }
    FLAG_SET_DEFAULT(UseAdaptiveSizePolicy, false);
  }
}

void Arguments::set_parnew_gc_flags() {
  assert(!UseSerialGC && !UseParallelOldGC && !UseParallelGC && !UseG1GC,
         "control point invariant");
  assert(UseParNewGC, "Error");

  // Turn off AdaptiveSizePolicy for parnew until it is complete.
  disable_adaptive_size_policy("UseParNewGC");

  if (FLAG_IS_DEFAULT(ParallelGCThreads)) {
    FLAG_SET_DEFAULT(ParallelGCThreads, Abstract_VM_Version::parallel_worker_threads());
    assert(ParallelGCThreads > 0, "We should always have at least one thread by default");
  } else if (ParallelGCThreads == 0) {
    jio_fprintf(defaultStream::error_stream(),
        "The ParNew GC can not be combined with -XX:ParallelGCThreads=0\n");
    vm_exit(1);
  }

  // By default YoungPLABSize and OldPLABSize are set to 4096 and 1024 respectively,
  // these settings are default for Parallel Scavenger. For ParNew+Tenured configuration
  // we set them to 1024 and 1024.
  // See CR 6362902.
  if (FLAG_IS_DEFAULT(YoungPLABSize)) {
    FLAG_SET_DEFAULT(YoungPLABSize, (intx)1024);
  }
  if (FLAG_IS_DEFAULT(OldPLABSize)) {
    FLAG_SET_DEFAULT(OldPLABSize, (intx)1024);
  }

  // AlwaysTenure flag should make ParNew promote all at first collection.
  // See CR 6362902.
  if (AlwaysTenure) {
    FLAG_SET_CMDLINE(uintx, MaxTenuringThreshold, 0);
  }
  // When using compressed oops, we use local overflow stacks,
  // rather than using a global overflow list chained through
  // the klass word of the object's pre-image.
  if (UseCompressedOops && !ParGCUseLocalOverflow) {
    if (!FLAG_IS_DEFAULT(ParGCUseLocalOverflow)) {
      warning("Forcing +ParGCUseLocalOverflow: needed if using compressed references");
    }
    FLAG_SET_DEFAULT(ParGCUseLocalOverflow, true);
  }
  assert(ParGCUseLocalOverflow || !UseCompressedOops, "Error");
}

// Adjust some sizes to suit CMS and/or ParNew needs; these work well on
// sparc/solaris for certain applications, but would gain from
// further optimization and tuning efforts, and would almost
// certainly gain from analysis of platform and environment.
void Arguments::set_cms_and_parnew_gc_flags() {
  assert(!UseSerialGC && !UseParallelOldGC && !UseParallelGC, "Error");
  assert(UseConcMarkSweepGC, "CMS is expected to be on here");

  // If we are using CMS, we prefer to UseParNewGC,
  // unless explicitly forbidden.
  if (FLAG_IS_DEFAULT(UseParNewGC)) {
    FLAG_SET_ERGO(bool, UseParNewGC, true);
  }

  // Turn off AdaptiveSizePolicy by default for cms until it is complete.
  disable_adaptive_size_policy("UseConcMarkSweepGC");

  // In either case, adjust ParallelGCThreads and/or UseParNewGC
  // as needed.
  if (UseParNewGC) {
    set_parnew_gc_flags();
  }

  size_t max_heap = align_size_down(MaxHeapSize,
                                    CardTableRS::ct_max_alignment_constraint());

  // Now make adjustments for CMS
  intx   tenuring_default = (intx)6;
  size_t young_gen_per_worker = CMSYoungGenPerWorker;

  // Preferred young gen size for "short" pauses:
  // upper bound depends on # of threads and NewRatio.
  const uintx parallel_gc_threads =
    (ParallelGCThreads == 0 ? 1 : ParallelGCThreads);
  const size_t preferred_max_new_size_unaligned =
    MIN2(max_heap/(NewRatio+1), ScaleForWordSize(young_gen_per_worker * parallel_gc_threads));
  size_t preferred_max_new_size =
    align_size_up(preferred_max_new_size_unaligned, os::vm_page_size());

  // Unless explicitly requested otherwise, size young gen
  // for "short" pauses ~ CMSYoungGenPerWorker*ParallelGCThreads

  // If either MaxNewSize or NewRatio is set on the command line,
  // assume the user is trying to set the size of the young gen.
  if (FLAG_IS_DEFAULT(MaxNewSize) && FLAG_IS_DEFAULT(NewRatio)) {

    // Set MaxNewSize to our calculated preferred_max_new_size unless
    // NewSize was set on the command line and it is larger than
    // preferred_max_new_size.
    if (!FLAG_IS_DEFAULT(NewSize)) {   // NewSize explicitly set at command-line
      FLAG_SET_ERGO(uintx, MaxNewSize, MAX2(NewSize, preferred_max_new_size));
    } else {
      FLAG_SET_ERGO(uintx, MaxNewSize, preferred_max_new_size);
    }
    if (PrintGCDetails && Verbose) {
      // Too early to use gclog_or_tty
      tty->print_cr("CMS ergo set MaxNewSize: " SIZE_FORMAT, MaxNewSize);
    }

    // Code along this path potentially sets NewSize and OldSize
    if (PrintGCDetails && Verbose) {
      // Too early to use gclog_or_tty
      tty->print_cr("CMS set min_heap_size: " SIZE_FORMAT
           " initial_heap_size:  " SIZE_FORMAT
           " max_heap: " SIZE_FORMAT,
           min_heap_size(), InitialHeapSize, max_heap);
    }
    size_t min_new = preferred_max_new_size;
    if (FLAG_IS_CMDLINE(NewSize)) {
      min_new = NewSize;
    }
    if (max_heap > min_new && min_heap_size() > min_new) {
      // Unless explicitly requested otherwise, make young gen
      // at least min_new, and at most preferred_max_new_size.
      if (FLAG_IS_DEFAULT(NewSize)) {
        FLAG_SET_ERGO(uintx, NewSize, MAX2(NewSize, min_new));
        FLAG_SET_ERGO(uintx, NewSize, MIN2(preferred_max_new_size, NewSize));
        if (PrintGCDetails && Verbose) {
          // Too early to use gclog_or_tty
          tty->print_cr("CMS ergo set NewSize: " SIZE_FORMAT, NewSize);
        }
      }
      // Unless explicitly requested otherwise, size old gen
      // so it's NewRatio x of NewSize.
      if (FLAG_IS_DEFAULT(OldSize)) {
        if (max_heap > NewSize) {
          FLAG_SET_ERGO(uintx, OldSize, MIN2(NewRatio*NewSize, max_heap - NewSize));
          if (PrintGCDetails && Verbose) {
            // Too early to use gclog_or_tty
            tty->print_cr("CMS ergo set OldSize: " SIZE_FORMAT, OldSize);
          }
        }
      }
    }
  }
  // Unless explicitly requested otherwise, definitely
  // promote all objects surviving "tenuring_default" scavenges.
  if (FLAG_IS_DEFAULT(MaxTenuringThreshold) &&
      FLAG_IS_DEFAULT(SurvivorRatio)) {
    FLAG_SET_ERGO(uintx, MaxTenuringThreshold, tenuring_default);
  }
  // If we decided above (or user explicitly requested)
  // `promote all' (via MaxTenuringThreshold := 0),
  // prefer minuscule survivor spaces so as not to waste
  // space for (non-existent) survivors
  if (FLAG_IS_DEFAULT(SurvivorRatio) && MaxTenuringThreshold == 0) {
    FLAG_SET_ERGO(uintx, SurvivorRatio, MAX2((uintx)1024, SurvivorRatio));
  }
  // If OldPLABSize is set and CMSParPromoteBlocksToClaim is not,
  // set CMSParPromoteBlocksToClaim equal to OldPLABSize.
  // This is done in order to make ParNew+CMS configuration to work
  // with YoungPLABSize and OldPLABSize options.
  // See CR 6362902.
  if (!FLAG_IS_DEFAULT(OldPLABSize)) {
    if (FLAG_IS_DEFAULT(CMSParPromoteBlocksToClaim)) {
      // OldPLABSize is not the default value but CMSParPromoteBlocksToClaim
      // is.  In this situtation let CMSParPromoteBlocksToClaim follow
      // the value (either from the command line or ergonomics) of
      // OldPLABSize.  Following OldPLABSize is an ergonomics decision.
      FLAG_SET_ERGO(uintx, CMSParPromoteBlocksToClaim, OldPLABSize);
    } else {
      // OldPLABSize and CMSParPromoteBlocksToClaim are both set.
      // CMSParPromoteBlocksToClaim is a collector-specific flag, so
      // we'll let it to take precedence.
      jio_fprintf(defaultStream::error_stream(),
                  "Both OldPLABSize and CMSParPromoteBlocksToClaim"
                  " options are specified for the CMS collector."
                  " CMSParPromoteBlocksToClaim will take precedence.\n");
    }
  }
  if (!FLAG_IS_DEFAULT(ResizeOldPLAB) && !ResizeOldPLAB) {
    // OldPLAB sizing manually turned off: Use a larger default setting,
    // unless it was manually specified. This is because a too-low value
    // will slow down scavenges.
    if (FLAG_IS_DEFAULT(CMSParPromoteBlocksToClaim)) {
      FLAG_SET_ERGO(uintx, CMSParPromoteBlocksToClaim, 50); // default value before 6631166
    }
  }
  // Overwrite OldPLABSize which is the variable we will internally use everywhere.
  FLAG_SET_ERGO(uintx, OldPLABSize, CMSParPromoteBlocksToClaim);
  // If either of the static initialization defaults have changed, note this
  // modification.
  if (!FLAG_IS_DEFAULT(CMSParPromoteBlocksToClaim) || !FLAG_IS_DEFAULT(OldPLABWeight)) {
    CFLS_LAB::modify_initialization(OldPLABSize, OldPLABWeight);
  }
  if (PrintGCDetails && Verbose) {
    tty->print_cr("MarkStackSize: %uk  MarkStackSizeMax: %uk",
      (unsigned int) (MarkStackSize / K), (uint) (MarkStackSizeMax / K));
    tty->print_cr("ConcGCThreads: %u", (uint) ConcGCThreads);
  }
}
#endif // INCLUDE_ALL_GCS

void set_object_alignment() {
  // Object alignment.
  assert(is_power_of_2(ObjectAlignmentInBytes), "ObjectAlignmentInBytes must be power of 2");
  MinObjAlignmentInBytes     = ObjectAlignmentInBytes;
  assert(MinObjAlignmentInBytes >= HeapWordsPerLong * HeapWordSize, "ObjectAlignmentInBytes value is too small");
  MinObjAlignment            = MinObjAlignmentInBytes / HeapWordSize;
  assert(MinObjAlignmentInBytes == MinObjAlignment * HeapWordSize, "ObjectAlignmentInBytes value is incorrect");
  MinObjAlignmentInBytesMask = MinObjAlignmentInBytes - 1;

  LogMinObjAlignmentInBytes  = exact_log2(ObjectAlignmentInBytes);
  LogMinObjAlignment         = LogMinObjAlignmentInBytes - LogHeapWordSize;

  // Oop encoding heap max
  OopEncodingHeapMax = (uint64_t(max_juint) + 1) << LogMinObjAlignmentInBytes;

#if INCLUDE_ALL_GCS
  // Set CMS global values
  CompactibleFreeListSpace::set_cms_values();
#endif // INCLUDE_ALL_GCS
}

bool verify_object_alignment() {
  // Object alignment.
  if (!is_power_of_2(ObjectAlignmentInBytes)) {
    jio_fprintf(defaultStream::error_stream(),
                "error: ObjectAlignmentInBytes=%d must be power of 2\n",
                (int)ObjectAlignmentInBytes);
    return false;
  }
  if ((int)ObjectAlignmentInBytes < BytesPerLong) {
    jio_fprintf(defaultStream::error_stream(),
                "error: ObjectAlignmentInBytes=%d must be greater or equal %d\n",
                (int)ObjectAlignmentInBytes, BytesPerLong);
    return false;
  }
  // It does not make sense to have big object alignment
  // since a space lost due to alignment will be greater
  // then a saved space from compressed oops.
  if ((int)ObjectAlignmentInBytes > 256) {
    jio_fprintf(defaultStream::error_stream(),
                "error: ObjectAlignmentInBytes=%d must not be greater than 256\n",
                (int)ObjectAlignmentInBytes);
    return false;
  }
  // In case page size is very small.
  if ((int)ObjectAlignmentInBytes >= os::vm_page_size()) {
    jio_fprintf(defaultStream::error_stream(),
                "error: ObjectAlignmentInBytes=%d must be less than page size %d\n",
                (int)ObjectAlignmentInBytes, os::vm_page_size());
    return false;
  }
  if(SurvivorAlignmentInBytes == 0) {
    SurvivorAlignmentInBytes = ObjectAlignmentInBytes;
  } else {
    if (!is_power_of_2(SurvivorAlignmentInBytes)) {
      jio_fprintf(defaultStream::error_stream(),
            "error: SurvivorAlignmentInBytes=%d must be power of 2\n",
            (int)SurvivorAlignmentInBytes);
      return false;
    }
    if (SurvivorAlignmentInBytes < ObjectAlignmentInBytes) {
      jio_fprintf(defaultStream::error_stream(),
          "error: SurvivorAlignmentInBytes=%d must be greater than ObjectAlignmentInBytes=%d \n",
          (int)SurvivorAlignmentInBytes, (int)ObjectAlignmentInBytes);
      return false;
    }
  }
  return true;
}

size_t Arguments::max_heap_for_compressed_oops() {
  // Avoid sign flip.
  assert(OopEncodingHeapMax > (uint64_t)os::vm_page_size(), "Unusual page size");
  // We need to fit both the NULL page and the heap into the memory budget, while
  // keeping alignment constraints of the heap. To guarantee the latter, as the
  // NULL page is located before the heap, we pad the NULL page to the conservative
  // maximum alignment that the GC may ever impose upon the heap.
  size_t displacement_due_to_null_page = align_size_up_(os::vm_page_size(),
                                                        _conservative_max_heap_alignment);

  LP64_ONLY(return OopEncodingHeapMax - displacement_due_to_null_page);
  NOT_LP64(ShouldNotReachHere(); return 0);
}

bool Arguments::should_auto_select_low_pause_collector() {
  if (UseAutoGCSelectPolicy &&
      !FLAG_IS_DEFAULT(MaxGCPauseMillis) &&
      (MaxGCPauseMillis <= AutoGCSelectPauseMillis)) {
    if (PrintGCDetails) {
      // Cannot use gclog_or_tty yet.
      tty->print_cr("Automatic selection of the low pause collector"
       " based on pause goal of %d (ms)", (int) MaxGCPauseMillis);
    }
    return true;
  }
  return false;
}

void Arguments::set_use_compressed_oops() {
#ifndef ZERO
#ifdef _LP64
  // MaxHeapSize is not set up properly at this point, but
  // the only value that can override MaxHeapSize if we are
  // to use UseCompressedOops is InitialHeapSize.
  size_t max_heap_size = MAX2(MaxHeapSize, InitialHeapSize);
  // Set default on graal with sparc to not use compressed oops as long they are not implemented
#if defined(GRAAL) && defined(TARGET_ARCH_sparc)
  FLAG_SET_DEFAULT(UseCompressedOops, false);
#else // if !(GRAAL && SOLARIS)
  if (max_heap_size <= max_heap_for_compressed_oops()) {
#if !defined(COMPILER1) || defined(TIERED)
    if (FLAG_IS_DEFAULT(UseCompressedOops)) {
      FLAG_SET_ERGO(bool, UseCompressedOops, true);
    }
#endif
#ifdef _WIN64
    if (UseLargePages && UseCompressedOops) {
      // Cannot allocate guard pages for implicit checks in indexed addressing
      // mode, when large pages are specified on windows.
      // This flag could be switched ON if narrow oop base address is set to 0,
      // see code in Universe::initialize_heap().
      Universe::set_narrow_oop_use_implicit_null_checks(false);
    }
#endif //  _WIN64
  } else {
    if (UseCompressedOops && !FLAG_IS_DEFAULT(UseCompressedOops)) {
      warning("Max heap size too large for Compressed Oops");
      FLAG_SET_DEFAULT(UseCompressedOops, false);
      FLAG_SET_DEFAULT(UseCompressedClassPointers, false);
    }
  }
#endif // _LP64
#endif // ZERO
#endif // !(GRAAL && SOLARIS)
}


// NOTE: set_use_compressed_klass_ptrs() must be called after calling
// set_use_compressed_oops().
void Arguments::set_use_compressed_klass_ptrs() {
#ifndef ZERO
#ifdef _LP64
  // UseCompressedOops must be on for UseCompressedClassPointers to be on.
  if (!UseCompressedOops) {
    if (UseCompressedClassPointers) {
      warning("UseCompressedClassPointers requires UseCompressedOops");
    }
    FLAG_SET_DEFAULT(UseCompressedClassPointers, false);
  } else {
    // Turn on UseCompressedClassPointers too
    if (FLAG_IS_DEFAULT(UseCompressedClassPointers)) {
      FLAG_SET_ERGO(bool, UseCompressedClassPointers, true);
    }
    // Check the CompressedClassSpaceSize to make sure we use compressed klass ptrs.
    if (UseCompressedClassPointers) {
      if (CompressedClassSpaceSize > KlassEncodingMetaspaceMax) {
        warning("CompressedClassSpaceSize is too large for UseCompressedClassPointers");
        FLAG_SET_DEFAULT(UseCompressedClassPointers, false);
      }
    }
  }
#endif // _LP64
#endif // !ZERO
}

void Arguments::set_conservative_max_heap_alignment() {
  // The conservative maximum required alignment for the heap is the maximum of
  // the alignments imposed by several sources: any requirements from the heap
  // itself, the collector policy and the maximum page size we may run the VM
  // with.
  size_t heap_alignment = GenCollectedHeap::conservative_max_heap_alignment();
#if INCLUDE_ALL_GCS
  if (UseParallelGC) {
    heap_alignment = ParallelScavengeHeap::conservative_max_heap_alignment();
  } else if (UseG1GC) {
    heap_alignment = G1CollectedHeap::conservative_max_heap_alignment();
  }
#endif // INCLUDE_ALL_GCS
  _conservative_max_heap_alignment = MAX4(heap_alignment,
                                          (size_t)os::vm_allocation_granularity(),
                                          os::max_page_size(),
                                          CollectorPolicy::compute_heap_alignment());
}

void Arguments::select_gc_ergonomically() {
  if (os::is_server_class_machine()) {
    if (should_auto_select_low_pause_collector()) {
      FLAG_SET_ERGO(bool, UseConcMarkSweepGC, true);
    } else {
      FLAG_SET_ERGO(bool, UseParallelGC, true);
    }
  }
<<<<<<< HEAD
#if defined(COMPILER2) || defined(GRAAL)
=======
}

void Arguments::select_gc() {
  if (!gc_selected()) {
    ArgumentsExt::select_gc_ergonomically();
  }
}

void Arguments::set_ergonomics_flags() {
  select_gc();

#ifdef COMPILER2
>>>>>>> a7d8c317
  // Shared spaces work fine with other GCs but causes bytecode rewriting
  // to be disabled, which hurts interpreter performance and decreases
  // server performance.  When -server is specified, keep the default off
  // unless it is asked for.  Future work: either add bytecode rewriting
  // at link time, or rewrite bytecodes in non-shared methods.
  if (!DumpSharedSpaces && !RequireSharedSpaces &&
      (FLAG_IS_DEFAULT(UseSharedSpaces) || !UseSharedSpaces)) {
    no_shared_spaces("COMPILER2 default: -Xshare:auto | off, have to manually setup to on.");
  }
#endif

  set_conservative_max_heap_alignment();

#ifndef ZERO
#ifdef _LP64
  set_use_compressed_oops();

  // set_use_compressed_klass_ptrs() must be called after calling
  // set_use_compressed_oops().
  set_use_compressed_klass_ptrs();

  // Also checks that certain machines are slower with compressed oops
  // in vm_version initialization code.
#endif // _LP64
#endif // !ZERO
}

void Arguments::set_parallel_gc_flags() {
  assert(UseParallelGC || UseParallelOldGC, "Error");
  // Enable ParallelOld unless it was explicitly disabled (cmd line or rc file).
  if (FLAG_IS_DEFAULT(UseParallelOldGC)) {
    FLAG_SET_DEFAULT(UseParallelOldGC, true);
  }
  FLAG_SET_DEFAULT(UseParallelGC, true);

  // If no heap maximum was requested explicitly, use some reasonable fraction
  // of the physical memory, up to a maximum of 1GB.
  FLAG_SET_DEFAULT(ParallelGCThreads,
                   Abstract_VM_Version::parallel_worker_threads());
  if (ParallelGCThreads == 0) {
    jio_fprintf(defaultStream::error_stream(),
        "The Parallel GC can not be combined with -XX:ParallelGCThreads=0\n");
    vm_exit(1);
  }

  if (UseAdaptiveSizePolicy) {
    // We don't want to limit adaptive heap sizing's freedom to adjust the heap
    // unless the user actually sets these flags.
    if (FLAG_IS_DEFAULT(MinHeapFreeRatio)) {
      FLAG_SET_DEFAULT(MinHeapFreeRatio, 0);
      _min_heap_free_ratio = MinHeapFreeRatio;
    }
    if (FLAG_IS_DEFAULT(MaxHeapFreeRatio)) {
      FLAG_SET_DEFAULT(MaxHeapFreeRatio, 100);
      _max_heap_free_ratio = MaxHeapFreeRatio;
    }
  }

  // If InitialSurvivorRatio or MinSurvivorRatio were not specified, but the
  // SurvivorRatio has been set, reset their default values to SurvivorRatio +
  // 2.  By doing this we make SurvivorRatio also work for Parallel Scavenger.
  // See CR 6362902 for details.
  if (!FLAG_IS_DEFAULT(SurvivorRatio)) {
    if (FLAG_IS_DEFAULT(InitialSurvivorRatio)) {
       FLAG_SET_DEFAULT(InitialSurvivorRatio, SurvivorRatio + 2);
    }
    if (FLAG_IS_DEFAULT(MinSurvivorRatio)) {
      FLAG_SET_DEFAULT(MinSurvivorRatio, SurvivorRatio + 2);
    }
  }

  if (UseParallelOldGC) {
    // Par compact uses lower default values since they are treated as
    // minimums.  These are different defaults because of the different
    // interpretation and are not ergonomically set.
    if (FLAG_IS_DEFAULT(MarkSweepDeadRatio)) {
      FLAG_SET_DEFAULT(MarkSweepDeadRatio, 1);
    }
  }
}

void Arguments::set_g1_gc_flags() {
  assert(UseG1GC, "Error");
#if defined(COMPILER1) || defined(GRAAL)
  FastTLABRefill = false;
#endif
  FLAG_SET_DEFAULT(ParallelGCThreads,
                     Abstract_VM_Version::parallel_worker_threads());
  if (ParallelGCThreads == 0) {
    FLAG_SET_DEFAULT(ParallelGCThreads,
                     Abstract_VM_Version::parallel_worker_threads());
  }

#if INCLUDE_ALL_GCS
  if (G1ConcRefinementThreads == 0) {
    FLAG_SET_DEFAULT(G1ConcRefinementThreads, ParallelGCThreads);
  }
#endif

  // MarkStackSize will be set (if it hasn't been set by the user)
  // when concurrent marking is initialized.
  // Its value will be based upon the number of parallel marking threads.
  // But we do set the maximum mark stack size here.
  if (FLAG_IS_DEFAULT(MarkStackSizeMax)) {
    FLAG_SET_DEFAULT(MarkStackSizeMax, 128 * TASKQUEUE_SIZE);
  }

  if (FLAG_IS_DEFAULT(GCTimeRatio) || GCTimeRatio == 0) {
    // In G1, we want the default GC overhead goal to be higher than
    // say in PS. So we set it here to 10%. Otherwise the heap might
    // be expanded more aggressively than we would like it to. In
    // fact, even 10% seems to not be high enough in some cases
    // (especially small GC stress tests that the main thing they do
    // is allocation). We might consider increase it further.
    FLAG_SET_DEFAULT(GCTimeRatio, 9);
  }

  if (PrintGCDetails && Verbose) {
    tty->print_cr("MarkStackSize: %uk  MarkStackSizeMax: %uk",
      (unsigned int) (MarkStackSize / K), (uint) (MarkStackSizeMax / K));
    tty->print_cr("ConcGCThreads: %u", (uint) ConcGCThreads);
  }
}

#if !INCLUDE_ALL_GCS
#ifdef ASSERT
static bool verify_serial_gc_flags() {
  return (UseSerialGC &&
        !(UseParNewGC || (UseConcMarkSweepGC || CMSIncrementalMode) || UseG1GC ||
          UseParallelGC || UseParallelOldGC));
}
#endif // ASSERT
#endif // INCLUDE_ALL_GCS

void Arguments::set_gc_specific_flags() {
#if INCLUDE_ALL_GCS
  // Set per-collector flags
  if (UseParallelGC || UseParallelOldGC) {
    set_parallel_gc_flags();
  } else if (UseConcMarkSweepGC) { // Should be done before ParNew check below
    set_cms_and_parnew_gc_flags();
  } else if (UseParNewGC) {  // Skipped if CMS is set above
    set_parnew_gc_flags();
  } else if (UseG1GC) {
    set_g1_gc_flags();
  }
  check_deprecated_gcs();
  check_deprecated_gc_flags();
  if (AssumeMP && !UseSerialGC) {
    if (FLAG_IS_DEFAULT(ParallelGCThreads) && ParallelGCThreads == 1) {
      warning("If the number of processors is expected to increase from one, then"
              " you should configure the number of parallel GC threads appropriately"
              " using -XX:ParallelGCThreads=N");
    }
  }
  if (MinHeapFreeRatio == 100) {
    // Keeping the heap 100% free is hard ;-) so limit it to 99%.
    FLAG_SET_ERGO(uintx, MinHeapFreeRatio, 99);
  }
#else // INCLUDE_ALL_GCS
  assert(verify_serial_gc_flags(), "SerialGC unset");
#endif // INCLUDE_ALL_GCS
}

julong Arguments::limit_by_allocatable_memory(julong limit) {
  julong max_allocatable;
  julong result = limit;
  if (os::has_allocatable_memory_limit(&max_allocatable)) {
    result = MIN2(result, max_allocatable / MaxVirtMemFraction);
  }
  return result;
}

void Arguments::set_heap_size() {
  if (!FLAG_IS_DEFAULT(DefaultMaxRAMFraction)) {
    // Deprecated flag
    FLAG_SET_CMDLINE(uintx, MaxRAMFraction, DefaultMaxRAMFraction);
  }

  const julong phys_mem =
    FLAG_IS_DEFAULT(MaxRAM) ? MIN2(os::physical_memory(), (julong)MaxRAM)
                            : (julong)MaxRAM;

  // If the maximum heap size has not been set with -Xmx,
  // then set it as fraction of the size of physical memory,
  // respecting the maximum and minimum sizes of the heap.
  if (FLAG_IS_DEFAULT(MaxHeapSize)) {
    julong reasonable_max = phys_mem / MaxRAMFraction;

    if (phys_mem <= MaxHeapSize * MinRAMFraction) {
      // Small physical memory, so use a minimum fraction of it for the heap
      reasonable_max = phys_mem / MinRAMFraction;
    } else {
      // Not-small physical memory, so require a heap at least
      // as large as MaxHeapSize
      reasonable_max = MAX2(reasonable_max, (julong)MaxHeapSize);
    }
    if (!FLAG_IS_DEFAULT(ErgoHeapSizeLimit) && ErgoHeapSizeLimit != 0) {
      // Limit the heap size to ErgoHeapSizeLimit
      reasonable_max = MIN2(reasonable_max, (julong)ErgoHeapSizeLimit);
    }
    if (UseCompressedOops) {
      // Limit the heap size to the maximum possible when using compressed oops
      julong max_coop_heap = (julong)max_heap_for_compressed_oops();
      if (HeapBaseMinAddress + MaxHeapSize < max_coop_heap) {
        // Heap should be above HeapBaseMinAddress to get zero based compressed oops
        // but it should be not less than default MaxHeapSize.
        max_coop_heap -= HeapBaseMinAddress;
      }
      reasonable_max = MIN2(reasonable_max, max_coop_heap);
    }
    reasonable_max = limit_by_allocatable_memory(reasonable_max);

    if (!FLAG_IS_DEFAULT(InitialHeapSize)) {
      // An initial heap size was specified on the command line,
      // so be sure that the maximum size is consistent.  Done
      // after call to limit_by_allocatable_memory because that
      // method might reduce the allocation size.
      reasonable_max = MAX2(reasonable_max, (julong)InitialHeapSize);
    }

    if (PrintGCDetails && Verbose) {
      // Cannot use gclog_or_tty yet.
      tty->print_cr("  Maximum heap size " SIZE_FORMAT, (size_t) reasonable_max);
    }
    FLAG_SET_ERGO(uintx, MaxHeapSize, (uintx)reasonable_max);
  }

  // If the minimum or initial heap_size have not been set or requested to be set
  // ergonomically, set them accordingly.
  if (InitialHeapSize == 0 || min_heap_size() == 0) {
    julong reasonable_minimum = (julong)(OldSize + NewSize);

    reasonable_minimum = MIN2(reasonable_minimum, (julong)MaxHeapSize);

    reasonable_minimum = limit_by_allocatable_memory(reasonable_minimum);

    if (InitialHeapSize == 0) {
      julong reasonable_initial = phys_mem / InitialRAMFraction;

      reasonable_initial = MAX3(reasonable_initial, reasonable_minimum, (julong)min_heap_size());
      reasonable_initial = MIN2(reasonable_initial, (julong)MaxHeapSize);

      reasonable_initial = limit_by_allocatable_memory(reasonable_initial);

      if (PrintGCDetails && Verbose) {
        // Cannot use gclog_or_tty yet.
        tty->print_cr("  Initial heap size " SIZE_FORMAT, (uintx)reasonable_initial);
      }
      FLAG_SET_ERGO(uintx, InitialHeapSize, (uintx)reasonable_initial);
    }
    // If the minimum heap size has not been set (via -Xms),
    // synchronize with InitialHeapSize to avoid errors with the default value.
    if (min_heap_size() == 0) {
      set_min_heap_size(MIN2((uintx)reasonable_minimum, InitialHeapSize));
      if (PrintGCDetails && Verbose) {
        // Cannot use gclog_or_tty yet.
        tty->print_cr("  Minimum heap size " SIZE_FORMAT, min_heap_size());
      }
    }
  }
}

// This must be called after ergonomics because we want bytecode rewriting
// if the server compiler is used, or if UseSharedSpaces is disabled.
void Arguments::set_bytecode_flags() {
  // Better not attempt to store into a read-only space.
  if (UseSharedSpaces) {
    FLAG_SET_DEFAULT(RewriteBytecodes, false);
    FLAG_SET_DEFAULT(RewriteFrequentPairs, false);
  }

  if (!RewriteBytecodes) {
    FLAG_SET_DEFAULT(RewriteFrequentPairs, false);
  }
}

// Aggressive optimization flags  -XX:+AggressiveOpts
void Arguments::set_aggressive_opts_flags() {
#ifdef COMPILER2
  if (AggressiveUnboxing) {
    if (FLAG_IS_DEFAULT(EliminateAutoBox)) {
      FLAG_SET_DEFAULT(EliminateAutoBox, true);
    } else if (!EliminateAutoBox) {
      // warning("AggressiveUnboxing is disabled because EliminateAutoBox is disabled");
      AggressiveUnboxing = false;
    }
    if (FLAG_IS_DEFAULT(DoEscapeAnalysis)) {
      FLAG_SET_DEFAULT(DoEscapeAnalysis, true);
    } else if (!DoEscapeAnalysis) {
      // warning("AggressiveUnboxing is disabled because DoEscapeAnalysis is disabled");
      AggressiveUnboxing = false;
    }
  }
  if (AggressiveOpts || !FLAG_IS_DEFAULT(AutoBoxCacheMax)) {
    if (FLAG_IS_DEFAULT(EliminateAutoBox)) {
      FLAG_SET_DEFAULT(EliminateAutoBox, true);
    }
    if (FLAG_IS_DEFAULT(AutoBoxCacheMax)) {
      FLAG_SET_DEFAULT(AutoBoxCacheMax, 20000);
    }

    // Feed the cache size setting into the JDK
    char buffer[1024];
    sprintf(buffer, "java.lang.Integer.IntegerCache.high=" INTX_FORMAT, AutoBoxCacheMax);
    add_property(buffer);
  }
  if (AggressiveOpts && FLAG_IS_DEFAULT(BiasedLockingStartupDelay)) {
    FLAG_SET_DEFAULT(BiasedLockingStartupDelay, 500);
  }
#endif

  if (AggressiveOpts) {
// Sample flag setting code
//    if (FLAG_IS_DEFAULT(EliminateZeroing)) {
//      FLAG_SET_DEFAULT(EliminateZeroing, true);
//    }
  }
}

//===========================================================================================================
// Parsing of java.compiler property

void Arguments::process_java_compiler_argument(char* arg) {
  // For backwards compatibility, Djava.compiler=NONE or ""
  // causes us to switch to -Xint mode UNLESS -Xdebug
  // is also specified.
  if (strlen(arg) == 0 || strcasecmp(arg, "NONE") == 0) {
    set_java_compiler(true);    // "-Djava.compiler[=...]" most recently seen.
  }
}

void Arguments::process_java_launcher_argument(const char* launcher, void* extra_info) {
  _sun_java_launcher = strdup(launcher);
  if (strcmp("gamma", _sun_java_launcher) == 0) {
    _created_by_gamma_launcher = true;
  }
}

bool Arguments::created_by_java_launcher() {
  assert(_sun_java_launcher != NULL, "property must have value");
  return strcmp(DEFAULT_JAVA_LAUNCHER, _sun_java_launcher) != 0;
}

bool Arguments::created_by_gamma_launcher() {
  return _created_by_gamma_launcher;
}

//===========================================================================================================
// Parsing of main arguments

bool Arguments::verify_interval(uintx val, uintx min,
                                uintx max, const char* name) {
  // Returns true iff value is in the inclusive interval [min..max]
  // false, otherwise.
  if (val >= min && val <= max) {
    return true;
  }
  jio_fprintf(defaultStream::error_stream(),
              "%s of " UINTX_FORMAT " is invalid; must be between " UINTX_FORMAT
              " and " UINTX_FORMAT "\n",
              name, val, min, max);
  return false;
}

bool Arguments::verify_min_value(intx val, intx min, const char* name) {
  // Returns true if given value is at least specified min threshold
  // false, otherwise.
  if (val >= min ) {
      return true;
  }
  jio_fprintf(defaultStream::error_stream(),
              "%s of " INTX_FORMAT " is invalid; must be at least " INTX_FORMAT "\n",
              name, val, min);
  return false;
}

bool Arguments::verify_percentage(uintx value, const char* name) {
  if (is_percentage(value)) {
    return true;
  }
  jio_fprintf(defaultStream::error_stream(),
              "%s of " UINTX_FORMAT " is invalid; must be between 0 and 100\n",
              name, value);
  return false;
}

// check if do gclog rotation
// +UseGCLogFileRotation is a must,
// no gc log rotation when log file not supplied or
// NumberOfGCLogFiles is 0
void check_gclog_consistency() {
  if (UseGCLogFileRotation) {
    if ((Arguments::gc_log_filename() == NULL) || (NumberOfGCLogFiles == 0)) {
      jio_fprintf(defaultStream::output_stream(),
                  "To enable GC log rotation, use -Xloggc:<filename> -XX:+UseGCLogFileRotation -XX:NumberOfGCLogFiles=<num_of_files>\n"
                  "where num_of_file > 0\n"
                  "GC log rotation is turned off\n");
      UseGCLogFileRotation = false;
    }
  }

  if (UseGCLogFileRotation && (GCLogFileSize != 0) && (GCLogFileSize < 8*K)) {
    FLAG_SET_CMDLINE(uintx, GCLogFileSize, 8*K);
    jio_fprintf(defaultStream::output_stream(),
                "GCLogFileSize changed to minimum 8K\n");
  }
}

// This function is called for -Xloggc:<filename>, it can be used
// to check if a given file name(or string) conforms to the following
// specification:
// A valid string only contains "[A-Z][a-z][0-9].-_%[p|t]"
// %p and %t only allowed once. We only limit usage of filename not path
bool is_filename_valid(const char *file_name) {
  const char* p = file_name;
  char file_sep = os::file_separator()[0];
  const char* cp;
  // skip prefix path
  for (cp = file_name; *cp != '\0'; cp++) {
    if (*cp == '/' || *cp == file_sep) {
      p = cp + 1;
    }
  }

  int count_p = 0;
  int count_t = 0;
  while (*p != '\0') {
    if ((*p >= '0' && *p <= '9') ||
        (*p >= 'A' && *p <= 'Z') ||
        (*p >= 'a' && *p <= 'z') ||
         *p == '-'               ||
         *p == '_'               ||
         *p == '.') {
       p++;
       continue;
    }
    if (*p == '%') {
      if(*(p + 1) == 'p') {
        p += 2;
        count_p ++;
        continue;
      }
      if (*(p + 1) == 't') {
        p += 2;
        count_t ++;
        continue;
      }
    }
    return false;
  }
  return count_p < 2 && count_t < 2;
}

bool Arguments::verify_MinHeapFreeRatio(FormatBuffer<80>& err_msg, uintx min_heap_free_ratio) {
  if (!is_percentage(min_heap_free_ratio)) {
    err_msg.print("MinHeapFreeRatio must have a value between 0 and 100");
    return false;
  }
  if (min_heap_free_ratio > MaxHeapFreeRatio) {
    err_msg.print("MinHeapFreeRatio (" UINTX_FORMAT ") must be less than or "
                  "equal to MaxHeapFreeRatio (" UINTX_FORMAT ")", min_heap_free_ratio,
                  MaxHeapFreeRatio);
    return false;
  }
  // This does not set the flag itself, but stores the value in a safe place for later usage.
  _min_heap_free_ratio = min_heap_free_ratio;
  return true;
}

bool Arguments::verify_MaxHeapFreeRatio(FormatBuffer<80>& err_msg, uintx max_heap_free_ratio) {
  if (!is_percentage(max_heap_free_ratio)) {
    err_msg.print("MaxHeapFreeRatio must have a value between 0 and 100");
    return false;
  }
  if (max_heap_free_ratio < MinHeapFreeRatio) {
    err_msg.print("MaxHeapFreeRatio (" UINTX_FORMAT ") must be greater than or "
                  "equal to MinHeapFreeRatio (" UINTX_FORMAT ")", max_heap_free_ratio,
                  MinHeapFreeRatio);
    return false;
  }
  // This does not set the flag itself, but stores the value in a safe place for later usage.
  _max_heap_free_ratio = max_heap_free_ratio;
  return true;
}

// Check consistency of GC selection
bool Arguments::check_gc_consistency_user() {
  check_gclog_consistency();
  bool status = true;
  // Ensure that the user has not selected conflicting sets
  // of collectors. [Note: this check is merely a user convenience;
  // collectors over-ride each other so that only a non-conflicting
  // set is selected; however what the user gets is not what they
  // may have expected from the combination they asked for. It's
  // better to reduce user confusion by not allowing them to
  // select conflicting combinations.
  uint i = 0;
  if (UseSerialGC)                       i++;
  if (UseConcMarkSweepGC || UseParNewGC) i++;
  if (UseParallelGC || UseParallelOldGC) i++;
  if (UseG1GC)                           i++;
  if (i > 1) {
    jio_fprintf(defaultStream::error_stream(),
                "Conflicting collector combinations in option list; "
                "please refer to the release notes for the combinations "
                "allowed\n");
    status = false;
  }
  return status;
}

void Arguments::check_deprecated_gcs() {
  if (UseConcMarkSweepGC && !UseParNewGC) {
    warning("Using the DefNew young collector with the CMS collector is deprecated "
        "and will likely be removed in a future release");
  }

  if (UseParNewGC && !UseConcMarkSweepGC) {
    // !UseConcMarkSweepGC means that we are using serial old gc. Unfortunately we don't
    // set up UseSerialGC properly, so that can't be used in the check here.
    warning("Using the ParNew young collector with the Serial old collector is deprecated "
        "and will likely be removed in a future release");
  }

  if (CMSIncrementalMode) {
    warning("Using incremental CMS is deprecated and will likely be removed in a future release");
  }
}

void Arguments::check_deprecated_gc_flags() {
  if (FLAG_IS_CMDLINE(MaxGCMinorPauseMillis)) {
    warning("Using MaxGCMinorPauseMillis as minor pause goal is deprecated"
            "and will likely be removed in future release");
  }
  if (FLAG_IS_CMDLINE(DefaultMaxRAMFraction)) {
    warning("DefaultMaxRAMFraction is deprecated and will likely be removed in a future release. "
        "Use MaxRAMFraction instead.");
  }
  if (FLAG_IS_CMDLINE(UseCMSCompactAtFullCollection)) {
    warning("UseCMSCompactAtFullCollection is deprecated and will likely be removed in a future release.");
  }
  if (FLAG_IS_CMDLINE(CMSFullGCsBeforeCompaction)) {
    warning("CMSFullGCsBeforeCompaction is deprecated and will likely be removed in a future release.");
  }
  if (FLAG_IS_CMDLINE(UseCMSCollectionPassing)) {
    warning("UseCMSCollectionPassing is deprecated and will likely be removed in a future release.");
  }
}

// Check stack pages settings
bool Arguments::check_stack_pages()
{
  bool status = true;
  status = status && verify_min_value(StackYellowPages, 1, "StackYellowPages");
  status = status && verify_min_value(StackRedPages, 1, "StackRedPages");
  // greater stack shadow pages can't generate instruction to bang stack
  status = status && verify_interval(StackShadowPages, 1, 50, "StackShadowPages");
  return status;
}

// Check the consistency of vm_init_args
bool Arguments::check_vm_args_consistency() {
  // Method for adding checks for flag consistency.
  // The intent is to warn the user of all possible conflicts,
  // before returning an error.
  // Note: Needs platform-dependent factoring.
  bool status = true;

  // Allow both -XX:-UseStackBanging and -XX:-UseBoundThreads in non-product
  // builds so the cost of stack banging can be measured.
#if (defined(PRODUCT) && defined(SOLARIS))
  if (!UseBoundThreads && !UseStackBanging) {
    jio_fprintf(defaultStream::error_stream(),
                "-UseStackBanging conflicts with -UseBoundThreads\n");

     status = false;
  }
#endif

  if (TLABRefillWasteFraction == 0) {
    jio_fprintf(defaultStream::error_stream(),
                "TLABRefillWasteFraction should be a denominator, "
                "not " SIZE_FORMAT "\n",
                TLABRefillWasteFraction);
    status = false;
  }

  status = status && verify_interval(AdaptiveSizePolicyWeight, 0, 100,
                              "AdaptiveSizePolicyWeight");
  status = status && verify_percentage(ThresholdTolerance, "ThresholdTolerance");

  // Divide by bucket size to prevent a large size from causing rollover when
  // calculating amount of memory needed to be allocated for the String table.
  status = status && verify_interval(StringTableSize, minimumStringTableSize,
    (max_uintx / StringTable::bucket_size()), "StringTable size");

  status = status && verify_interval(SymbolTableSize, minimumSymbolTableSize,
    (max_uintx / SymbolTable::bucket_size()), "SymbolTable size");

  {
    // Using "else if" below to avoid printing two error messages if min > max.
    // This will also prevent us from reporting both min>100 and max>100 at the
    // same time, but that is less annoying than printing two identical errors IMHO.
    FormatBuffer<80> err_msg("%s","");
    if (!verify_MinHeapFreeRatio(err_msg, MinHeapFreeRatio)) {
      jio_fprintf(defaultStream::error_stream(), "%s\n", err_msg.buffer());
      status = false;
    } else if (!verify_MaxHeapFreeRatio(err_msg, MaxHeapFreeRatio)) {
      jio_fprintf(defaultStream::error_stream(), "%s\n", err_msg.buffer());
      status = false;
    }
  }

  // Min/MaxMetaspaceFreeRatio
  status = status && verify_percentage(MinMetaspaceFreeRatio, "MinMetaspaceFreeRatio");
  status = status && verify_percentage(MaxMetaspaceFreeRatio, "MaxMetaspaceFreeRatio");

  if (MinMetaspaceFreeRatio > MaxMetaspaceFreeRatio) {
    jio_fprintf(defaultStream::error_stream(),
                "MinMetaspaceFreeRatio (%s" UINTX_FORMAT ") must be less than or "
                "equal to MaxMetaspaceFreeRatio (%s" UINTX_FORMAT ")\n",
                FLAG_IS_DEFAULT(MinMetaspaceFreeRatio) ? "Default: " : "",
                MinMetaspaceFreeRatio,
                FLAG_IS_DEFAULT(MaxMetaspaceFreeRatio) ? "Default: " : "",
                MaxMetaspaceFreeRatio);
    status = false;
  }

  // Trying to keep 100% free is not practical
  MinMetaspaceFreeRatio = MIN2(MinMetaspaceFreeRatio, (uintx) 99);

  if (FullGCALot && FLAG_IS_DEFAULT(MarkSweepAlwaysCompactCount)) {
    MarkSweepAlwaysCompactCount = 1;  // Move objects every gc.
  }

  if (UseParallelOldGC && ParallelOldGCSplitALot) {
    // Settings to encourage splitting.
    if (!FLAG_IS_CMDLINE(NewRatio)) {
      FLAG_SET_CMDLINE(uintx, NewRatio, 2);
    }
    if (!FLAG_IS_CMDLINE(ScavengeBeforeFullGC)) {
      FLAG_SET_CMDLINE(bool, ScavengeBeforeFullGC, false);
    }
  }

  status = status && verify_percentage(GCHeapFreeLimit, "GCHeapFreeLimit");
  status = status && verify_percentage(GCTimeLimit, "GCTimeLimit");
  if (GCTimeLimit == 100) {
    // Turn off gc-overhead-limit-exceeded checks
    FLAG_SET_DEFAULT(UseGCOverheadLimit, false);
  }

  status = status && check_gc_consistency_user();
  status = status && check_stack_pages();

  if (CMSIncrementalMode) {
    if (!UseConcMarkSweepGC) {
      jio_fprintf(defaultStream::error_stream(),
                  "error:  invalid argument combination.\n"
                  "The CMS collector (-XX:+UseConcMarkSweepGC) must be "
                  "selected in order\nto use CMSIncrementalMode.\n");
      status = false;
    } else {
      status = status && verify_percentage(CMSIncrementalDutyCycle,
                                  "CMSIncrementalDutyCycle");
      status = status && verify_percentage(CMSIncrementalDutyCycleMin,
                                  "CMSIncrementalDutyCycleMin");
      status = status && verify_percentage(CMSIncrementalSafetyFactor,
                                  "CMSIncrementalSafetyFactor");
      status = status && verify_percentage(CMSIncrementalOffset,
                                  "CMSIncrementalOffset");
      status = status && verify_percentage(CMSExpAvgFactor,
                                  "CMSExpAvgFactor");
      // If it was not set on the command line, set
      // CMSInitiatingOccupancyFraction to 1 so icms can initiate cycles early.
      if (CMSInitiatingOccupancyFraction < 0) {
        FLAG_SET_DEFAULT(CMSInitiatingOccupancyFraction, 1);
      }
    }
  }

  // CMS space iteration, which FLSVerifyAllHeapreferences entails,
  // insists that we hold the requisite locks so that the iteration is
  // MT-safe. For the verification at start-up and shut-down, we don't
  // yet have a good way of acquiring and releasing these locks,
  // which are not visible at the CollectedHeap level. We want to
  // be able to acquire these locks and then do the iteration rather
  // than just disable the lock verification. This will be fixed under
  // bug 4788986.
  if (UseConcMarkSweepGC && FLSVerifyAllHeapReferences) {
    if (VerifyDuringStartup) {
      warning("Heap verification at start-up disabled "
              "(due to current incompatibility with FLSVerifyAllHeapReferences)");
      VerifyDuringStartup = false; // Disable verification at start-up
    }

    if (VerifyBeforeExit) {
      warning("Heap verification at shutdown disabled "
              "(due to current incompatibility with FLSVerifyAllHeapReferences)");
      VerifyBeforeExit = false; // Disable verification at shutdown
    }
  }

  // Note: only executed in non-PRODUCT mode
  if (!UseAsyncConcMarkSweepGC &&
      (ExplicitGCInvokesConcurrent ||
       ExplicitGCInvokesConcurrentAndUnloadsClasses)) {
    jio_fprintf(defaultStream::error_stream(),
                "error: +ExplicitGCInvokesConcurrent[AndUnloadsClasses] conflicts"
                " with -UseAsyncConcMarkSweepGC");
    status = false;
  }

  status = status && verify_min_value(ParGCArrayScanChunk, 1, "ParGCArrayScanChunk");

#if INCLUDE_ALL_GCS
  if (UseG1GC) {
    status = status && verify_percentage(G1NewSizePercent, "G1NewSizePercent");
    status = status && verify_percentage(G1MaxNewSizePercent, "G1MaxNewSizePercent");
    status = status && verify_interval(G1NewSizePercent, 0, G1MaxNewSizePercent, "G1NewSizePercent");

    status = status && verify_percentage(InitiatingHeapOccupancyPercent,
                                         "InitiatingHeapOccupancyPercent");
    status = status && verify_min_value(G1RefProcDrainInterval, 1,
                                        "G1RefProcDrainInterval");
    status = status && verify_min_value((intx)G1ConcMarkStepDurationMillis, 1,
                                        "G1ConcMarkStepDurationMillis");
    status = status && verify_interval(G1ConcRSHotCardLimit, 0, max_jubyte,
                                       "G1ConcRSHotCardLimit");
    status = status && verify_interval(G1ConcRSLogCacheSize, 0, 31,
                                       "G1ConcRSLogCacheSize");
    status = status && verify_interval(StringDeduplicationAgeThreshold, 1, markOopDesc::max_age,
                                       "StringDeduplicationAgeThreshold");
  }
  if (UseConcMarkSweepGC) {
    status = status && verify_min_value(CMSOldPLABNumRefills, 1, "CMSOldPLABNumRefills");
    status = status && verify_min_value(CMSOldPLABToleranceFactor, 1, "CMSOldPLABToleranceFactor");
    status = status && verify_min_value(CMSOldPLABMax, 1, "CMSOldPLABMax");
    status = status && verify_interval(CMSOldPLABMin, 1, CMSOldPLABMax, "CMSOldPLABMin");

    status = status && verify_min_value(CMSYoungGenPerWorker, 1, "CMSYoungGenPerWorker");

    status = status && verify_min_value(CMSSamplingGrain, 1, "CMSSamplingGrain");
    status = status && verify_interval(CMS_SweepWeight, 0, 100, "CMS_SweepWeight");
    status = status && verify_interval(CMS_FLSWeight, 0, 100, "CMS_FLSWeight");

    status = status && verify_interval(FLSCoalescePolicy, 0, 4, "FLSCoalescePolicy");

    status = status && verify_min_value(CMSRescanMultiple, 1, "CMSRescanMultiple");
    status = status && verify_min_value(CMSConcMarkMultiple, 1, "CMSConcMarkMultiple");

    status = status && verify_interval(CMSPrecleanIter, 0, 9, "CMSPrecleanIter");
    status = status && verify_min_value(CMSPrecleanDenominator, 1, "CMSPrecleanDenominator");
    status = status && verify_interval(CMSPrecleanNumerator, 0, CMSPrecleanDenominator - 1, "CMSPrecleanNumerator");

    status = status && verify_percentage(CMSBootstrapOccupancy, "CMSBootstrapOccupancy");

    status = status && verify_min_value(CMSPrecleanThreshold, 100, "CMSPrecleanThreshold");

    status = status && verify_percentage(CMSScheduleRemarkEdenPenetration, "CMSScheduleRemarkEdenPenetration");
    status = status && verify_min_value(CMSScheduleRemarkSamplingRatio, 1, "CMSScheduleRemarkSamplingRatio");
    status = status && verify_min_value(CMSBitMapYieldQuantum, 1, "CMSBitMapYieldQuantum");
    status = status && verify_percentage(CMSTriggerRatio, "CMSTriggerRatio");
    status = status && verify_percentage(CMSIsTooFullPercentage, "CMSIsTooFullPercentage");
  }

  if (UseParallelGC || UseParallelOldGC) {
    status = status && verify_interval(ParallelOldDeadWoodLimiterMean, 0, 100, "ParallelOldDeadWoodLimiterMean");
    status = status && verify_interval(ParallelOldDeadWoodLimiterStdDev, 0, 100, "ParallelOldDeadWoodLimiterStdDev");

    status = status && verify_percentage(YoungGenerationSizeIncrement, "YoungGenerationSizeIncrement");
    status = status && verify_percentage(TenuredGenerationSizeIncrement, "TenuredGenerationSizeIncrement");

    status = status && verify_min_value(YoungGenerationSizeSupplementDecay, 1, "YoungGenerationSizeSupplementDecay");
    status = status && verify_min_value(TenuredGenerationSizeSupplementDecay, 1, "TenuredGenerationSizeSupplementDecay");

    status = status && verify_min_value(ParGCCardsPerStrideChunk, 1, "ParGCCardsPerStrideChunk");

    status = status && verify_min_value(ParallelOldGCSplitInterval, 0, "ParallelOldGCSplitInterval");
  }
#endif // INCLUDE_ALL_GCS

  status = status && verify_interval(RefDiscoveryPolicy,
                                     ReferenceProcessor::DiscoveryPolicyMin,
                                     ReferenceProcessor::DiscoveryPolicyMax,
                                     "RefDiscoveryPolicy");

  // Limit the lower bound of this flag to 1 as it is used in a division
  // expression.
  status = status && verify_interval(TLABWasteTargetPercent,
                                     1, 100, "TLABWasteTargetPercent");

  status = status && verify_object_alignment();

  status = status && verify_interval(CompressedClassSpaceSize, 1*M, 3*G,
                                      "CompressedClassSpaceSize");

  status = status && verify_interval(MarkStackSizeMax,
                                  1, (max_jint - 1), "MarkStackSizeMax");
  status = status && verify_interval(NUMAChunkResizeWeight, 0, 100, "NUMAChunkResizeWeight");

  status = status && verify_min_value(LogEventsBufferEntries, 1, "LogEventsBufferEntries");

  status = status && verify_min_value(HeapSizePerGCThread, (uintx) os::vm_page_size(), "HeapSizePerGCThread");

  status = status && verify_min_value(GCTaskTimeStampEntries, 1, "GCTaskTimeStampEntries");

  status = status && verify_percentage(ParallelGCBufferWastePct, "ParallelGCBufferWastePct");
  status = status && verify_interval(TargetPLABWastePct, 1, 100, "TargetPLABWastePct");

  status = status && verify_min_value(ParGCStridesPerThread, 1, "ParGCStridesPerThread");

  status = status && verify_min_value(MinRAMFraction, 1, "MinRAMFraction");
  status = status && verify_min_value(InitialRAMFraction, 1, "InitialRAMFraction");
  status = status && verify_min_value(MaxRAMFraction, 1, "MaxRAMFraction");
  status = status && verify_min_value(DefaultMaxRAMFraction, 1, "DefaultMaxRAMFraction");

  status = status && verify_interval(AdaptiveTimeWeight, 0, 100, "AdaptiveTimeWeight");
  status = status && verify_min_value(AdaptiveSizeDecrementScaleFactor, 1, "AdaptiveSizeDecrementScaleFactor");

  status = status && verify_interval(TLABAllocationWeight, 0, 100, "TLABAllocationWeight");
  status = status && verify_min_value(MinTLABSize, 1, "MinTLABSize");
  status = status && verify_min_value(TLABRefillWasteFraction, 1, "TLABRefillWasteFraction");

  status = status && verify_percentage(YoungGenerationSizeSupplement, "YoungGenerationSizeSupplement");
  status = status && verify_percentage(TenuredGenerationSizeSupplement, "TenuredGenerationSizeSupplement");

  // the "age" field in the oop header is 4 bits; do not want to pull in markOop.hpp
  // just for that, so hardcode here.
  status = status && verify_interval(MaxTenuringThreshold, 0, 15, "MaxTenuringThreshold");
  status = status && verify_interval(InitialTenuringThreshold, 0, MaxTenuringThreshold, "MaxTenuringThreshold");
  status = status && verify_percentage(TargetSurvivorRatio, "TargetSurvivorRatio");
  status = status && verify_percentage(MarkSweepDeadRatio, "MarkSweepDeadRatio");

  status = status && verify_min_value(MarkSweepAlwaysCompactCount, 1, "MarkSweepAlwaysCompactCount");
#ifdef COMPILER1
  status = status && verify_min_value(ValueMapInitialSize, 1, "ValueMapInitialSize");
#endif

  if (PrintNMTStatistics) {
#if INCLUDE_NMT
    if (MemTracker::tracking_level() == NMT_off) {
#endif // INCLUDE_NMT
      warning("PrintNMTStatistics is disabled, because native memory tracking is not enabled");
      PrintNMTStatistics = false;
#if INCLUDE_NMT
    }
#endif
  }
#ifdef GRAAL
  if (UseG1GC) {
      if (IgnoreUnrecognizedVMOptions) {
        FLAG_SET_CMDLINE(bool, UseG1GC, true);
      } else {
        status = true;
      }
  } else {
      // This prevents the flag being set to true by set_ergonomics_flags()
      FLAG_SET_CMDLINE(bool, UseG1GC, false);
  }

  if (!ScavengeRootsInCode) {
      warning("forcing ScavengeRootsInCode non-zero because Graal is enabled");
      ScavengeRootsInCode = 1;
  }
  if (TypeProfileLevel != 0) {
      warning("forcing TypeProfileLevel to 0 as HotSpotMethodData can not yet handle the new type profile info");
      TypeProfileLevel = 0;
  }
#endif

  // Need to limit the extent of the padding to reasonable size.
  // 8K is well beyond the reasonable HW cache line size, even with the
  // aggressive prefetching, while still leaving the room for segregating
  // among the distinct pages.
  if (ContendedPaddingWidth < 0 || ContendedPaddingWidth > 8192) {
    jio_fprintf(defaultStream::error_stream(),
                "ContendedPaddingWidth=" INTX_FORMAT " must be in between %d and %d\n",
                ContendedPaddingWidth, 0, 8192);
    status = false;
  }

  // Need to enforce the padding not to break the existing field alignments.
  // It is sufficient to check against the largest type size.
  if ((ContendedPaddingWidth % BytesPerLong) != 0) {
    jio_fprintf(defaultStream::error_stream(),
                "ContendedPaddingWidth=" INTX_FORMAT " must be a multiple of %d\n",
                ContendedPaddingWidth, BytesPerLong);
    status = false;
  }

  // Check lower bounds of the code cache
  // Template Interpreter code is approximately 3X larger in debug builds.
  uint min_code_cache_size = (CodeCacheMinimumUseSpace DEBUG_ONLY(* 3)) + CodeCacheMinimumFreeSpace;
  if (InitialCodeCacheSize < (uintx)os::vm_page_size()) {
    jio_fprintf(defaultStream::error_stream(),
                "Invalid InitialCodeCacheSize=%dK. Must be at least %dK.\n", InitialCodeCacheSize/K,
                os::vm_page_size()/K);
    status = false;
  } else if (ReservedCodeCacheSize < InitialCodeCacheSize) {
    jio_fprintf(defaultStream::error_stream(),
                "Invalid ReservedCodeCacheSize: %dK. Must be at least InitialCodeCacheSize=%dK.\n",
                ReservedCodeCacheSize/K, InitialCodeCacheSize/K);
    status = false;
  } else if (ReservedCodeCacheSize < min_code_cache_size) {
    jio_fprintf(defaultStream::error_stream(),
                "Invalid ReservedCodeCacheSize=%dK. Must be at least %uK.\n", ReservedCodeCacheSize/K,
                min_code_cache_size/K);
    status = false;
  } else if (ReservedCodeCacheSize > 2*G) {
    // Code cache size larger than MAXINT is not supported.
    jio_fprintf(defaultStream::error_stream(),
                "Invalid ReservedCodeCacheSize=%dM. Must be at most %uM.\n", ReservedCodeCacheSize/M,
                (2*G)/M);
    status = false;
  }

  status &= verify_interval(NmethodSweepFraction, 1, ReservedCodeCacheSize/K, "NmethodSweepFraction");
  status &= verify_interval(NmethodSweepActivity, 0, 2000, "NmethodSweepActivity");

  if (!FLAG_IS_DEFAULT(CICompilerCount) && !FLAG_IS_DEFAULT(CICompilerCountPerCPU) && CICompilerCountPerCPU) {
    warning("The VM option CICompilerCountPerCPU overrides CICompilerCount.");
  }

#ifdef COMPILER1
  status &= verify_interval(SafepointPollOffset, 0, os::vm_page_size() - BytesPerWord, "SafepointPollOffset");
#endif

  int min_number_of_compiler_threads = get_min_number_of_compiler_threads();
  // The default CICompilerCount's value is CI_COMPILER_COUNT.
  assert(min_number_of_compiler_threads <= CI_COMPILER_COUNT, "minimum should be less or equal default number");
  // Check the minimum number of compiler threads
  status &=verify_min_value(CICompilerCount, min_number_of_compiler_threads, "CICompilerCount");

  return status;
}

bool Arguments::is_bad_option(const JavaVMOption* option, jboolean ignore,
  const char* option_type) {
  if (ignore) return false;

  const char* spacer = " ";
  if (option_type == NULL) {
    option_type = ++spacer; // Set both to the empty string.
  }

  if (os::obsolete_option(option)) {
    jio_fprintf(defaultStream::error_stream(),
                "Obsolete %s%soption: %s\n", option_type, spacer,
      option->optionString);
    return false;
  } else {
    jio_fprintf(defaultStream::error_stream(),
                "Unrecognized %s%soption: %s\n", option_type, spacer,
      option->optionString);
    return true;
  }
}

static const char* user_assertion_options[] = {
  "-da", "-ea", "-disableassertions", "-enableassertions", 0
};

static const char* system_assertion_options[] = {
  "-dsa", "-esa", "-disablesystemassertions", "-enablesystemassertions", 0
};

// Return true if any of the strings in null-terminated array 'names' matches.
// If tail_allowed is true, then the tail must begin with a colon; otherwise,
// the option must match exactly.
static bool match_option(const JavaVMOption* option, const char** names, const char** tail,
  bool tail_allowed) {
  for (/* empty */; *names != NULL; ++names) {
    if (match_option(option, *names, tail)) {
      if (**tail == '\0' || tail_allowed && **tail == ':') {
        return true;
      }
    }
  }
  return false;
}

bool Arguments::parse_uintx(const char* value,
                            uintx* uintx_arg,
                            uintx min_size) {

  // Check the sign first since atomull() parses only unsigned values.
  bool value_is_positive = !(*value == '-');

  if (value_is_positive) {
    julong n;
    bool good_return = atomull(value, &n);
    if (good_return) {
      bool above_minimum = n >= min_size;
      bool value_is_too_large = n > max_uintx;

      if (above_minimum && !value_is_too_large) {
        *uintx_arg = n;
        return true;
      }
    }
  }
  return false;
}

Arguments::ArgsRange Arguments::parse_memory_size(const char* s,
                                                  julong* long_arg,
                                                  julong min_size) {
  if (!atomull(s, long_arg)) return arg_unreadable;
  return check_memory_size(*long_arg, min_size);
}

// Parse JavaVMInitArgs structure

jint Arguments::parse_vm_init_args(const JavaVMInitArgs* args) {
  // For components of the system classpath.
  SysClassPath scp(Arguments::get_sysclasspath());
  bool scp_assembly_required = false;

  // Save default settings for some mode flags
  Arguments::_AlwaysCompileLoopMethods = AlwaysCompileLoopMethods;
  Arguments::_UseOnStackReplacement    = UseOnStackReplacement;
  Arguments::_ClipInlining             = ClipInlining;
  Arguments::_BackgroundCompilation    = BackgroundCompilation;

  // Setup flags for mixed which is the default
  set_mode_flags(_mixed);

  // Parse JAVA_TOOL_OPTIONS environment variable (if present)
  jint result = parse_java_tool_options_environment_variable(&scp, &scp_assembly_required);
  if (result != JNI_OK) {
    return result;
  }

  // Parse JavaVMInitArgs structure passed in
  result = parse_each_vm_init_arg(args, &scp, &scp_assembly_required, Flag::COMMAND_LINE);
  if (result != JNI_OK) {
    return result;
  }

  // Parse _JAVA_OPTIONS environment variable (if present) (mimics classic VM)
  result = parse_java_options_environment_variable(&scp, &scp_assembly_required);
  if (result != JNI_OK) {
    return result;
  }

  // Do final processing now that all arguments have been parsed
  result = finalize_vm_init_args(&scp, scp_assembly_required);
  if (result != JNI_OK) {
    return result;
  }

  return JNI_OK;
}

// Checks if name in command-line argument -agent{lib,path}:name[=options]
// represents a valid HPROF of JDWP agent.  is_path==true denotes that we
// are dealing with -agentpath (case where name is a path), otherwise with
// -agentlib
bool valid_hprof_or_jdwp_agent(char *name, bool is_path) {
  char *_name;
  const char *_hprof = "hprof", *_jdwp = "jdwp";
  size_t _len_hprof, _len_jdwp, _len_prefix;

  if (is_path) {
    if ((_name = strrchr(name, (int) *os::file_separator())) == NULL) {
      return false;
    }

    _name++;  // skip past last path separator
    _len_prefix = strlen(JNI_LIB_PREFIX);

    if (strncmp(_name, JNI_LIB_PREFIX, _len_prefix) != 0) {
      return false;
    }

    _name += _len_prefix;
    _len_hprof = strlen(_hprof);
    _len_jdwp = strlen(_jdwp);

    if (strncmp(_name, _hprof, _len_hprof) == 0) {
      _name += _len_hprof;
    }
    else if (strncmp(_name, _jdwp, _len_jdwp) == 0) {
      _name += _len_jdwp;
    }
    else {
      return false;
    }

    if (strcmp(_name, JNI_LIB_SUFFIX) != 0) {
      return false;
    }

    return true;
  }

  if (strcmp(name, _hprof) == 0 || strcmp(name, _jdwp) == 0) {
    return true;
  }

  return false;
}

jint Arguments::parse_each_vm_init_arg(const JavaVMInitArgs* args,
                                       SysClassPath* scp_p,
                                       bool* scp_assembly_required_p,
                                       Flag::Flags origin) {
  // Remaining part of option string
  const char* tail;

  // iterate over arguments
  for (int index = 0; index < args->nOptions; index++) {
    bool is_absolute_path = false;  // for -agentpath vs -agentlib

    const JavaVMOption* option = args->options + index;

    if (!match_option(option, "-Djava.class.path", &tail) &&
        !match_option(option, "-Dsun.java.command", &tail) &&
        !match_option(option, "-Dsun.java.launcher", &tail)) {

        // add all jvm options to the jvm_args string. This string
        // is used later to set the java.vm.args PerfData string constant.
        // the -Djava.class.path and the -Dsun.java.command options are
        // omitted from jvm_args string as each have their own PerfData
        // string constant object.
        build_jvm_args(option->optionString);
    }

    // -verbose:[class/gc/jni]
    if (match_option(option, "-verbose", &tail)) {
      if (!strcmp(tail, ":class") || !strcmp(tail, "")) {
        FLAG_SET_CMDLINE(bool, TraceClassLoading, true);
        FLAG_SET_CMDLINE(bool, TraceClassUnloading, true);
      } else if (!strcmp(tail, ":gc")) {
        FLAG_SET_CMDLINE(bool, PrintGC, true);
      } else if (!strcmp(tail, ":jni")) {
        FLAG_SET_CMDLINE(bool, PrintJNIResolving, true);
      }
    // -da / -ea / -disableassertions / -enableassertions
    // These accept an optional class/package name separated by a colon, e.g.,
    // -da:java.lang.Thread.
    } else if (match_option(option, user_assertion_options, &tail, true)) {
      bool enable = option->optionString[1] == 'e';     // char after '-' is 'e'
      if (*tail == '\0') {
        JavaAssertions::setUserClassDefault(enable);
      } else {
        assert(*tail == ':', "bogus match by match_option()");
        JavaAssertions::addOption(tail + 1, enable);
      }
    // -dsa / -esa / -disablesystemassertions / -enablesystemassertions
    } else if (match_option(option, system_assertion_options, &tail, false)) {
      bool enable = option->optionString[1] == 'e';     // char after '-' is 'e'
      JavaAssertions::setSystemClassDefault(enable);
    // -bootclasspath:
    } else if (match_option(option, "-Xbootclasspath:", &tail)) {
      scp_p->reset_path(tail);
      *scp_assembly_required_p = true;
    // -bootclasspath/a:
    } else if (match_option(option, "-Xbootclasspath/a:", &tail)) {
      scp_p->add_suffix(tail);
      *scp_assembly_required_p = true;
    // -bootclasspath/p:
    } else if (match_option(option, "-Xbootclasspath/p:", &tail)) {
      scp_p->add_prefix(tail);
      *scp_assembly_required_p = true;
    // -Xrun
    } else if (match_option(option, "-Xrun", &tail)) {
      if (tail != NULL) {
        const char* pos = strchr(tail, ':');
        size_t len = (pos == NULL) ? strlen(tail) : pos - tail;
        char* name = (char*)memcpy(NEW_C_HEAP_ARRAY(char, len + 1, mtInternal), tail, len);
        name[len] = '\0';

        char *options = NULL;
        if(pos != NULL) {
          size_t len2 = strlen(pos+1) + 1; // options start after ':'.  Final zero must be copied.
          options = (char*)memcpy(NEW_C_HEAP_ARRAY(char, len2, mtInternal), pos+1, len2);
        }
#if !INCLUDE_JVMTI
        if ((strcmp(name, "hprof") == 0) || (strcmp(name, "jdwp") == 0)) {
          jio_fprintf(defaultStream::error_stream(),
            "Profiling and debugging agents are not supported in this VM\n");
          return JNI_ERR;
        }
#endif // !INCLUDE_JVMTI
#if defined(GRAAL)
        if (strcmp(name, "hprof") == 0) {
          FLAG_SET_CMDLINE(bool, GraalHProfEnabled, true);
        }
#endif
        add_init_library(name, options);
      }
    // -agentlib and -agentpath
    } else if (match_option(option, "-agentlib:", &tail) ||
          (is_absolute_path = match_option(option, "-agentpath:", &tail))) {
      if(tail != NULL) {
        const char* pos = strchr(tail, '=');
        size_t len = (pos == NULL) ? strlen(tail) : pos - tail;
        char* name = strncpy(NEW_C_HEAP_ARRAY(char, len + 1, mtInternal), tail, len);
        name[len] = '\0';

        char *options = NULL;
        if(pos != NULL) {
          options = strcpy(NEW_C_HEAP_ARRAY(char, strlen(pos + 1) + 1, mtInternal), pos + 1);
        }
#if !INCLUDE_JVMTI
        if (valid_hprof_or_jdwp_agent(name, is_absolute_path)) {
          jio_fprintf(defaultStream::error_stream(),
            "Profiling and debugging agents are not supported in this VM\n");
          return JNI_ERR;
        }
#endif // !INCLUDE_JVMTI
#if defined(GRAAL)
        if (valid_hprof_or_jdwp_agent(name, is_absolute_path)) {
          FLAG_SET_CMDLINE(bool, GraalHProfEnabled, true);
        }
#endif

        add_init_agent(name, options, is_absolute_path);
      }
    // -javaagent
    } else if (match_option(option, "-javaagent:", &tail)) {
#if !INCLUDE_JVMTI
      jio_fprintf(defaultStream::error_stream(),
        "Instrumentation agents are not supported in this VM\n");
      return JNI_ERR;
#else
      if(tail != NULL) {
        char *options = strcpy(NEW_C_HEAP_ARRAY(char, strlen(tail) + 1, mtInternal), tail);
        add_init_agent("instrument", options, false);
      }
#endif // !INCLUDE_JVMTI
    // -Xnoclassgc
    } else if (match_option(option, "-Xnoclassgc", &tail)) {
      FLAG_SET_CMDLINE(bool, ClassUnloading, false);
    // -Xincgc: i-CMS
    } else if (match_option(option, "-Xincgc", &tail)) {
      FLAG_SET_CMDLINE(bool, UseConcMarkSweepGC, true);
      FLAG_SET_CMDLINE(bool, CMSIncrementalMode, true);
    // -Xnoincgc: no i-CMS
    } else if (match_option(option, "-Xnoincgc", &tail)) {
      FLAG_SET_CMDLINE(bool, UseConcMarkSweepGC, false);
      FLAG_SET_CMDLINE(bool, CMSIncrementalMode, false);
    // -Xconcgc
    } else if (match_option(option, "-Xconcgc", &tail)) {
      FLAG_SET_CMDLINE(bool, UseConcMarkSweepGC, true);
    // -Xnoconcgc
    } else if (match_option(option, "-Xnoconcgc", &tail)) {
      FLAG_SET_CMDLINE(bool, UseConcMarkSweepGC, false);
    // -Xbatch
    } else if (match_option(option, "-Xbatch", &tail)) {
      FLAG_SET_CMDLINE(bool, BackgroundCompilation, false);
    // -Xmn for compatibility with other JVM vendors
    } else if (match_option(option, "-Xmn", &tail)) {
      julong long_initial_young_size = 0;
      ArgsRange errcode = parse_memory_size(tail, &long_initial_young_size, 1);
      if (errcode != arg_in_range) {
        jio_fprintf(defaultStream::error_stream(),
                    "Invalid initial young generation size: %s\n", option->optionString);
        describe_range_error(errcode);
        return JNI_EINVAL;
      }
      FLAG_SET_CMDLINE(uintx, MaxNewSize, (uintx)long_initial_young_size);
      FLAG_SET_CMDLINE(uintx, NewSize, (uintx)long_initial_young_size);
    // -Xms
    } else if (match_option(option, "-Xms", &tail)) {
      julong long_initial_heap_size = 0;
      // an initial heap size of 0 means automatically determine
      ArgsRange errcode = parse_memory_size(tail, &long_initial_heap_size, 0);
      if (errcode != arg_in_range) {
        jio_fprintf(defaultStream::error_stream(),
                    "Invalid initial heap size: %s\n", option->optionString);
        describe_range_error(errcode);
        return JNI_EINVAL;
      }
      set_min_heap_size((uintx)long_initial_heap_size);
      // Currently the minimum size and the initial heap sizes are the same.
      // Can be overridden with -XX:InitialHeapSize.
      FLAG_SET_CMDLINE(uintx, InitialHeapSize, (uintx)long_initial_heap_size);
    // -Xmx
    } else if (match_option(option, "-Xmx", &tail) || match_option(option, "-XX:MaxHeapSize=", &tail)) {
      julong long_max_heap_size = 0;
      ArgsRange errcode = parse_memory_size(tail, &long_max_heap_size, 1);
      if (errcode != arg_in_range) {
        jio_fprintf(defaultStream::error_stream(),
                    "Invalid maximum heap size: %s\n", option->optionString);
        describe_range_error(errcode);
        return JNI_EINVAL;
      }
      FLAG_SET_CMDLINE(uintx, MaxHeapSize, (uintx)long_max_heap_size);
    // Xmaxf
    } else if (match_option(option, "-Xmaxf", &tail)) {
      char* err;
      int maxf = (int)(strtod(tail, &err) * 100);
      if (*err != '\0' || *tail == '\0' || maxf < 0 || maxf > 100) {
        jio_fprintf(defaultStream::error_stream(),
                    "Bad max heap free percentage size: %s\n",
                    option->optionString);
        return JNI_EINVAL;
      } else {
        FLAG_SET_CMDLINE(uintx, MaxHeapFreeRatio, maxf);
      }
    // Xminf
    } else if (match_option(option, "-Xminf", &tail)) {
      char* err;
      int minf = (int)(strtod(tail, &err) * 100);
      if (*err != '\0' || *tail == '\0' || minf < 0 || minf > 100) {
        jio_fprintf(defaultStream::error_stream(),
                    "Bad min heap free percentage size: %s\n",
                    option->optionString);
        return JNI_EINVAL;
      } else {
        FLAG_SET_CMDLINE(uintx, MinHeapFreeRatio, minf);
      }
    // -Xss
    } else if (match_option(option, "-Xss", &tail)) {
      julong long_ThreadStackSize = 0;
      ArgsRange errcode = parse_memory_size(tail, &long_ThreadStackSize, 1000);
      if (errcode != arg_in_range) {
        jio_fprintf(defaultStream::error_stream(),
                    "Invalid thread stack size: %s\n", option->optionString);
        describe_range_error(errcode);
        return JNI_EINVAL;
      }
      // Internally track ThreadStackSize in units of 1024 bytes.
      FLAG_SET_CMDLINE(intx, ThreadStackSize,
                              round_to((int)long_ThreadStackSize, K) / K);
    // -Xoss
    } else if (match_option(option, "-Xoss", &tail)) {
          // HotSpot does not have separate native and Java stacks, ignore silently for compatibility
    } else if (match_option(option, "-XX:CodeCacheExpansionSize=", &tail)) {
      julong long_CodeCacheExpansionSize = 0;
      ArgsRange errcode = parse_memory_size(tail, &long_CodeCacheExpansionSize, os::vm_page_size());
      if (errcode != arg_in_range) {
        jio_fprintf(defaultStream::error_stream(),
                   "Invalid argument: %s. Must be at least %luK.\n", option->optionString,
                   os::vm_page_size()/K);
        return JNI_EINVAL;
      }
      FLAG_SET_CMDLINE(uintx, CodeCacheExpansionSize, (uintx)long_CodeCacheExpansionSize);
    } else if (match_option(option, "-Xmaxjitcodesize", &tail) ||
               match_option(option, "-XX:ReservedCodeCacheSize=", &tail)) {
      julong long_ReservedCodeCacheSize = 0;

      ArgsRange errcode = parse_memory_size(tail, &long_ReservedCodeCacheSize, 1);
      if (errcode != arg_in_range) {
        jio_fprintf(defaultStream::error_stream(),
                    "Invalid maximum code cache size: %s.\n", option->optionString);
        return JNI_EINVAL;
      }
      FLAG_SET_CMDLINE(uintx, ReservedCodeCacheSize, (uintx)long_ReservedCodeCacheSize);
      //-XX:IncreaseFirstTierCompileThresholdAt=
      } else if (match_option(option, "-XX:IncreaseFirstTierCompileThresholdAt=", &tail)) {
        uintx uint_IncreaseFirstTierCompileThresholdAt = 0;
        if (!parse_uintx(tail, &uint_IncreaseFirstTierCompileThresholdAt, 0) || uint_IncreaseFirstTierCompileThresholdAt > 99) {
          jio_fprintf(defaultStream::error_stream(),
                      "Invalid value for IncreaseFirstTierCompileThresholdAt: %s. Should be between 0 and 99.\n",
                      option->optionString);
          return JNI_EINVAL;
        }
        FLAG_SET_CMDLINE(uintx, IncreaseFirstTierCompileThresholdAt, (uintx)uint_IncreaseFirstTierCompileThresholdAt);
    // -green
    } else if (match_option(option, "-green", &tail)) {
      jio_fprintf(defaultStream::error_stream(),
                  "Green threads support not available\n");
          return JNI_EINVAL;
    // -native
    } else if (match_option(option, "-native", &tail)) {
          // HotSpot always uses native threads, ignore silently for compatibility
    // -Xsqnopause
    } else if (match_option(option, "-Xsqnopause", &tail)) {
          // EVM option, ignore silently for compatibility
    // -Xrs
    } else if (match_option(option, "-Xrs", &tail)) {
          // Classic/EVM option, new functionality
      FLAG_SET_CMDLINE(bool, ReduceSignalUsage, true);
    } else if (match_option(option, "-Xusealtsigs", &tail)) {
          // change default internal VM signals used - lower case for back compat
      FLAG_SET_CMDLINE(bool, UseAltSigs, true);
    // -Xoptimize
    } else if (match_option(option, "-Xoptimize", &tail)) {
          // EVM option, ignore silently for compatibility
    // -Xprof
    } else if (match_option(option, "-Xprof", &tail)) {
#if INCLUDE_FPROF
      _has_profile = true;
#else // INCLUDE_FPROF
      jio_fprintf(defaultStream::error_stream(),
        "Flat profiling is not supported in this VM.\n");
      return JNI_ERR;
#endif // INCLUDE_FPROF
    // -Xconcurrentio
    } else if (match_option(option, "-Xconcurrentio", &tail)) {
      FLAG_SET_CMDLINE(bool, UseLWPSynchronization, true);
      FLAG_SET_CMDLINE(bool, BackgroundCompilation, false);
      FLAG_SET_CMDLINE(intx, DeferThrSuspendLoopCount, 1);
      FLAG_SET_CMDLINE(bool, UseTLAB, false);
      FLAG_SET_CMDLINE(uintx, NewSizeThreadIncrease, 16 * K);  // 20Kb per thread added to new generation

      // -Xinternalversion
    } else if (match_option(option, "-Xinternalversion", &tail)) {
      jio_fprintf(defaultStream::output_stream(), "%s\n",
                  VM_Version::internal_vm_info_string());
      vm_exit(0);
#ifndef PRODUCT
    // -Xprintflags
    } else if (match_option(option, "-Xprintflags", &tail)) {
      CommandLineFlags::printFlags(tty, false);
      vm_exit(0);
#endif
    // -D
    } else if (match_option(option, "-D", &tail)) {
      if (CheckEndorsedAndExtDirs) {
        if (match_option(option, "-Djava.endorsed.dirs=", &tail)) {
          // abort if -Djava.endorsed.dirs is set
          jio_fprintf(defaultStream::output_stream(),
            "-Djava.endorsed.dirs will not be supported in a future release.\n"
            "Refer to JEP 220 for details (http://openjdk.java.net/jeps/220).\n");
          return JNI_EINVAL;
        }
        if (match_option(option, "-Djava.ext.dirs=", &tail)) {
          // abort if -Djava.ext.dirs is set
          jio_fprintf(defaultStream::output_stream(),
            "-Djava.ext.dirs will not be supported in a future release.\n"
            "Refer to JEP 220 for details (http://openjdk.java.net/jeps/220).\n");
          return JNI_EINVAL;
        }
      }

      if (!add_property(tail)) {
        return JNI_ENOMEM;
      }
      // Out of the box management support
      if (match_option(option, "-Dcom.sun.management", &tail)) {
#if INCLUDE_MANAGEMENT
        FLAG_SET_CMDLINE(bool, ManagementServer, true);
#else
        jio_fprintf(defaultStream::output_stream(),
          "-Dcom.sun.management is not supported in this VM.\n");
        return JNI_ERR;
#endif
      }
    // -Xint
    } else if (match_option(option, "-Xint", &tail)) {
          set_mode_flags(_int);
    // -Xmixed
    } else if (match_option(option, "-Xmixed", &tail)) {
          set_mode_flags(_mixed);
    // -Xcomp
    } else if (match_option(option, "-Xcomp", &tail)) {
      // for testing the compiler; turn off all flags that inhibit compilation
          set_mode_flags(_comp);
    // -Xshare:dump
    } else if (match_option(option, "-Xshare:dump", &tail)) {
      FLAG_SET_CMDLINE(bool, DumpSharedSpaces, true);
      set_mode_flags(_int);     // Prevent compilation, which creates objects
    // -Xshare:on
    } else if (match_option(option, "-Xshare:on", &tail)) {
      FLAG_SET_CMDLINE(bool, UseSharedSpaces, true);
      FLAG_SET_CMDLINE(bool, RequireSharedSpaces, true);
    // -Xshare:auto
    } else if (match_option(option, "-Xshare:auto", &tail)) {
      FLAG_SET_CMDLINE(bool, UseSharedSpaces, true);
      FLAG_SET_CMDLINE(bool, RequireSharedSpaces, false);
    // -Xshare:off
    } else if (match_option(option, "-Xshare:off", &tail)) {
      FLAG_SET_CMDLINE(bool, UseSharedSpaces, false);
      FLAG_SET_CMDLINE(bool, RequireSharedSpaces, false);
    // -Xverify
    } else if (match_option(option, "-Xverify", &tail)) {
      if (strcmp(tail, ":all") == 0 || strcmp(tail, "") == 0) {
        FLAG_SET_CMDLINE(bool, BytecodeVerificationLocal, true);
        FLAG_SET_CMDLINE(bool, BytecodeVerificationRemote, true);
      } else if (strcmp(tail, ":remote") == 0) {
        FLAG_SET_CMDLINE(bool, BytecodeVerificationLocal, false);
        FLAG_SET_CMDLINE(bool, BytecodeVerificationRemote, true);
      } else if (strcmp(tail, ":none") == 0) {
        FLAG_SET_CMDLINE(bool, BytecodeVerificationLocal, false);
        FLAG_SET_CMDLINE(bool, BytecodeVerificationRemote, false);
      } else if (is_bad_option(option, args->ignoreUnrecognized, "verification")) {
        return JNI_EINVAL;
      }
    // -Xdebug
    } else if (match_option(option, "-Xdebug", &tail)) {
      // note this flag has been used, then ignore
      set_xdebug_mode(true);
    // -Xnoagent
    } else if (match_option(option, "-Xnoagent", &tail)) {
      // For compatibility with classic. HotSpot refuses to load the old style agent.dll.
    } else if (match_option(option, "-Xboundthreads", &tail)) {
      // Bind user level threads to kernel threads (Solaris only)
      FLAG_SET_CMDLINE(bool, UseBoundThreads, true);
    } else if (match_option(option, "-Xloggc:", &tail)) {
      // Redirect GC output to the file. -Xloggc:<filename>
      // ostream_init_log(), when called will use this filename
      // to initialize a fileStream.
      _gc_log_filename = strdup(tail);
     if (!is_filename_valid(_gc_log_filename)) {
       jio_fprintf(defaultStream::output_stream(),
                  "Invalid file name for use with -Xloggc: Filename can only contain the "
                  "characters [A-Z][a-z][0-9]-_.%%[p|t] but it has been %s\n"
                  "Note %%p or %%t can only be used once\n", _gc_log_filename);
        return JNI_EINVAL;
      }
      FLAG_SET_CMDLINE(bool, PrintGC, true);
      FLAG_SET_CMDLINE(bool, PrintGCTimeStamps, true);

    // JNI hooks
    } else if (match_option(option, "-Xcheck", &tail)) {
      if (!strcmp(tail, ":jni")) {
#if !INCLUDE_JNI_CHECK
        warning("JNI CHECKING is not supported in this VM");
#else
        CheckJNICalls = true;
#endif // INCLUDE_JNI_CHECK
      } else if (is_bad_option(option, args->ignoreUnrecognized,
                                     "check")) {
        return JNI_EINVAL;
      }
    } else if (match_option(option, "vfprintf", &tail)) {
      _vfprintf_hook = CAST_TO_FN_PTR(vfprintf_hook_t, option->extraInfo);
    } else if (match_option(option, "exit", &tail)) {
      _exit_hook = CAST_TO_FN_PTR(exit_hook_t, option->extraInfo);
    } else if (match_option(option, "abort", &tail)) {
      _abort_hook = CAST_TO_FN_PTR(abort_hook_t, option->extraInfo);
    // -XX:+AggressiveHeap
    } else if (match_option(option, "-XX:+AggressiveHeap", &tail)) {

      // This option inspects the machine and attempts to set various
      // parameters to be optimal for long-running, memory allocation
      // intensive jobs.  It is intended for machines with large
      // amounts of cpu and memory.

      // initHeapSize is needed since _initial_heap_size is 4 bytes on a 32 bit
      // VM, but we may not be able to represent the total physical memory
      // available (like having 8gb of memory on a box but using a 32bit VM).
      // Thus, we need to make sure we're using a julong for intermediate
      // calculations.
      julong initHeapSize;
      julong total_memory = os::physical_memory();

      if (total_memory < (julong)256*M) {
        jio_fprintf(defaultStream::error_stream(),
                    "You need at least 256mb of memory to use -XX:+AggressiveHeap\n");
        vm_exit(1);
      }

      // The heap size is half of available memory, or (at most)
      // all of possible memory less 160mb (leaving room for the OS
      // when using ISM).  This is the maximum; because adaptive sizing
      // is turned on below, the actual space used may be smaller.

      initHeapSize = MIN2(total_memory / (julong)2,
                          total_memory - (julong)160*M);

      initHeapSize = limit_by_allocatable_memory(initHeapSize);

      if (FLAG_IS_DEFAULT(MaxHeapSize)) {
         FLAG_SET_CMDLINE(uintx, MaxHeapSize, initHeapSize);
         FLAG_SET_CMDLINE(uintx, InitialHeapSize, initHeapSize);
         // Currently the minimum size and the initial heap sizes are the same.
         set_min_heap_size(initHeapSize);
      }
      if (FLAG_IS_DEFAULT(NewSize)) {
         // Make the young generation 3/8ths of the total heap.
         FLAG_SET_CMDLINE(uintx, NewSize,
                                ((julong)MaxHeapSize / (julong)8) * (julong)3);
         FLAG_SET_CMDLINE(uintx, MaxNewSize, NewSize);
      }

#ifndef _ALLBSD_SOURCE  // UseLargePages is not yet supported on BSD.
      FLAG_SET_DEFAULT(UseLargePages, true);
#endif

      // Increase some data structure sizes for efficiency
      FLAG_SET_CMDLINE(uintx, BaseFootPrintEstimate, MaxHeapSize);
      FLAG_SET_CMDLINE(bool, ResizeTLAB, false);
      FLAG_SET_CMDLINE(uintx, TLABSize, 256*K);

      // See the OldPLABSize comment below, but replace 'after promotion'
      // with 'after copying'.  YoungPLABSize is the size of the survivor
      // space per-gc-thread buffers.  The default is 4kw.
      FLAG_SET_CMDLINE(uintx, YoungPLABSize, 256*K);      // Note: this is in words

      // OldPLABSize is the size of the buffers in the old gen that
      // UseParallelGC uses to promote live data that doesn't fit in the
      // survivor spaces.  At any given time, there's one for each gc thread.
      // The default size is 1kw. These buffers are rarely used, since the
      // survivor spaces are usually big enough.  For specjbb, however, there
      // are occasions when there's lots of live data in the young gen
      // and we end up promoting some of it.  We don't have a definite
      // explanation for why bumping OldPLABSize helps, but the theory
      // is that a bigger PLAB results in retaining something like the
      // original allocation order after promotion, which improves mutator
      // locality.  A minor effect may be that larger PLABs reduce the
      // number of PLAB allocation events during gc.  The value of 8kw
      // was arrived at by experimenting with specjbb.
      FLAG_SET_CMDLINE(uintx, OldPLABSize, 8*K);  // Note: this is in words

      // Enable parallel GC and adaptive generation sizing
      FLAG_SET_CMDLINE(bool, UseParallelGC, true);
      FLAG_SET_DEFAULT(ParallelGCThreads,
                       Abstract_VM_Version::parallel_worker_threads());

      // Encourage steady state memory management
      FLAG_SET_CMDLINE(uintx, ThresholdTolerance, 100);

      // This appears to improve mutator locality
      FLAG_SET_CMDLINE(bool, ScavengeBeforeFullGC, false);

      // Get around early Solaris scheduling bug
      // (affinity vs other jobs on system)
      // but disallow DR and offlining (5008695).
      FLAG_SET_CMDLINE(bool, BindGCTaskThreadsToCPUs, true);

    } else if (match_option(option, "-XX:+NeverTenure", &tail)) {
      // The last option must always win.
      FLAG_SET_CMDLINE(bool, AlwaysTenure, false);
      FLAG_SET_CMDLINE(bool, NeverTenure, true);
    } else if (match_option(option, "-XX:+AlwaysTenure", &tail)) {
      // The last option must always win.
      FLAG_SET_CMDLINE(bool, NeverTenure, false);
      FLAG_SET_CMDLINE(bool, AlwaysTenure, true);
    } else if (match_option(option, "-XX:+CMSPermGenSweepingEnabled", &tail) ||
               match_option(option, "-XX:-CMSPermGenSweepingEnabled", &tail)) {
      jio_fprintf(defaultStream::error_stream(),
        "Please use CMSClassUnloadingEnabled in place of "
        "CMSPermGenSweepingEnabled in the future\n");
    } else if (match_option(option, "-XX:+UseGCTimeLimit", &tail)) {
      FLAG_SET_CMDLINE(bool, UseGCOverheadLimit, true);
      jio_fprintf(defaultStream::error_stream(),
        "Please use -XX:+UseGCOverheadLimit in place of "
        "-XX:+UseGCTimeLimit in the future\n");
    } else if (match_option(option, "-XX:-UseGCTimeLimit", &tail)) {
      FLAG_SET_CMDLINE(bool, UseGCOverheadLimit, false);
      jio_fprintf(defaultStream::error_stream(),
        "Please use -XX:-UseGCOverheadLimit in place of "
        "-XX:-UseGCTimeLimit in the future\n");
    // The TLE options are for compatibility with 1.3 and will be
    // removed without notice in a future release.  These options
    // are not to be documented.
    } else if (match_option(option, "-XX:MaxTLERatio=", &tail)) {
      // No longer used.
    } else if (match_option(option, "-XX:+ResizeTLE", &tail)) {
      FLAG_SET_CMDLINE(bool, ResizeTLAB, true);
    } else if (match_option(option, "-XX:-ResizeTLE", &tail)) {
      FLAG_SET_CMDLINE(bool, ResizeTLAB, false);
    } else if (match_option(option, "-XX:+PrintTLE", &tail)) {
      FLAG_SET_CMDLINE(bool, PrintTLAB, true);
    } else if (match_option(option, "-XX:-PrintTLE", &tail)) {
      FLAG_SET_CMDLINE(bool, PrintTLAB, false);
    } else if (match_option(option, "-XX:TLEFragmentationRatio=", &tail)) {
      // No longer used.
    } else if (match_option(option, "-XX:TLESize=", &tail)) {
      julong long_tlab_size = 0;
      ArgsRange errcode = parse_memory_size(tail, &long_tlab_size, 1);
      if (errcode != arg_in_range) {
        jio_fprintf(defaultStream::error_stream(),
                    "Invalid TLAB size: %s\n", option->optionString);
        describe_range_error(errcode);
        return JNI_EINVAL;
      }
      FLAG_SET_CMDLINE(uintx, TLABSize, long_tlab_size);
    } else if (match_option(option, "-XX:TLEThreadRatio=", &tail)) {
      // No longer used.
    } else if (match_option(option, "-XX:+UseTLE", &tail)) {
      FLAG_SET_CMDLINE(bool, UseTLAB, true);
    } else if (match_option(option, "-XX:-UseTLE", &tail)) {
      FLAG_SET_CMDLINE(bool, UseTLAB, false);
    } else if (match_option(option, "-XX:+DisplayVMOutputToStderr", &tail)) {
      FLAG_SET_CMDLINE(bool, DisplayVMOutputToStdout, false);
      FLAG_SET_CMDLINE(bool, DisplayVMOutputToStderr, true);
    } else if (match_option(option, "-XX:+DisplayVMOutputToStdout", &tail)) {
      FLAG_SET_CMDLINE(bool, DisplayVMOutputToStderr, false);
      FLAG_SET_CMDLINE(bool, DisplayVMOutputToStdout, true);
    } else if (match_option(option, "-XX:+ExtendedDTraceProbes", &tail)) {
#if defined(DTRACE_ENABLED)
      FLAG_SET_CMDLINE(bool, ExtendedDTraceProbes, true);
      FLAG_SET_CMDLINE(bool, DTraceMethodProbes, true);
      FLAG_SET_CMDLINE(bool, DTraceAllocProbes, true);
      FLAG_SET_CMDLINE(bool, DTraceMonitorProbes, true);
#else // defined(DTRACE_ENABLED)
      jio_fprintf(defaultStream::error_stream(),
                  "ExtendedDTraceProbes flag is not applicable for this configuration\n");
      return JNI_EINVAL;
#endif // defined(DTRACE_ENABLED)
#ifdef ASSERT
    } else if (match_option(option, "-XX:+FullGCALot", &tail)) {
      FLAG_SET_CMDLINE(bool, FullGCALot, true);
      // disable scavenge before parallel mark-compact
      FLAG_SET_CMDLINE(bool, ScavengeBeforeFullGC, false);
#endif
    } else if (match_option(option, "-XX:CMSParPromoteBlocksToClaim=", &tail)) {
      julong cms_blocks_to_claim = (julong)atol(tail);
      FLAG_SET_CMDLINE(uintx, CMSParPromoteBlocksToClaim, cms_blocks_to_claim);
      jio_fprintf(defaultStream::error_stream(),
        "Please use -XX:OldPLABSize in place of "
        "-XX:CMSParPromoteBlocksToClaim in the future\n");
    } else if (match_option(option, "-XX:ParCMSPromoteBlocksToClaim=", &tail)) {
      julong cms_blocks_to_claim = (julong)atol(tail);
      FLAG_SET_CMDLINE(uintx, CMSParPromoteBlocksToClaim, cms_blocks_to_claim);
      jio_fprintf(defaultStream::error_stream(),
        "Please use -XX:OldPLABSize in place of "
        "-XX:ParCMSPromoteBlocksToClaim in the future\n");
    } else if (match_option(option, "-XX:ParallelGCOldGenAllocBufferSize=", &tail)) {
      julong old_plab_size = 0;
      ArgsRange errcode = parse_memory_size(tail, &old_plab_size, 1);
      if (errcode != arg_in_range) {
        jio_fprintf(defaultStream::error_stream(),
                    "Invalid old PLAB size: %s\n", option->optionString);
        describe_range_error(errcode);
        return JNI_EINVAL;
      }
      FLAG_SET_CMDLINE(uintx, OldPLABSize, old_plab_size);
      jio_fprintf(defaultStream::error_stream(),
                  "Please use -XX:OldPLABSize in place of "
                  "-XX:ParallelGCOldGenAllocBufferSize in the future\n");
    } else if (match_option(option, "-XX:ParallelGCToSpaceAllocBufferSize=", &tail)) {
      julong young_plab_size = 0;
      ArgsRange errcode = parse_memory_size(tail, &young_plab_size, 1);
      if (errcode != arg_in_range) {
        jio_fprintf(defaultStream::error_stream(),
                    "Invalid young PLAB size: %s\n", option->optionString);
        describe_range_error(errcode);
        return JNI_EINVAL;
      }
      FLAG_SET_CMDLINE(uintx, YoungPLABSize, young_plab_size);
      jio_fprintf(defaultStream::error_stream(),
                  "Please use -XX:YoungPLABSize in place of "
                  "-XX:ParallelGCToSpaceAllocBufferSize in the future\n");
    } else if (match_option(option, "-XX:CMSMarkStackSize=", &tail) ||
               match_option(option, "-XX:G1MarkStackSize=", &tail)) {
      julong stack_size = 0;
      ArgsRange errcode = parse_memory_size(tail, &stack_size, 1);
      if (errcode != arg_in_range) {
        jio_fprintf(defaultStream::error_stream(),
                    "Invalid mark stack size: %s\n", option->optionString);
        describe_range_error(errcode);
        return JNI_EINVAL;
      }
      FLAG_SET_CMDLINE(uintx, MarkStackSize, stack_size);
    } else if (match_option(option, "-XX:CMSMarkStackSizeMax=", &tail)) {
      julong max_stack_size = 0;
      ArgsRange errcode = parse_memory_size(tail, &max_stack_size, 1);
      if (errcode != arg_in_range) {
        jio_fprintf(defaultStream::error_stream(),
                    "Invalid maximum mark stack size: %s\n",
                    option->optionString);
        describe_range_error(errcode);
        return JNI_EINVAL;
      }
      FLAG_SET_CMDLINE(uintx, MarkStackSizeMax, max_stack_size);
    } else if (match_option(option, "-XX:ParallelMarkingThreads=", &tail) ||
               match_option(option, "-XX:ParallelCMSThreads=", &tail)) {
      uintx conc_threads = 0;
      if (!parse_uintx(tail, &conc_threads, 1)) {
        jio_fprintf(defaultStream::error_stream(),
                    "Invalid concurrent threads: %s\n", option->optionString);
        return JNI_EINVAL;
      }
      FLAG_SET_CMDLINE(uintx, ConcGCThreads, conc_threads);
    } else if (match_option(option, "-XX:MaxDirectMemorySize=", &tail)) {
      julong max_direct_memory_size = 0;
      ArgsRange errcode = parse_memory_size(tail, &max_direct_memory_size, 0);
      if (errcode != arg_in_range) {
        jio_fprintf(defaultStream::error_stream(),
                    "Invalid maximum direct memory size: %s\n",
                    option->optionString);
        describe_range_error(errcode);
        return JNI_EINVAL;
      }
      FLAG_SET_CMDLINE(uintx, MaxDirectMemorySize, max_direct_memory_size);
    } else if (match_option(option, "-XX:+UseVMInterruptibleIO", &tail)) {
      // NOTE! In JDK 9, the UseVMInterruptibleIO flag will completely go
      //       away and will cause VM initialization failures!
      warning("-XX:+UseVMInterruptibleIO is obsolete and will be removed in a future release.");
      FLAG_SET_CMDLINE(bool, UseVMInterruptibleIO, true);
#if !INCLUDE_MANAGEMENT
    } else if (match_option(option, "-XX:+ManagementServer", &tail)) {
        jio_fprintf(defaultStream::error_stream(),
          "ManagementServer is not supported in this VM.\n");
        return JNI_ERR;
#endif // INCLUDE_MANAGEMENT
    } else if (match_option(option, "-XX:", &tail)) { // -XX:xxxx
      // Skip -XX:Flags= since that case has already been handled
      if (strncmp(tail, "Flags=", strlen("Flags=")) != 0) {
        if (!process_argument(tail, args->ignoreUnrecognized, origin)) {
          return JNI_EINVAL;
        }
      }
    }
#ifdef GRAAL
    else if (match_option(option, "-G:", &tail)) { // -G:XXX
      // Option for the Graal compiler.
      if (PrintVMOptions) {
        tty->print_cr("Graal option %s", tail);
      }
      Arguments::add_graal_arg(tail);

    // Unknown option
    }
#endif
    else if (is_bad_option(option, args->ignoreUnrecognized)) {
      return JNI_ERR;
    }
  }

  // PrintSharedArchiveAndExit will turn on
  //   -Xshare:on
  //   -XX:+TraceClassPaths
  if (PrintSharedArchiveAndExit) {
    FLAG_SET_CMDLINE(bool, UseSharedSpaces, true);
    FLAG_SET_CMDLINE(bool, RequireSharedSpaces, true);
    FLAG_SET_CMDLINE(bool, TraceClassPaths, true);
  }

  // Change the default value for flags  which have different default values
  // when working with older JDKs.
#ifdef LINUX
 if (JDK_Version::current().compare_major(6) <= 0 &&
      FLAG_IS_DEFAULT(UseLinuxPosixThreadCPUClocks)) {
    FLAG_SET_DEFAULT(UseLinuxPosixThreadCPUClocks, false);
  }
#endif // LINUX
  fix_appclasspath();
  return JNI_OK;
}

// Remove all empty paths from the app classpath (if IgnoreEmptyClassPaths is enabled)
//
// This is necessary because some apps like to specify classpath like -cp foo.jar:${XYZ}:bar.jar
// in their start-up scripts. If XYZ is empty, the classpath will look like "-cp foo.jar::bar.jar".
// Java treats such empty paths as if the user specified "-cp foo.jar:.:bar.jar". I.e., an empty
// path is treated as the current directory.
//
// This causes problems with CDS, which requires that all directories specified in the classpath
// must be empty. In most cases, applications do NOT want to load classes from the current
// directory anyway. Adding -XX:+IgnoreEmptyClassPaths will make these applications' start-up
// scripts compatible with CDS.
void Arguments::fix_appclasspath() {
  if (IgnoreEmptyClassPaths) {
    const char separator = *os::path_separator();
    const char* src = _java_class_path->value();

    // skip over all the leading empty paths
    while (*src == separator) {
      src ++;
    }

    char* copy = AllocateHeap(strlen(src) + 1, mtInternal);
    strncpy(copy, src, strlen(src) + 1);

    // trim all trailing empty paths
    for (char* tail = copy + strlen(copy) - 1; tail >= copy && *tail == separator; tail--) {
      *tail = '\0';
    }

    char from[3] = {separator, separator, '\0'};
    char to  [2] = {separator, '\0'};
    while (StringUtils::replace_no_expand(copy, from, to) > 0) {
      // Keep replacing "::" -> ":" until we have no more "::" (non-windows)
      // Keep replacing ";;" -> ";" until we have no more ";;" (windows)
    }

    _java_class_path->set_value(copy);
    FreeHeap(copy); // a copy was made by set_value, so don't need this anymore
  }

  if (!PrintSharedArchiveAndExit) {
    ClassLoader::trace_class_path("[classpath: ", _java_class_path->value());
  }
}

static bool has_jar_files(const char* directory) {
  DIR* dir = os::opendir(directory);
  if (dir == NULL) return false;

  struct dirent *entry;
  char *dbuf = NEW_C_HEAP_ARRAY(char, os::readdir_buf_size(directory), mtInternal);
  bool hasJarFile = false;
  while (!hasJarFile && (entry = os::readdir(dir, (dirent *) dbuf)) != NULL) {
    const char* name = entry->d_name;
    const char* ext = name + strlen(name) - 4;
    hasJarFile = ext > name && (os::file_name_strcmp(ext, ".jar") == 0);
  }
  FREE_C_HEAP_ARRAY(char, dbuf, mtInternal);
  os::closedir(dir);
  return hasJarFile ;
}

// returns the number of directories in the given path containing JAR files
// If the skip argument is not NULL, it will skip that directory
static int check_non_empty_dirs(const char* path, const char* type, const char* skip) {
  const char separator = *os::path_separator();
  const char* const end = path + strlen(path);
  int nonEmptyDirs = 0;
  while (path < end) {
    const char* tmp_end = strchr(path, separator);
    if (tmp_end == NULL) {
      if ((skip == NULL || strcmp(path, skip) != 0) && has_jar_files(path)) {
        nonEmptyDirs++;
        jio_fprintf(defaultStream::output_stream(),
          "Non-empty %s directory: %s\n", type, path);
      }
      path = end;
    } else {
      char* dirpath = NEW_C_HEAP_ARRAY(char, tmp_end - path + 1, mtInternal);
      memcpy(dirpath, path, tmp_end - path);
      dirpath[tmp_end - path] = '\0';
      if ((skip == NULL || strcmp(dirpath, skip) != 0) && has_jar_files(dirpath)) {
        nonEmptyDirs++;
        jio_fprintf(defaultStream::output_stream(),
          "Non-empty %s directory: %s\n", type, dirpath);
      }
      FREE_C_HEAP_ARRAY(char, dirpath, mtInternal);
      path = tmp_end + 1;
    }
  }
  return nonEmptyDirs;
}

// Returns true if endorsed standards override mechanism and extension mechanism
// are not used.
static bool check_endorsed_and_ext_dirs() {
  if (!CheckEndorsedAndExtDirs)
    return true;

  char endorsedDir[JVM_MAXPATHLEN];
  char extDir[JVM_MAXPATHLEN];
  const char* fileSep = os::file_separator();
  jio_snprintf(endorsedDir, sizeof(endorsedDir), "%s%slib%sendorsed",
               Arguments::get_java_home(), fileSep, fileSep);
  jio_snprintf(extDir, sizeof(extDir), "%s%slib%sext",
               Arguments::get_java_home(), fileSep, fileSep);

  // check endorsed directory
  int nonEmptyDirs = check_non_empty_dirs(Arguments::get_endorsed_dir(), "endorsed", NULL);

  // check the extension directories but skip the default lib/ext directory
  nonEmptyDirs += check_non_empty_dirs(Arguments::get_ext_dirs(), "extension", extDir);

  // List of JAR files installed in the default lib/ext directory.
  // -XX:+CheckEndorsedAndExtDirs checks if any non-JDK file installed
  static const char* jdk_ext_jars[] = {
      "access-bridge-32.jar",
      "access-bridge-64.jar",
      "access-bridge.jar",
      "cldrdata.jar",
      "dnsns.jar",
      "jaccess.jar",
      "jfxrt.jar",
      "localedata.jar",
      "nashorn.jar",
      "sunec.jar",
      "sunjce_provider.jar",
      "sunmscapi.jar",
      "sunpkcs11.jar",
      "ucrypto.jar",
      "zipfs.jar",
      NULL
  };

  // check if the default lib/ext directory has any non-JDK jar files; if so, error
  DIR* dir = os::opendir(extDir);
  if (dir != NULL) {
    int num_ext_jars = 0;
    struct dirent *entry;
    char *dbuf = NEW_C_HEAP_ARRAY(char, os::readdir_buf_size(extDir), mtInternal);
    while ((entry = os::readdir(dir, (dirent *) dbuf)) != NULL) {
      const char* name = entry->d_name;
      const char* ext = name + strlen(name) - 4;
      if (ext > name && (os::file_name_strcmp(ext, ".jar") == 0)) {
        bool is_jdk_jar = false;
        const char* jarfile = NULL;
        for (int i=0; (jarfile = jdk_ext_jars[i]) != NULL; i++) {
          if (os::file_name_strcmp(name, jarfile) == 0) {
            is_jdk_jar = true;
            break;
          }
        }
        if (!is_jdk_jar) {
          jio_fprintf(defaultStream::output_stream(),
            "%s installed in <JAVA_HOME>/lib/ext\n", name);
          num_ext_jars++;
        }
      }
    }
    FREE_C_HEAP_ARRAY(char, dbuf, mtInternal);
    os::closedir(dir);
    if (num_ext_jars > 0) {
      nonEmptyDirs += 1;
    }
  }

  // check if the default lib/endorsed directory exists; if so, error
  dir = os::opendir(endorsedDir);
  if (dir != NULL) {
    jio_fprintf(defaultStream::output_stream(), "<JAVA_HOME>/lib/endorsed exists\n");
    os::closedir(dir);
    nonEmptyDirs += 1;
  }

  if (nonEmptyDirs > 0) {
    jio_fprintf(defaultStream::output_stream(),
      "Endorsed standards override mechanism and extension mechanism "
      "will not be supported in a future release.\n"
      "Refer to JEP 220 for details (http://openjdk.java.net/jeps/220).\n");
    return false;
  }

  return true;
}

jint Arguments::finalize_vm_init_args(SysClassPath* scp_p, bool scp_assembly_required) {
  // This must be done after all -D arguments have been processed.
  scp_p->expand_endorsed();

#ifdef GRAAL
  if (!UseGraalClassLoader) {
    // Append graal.jar to boot class path
    const char* home = Arguments::get_java_home();
    scp_p->add_suffix(os::format_boot_path("%/lib/graal.jar:%/lib/graal-truffle.jar", home, (int)strlen(home), os::file_separator()[0], os::path_separator()[0]));
    scp_assembly_required = true;
  }
#endif

  if (scp_assembly_required || scp_p->get_endorsed() != NULL) {
    // Assemble the bootclasspath elements into the final path.
    Arguments::set_sysclasspath(scp_p->combined_path());
  }

  if (!check_endorsed_and_ext_dirs()) {
    return JNI_ERR;
  }

  // This must be done after all arguments have been processed.
  // java_compiler() true means set to "NONE" or empty.
  if (java_compiler() && !xdebug_mode()) {
    // For backwards compatibility, we switch to interpreted mode if
    // -Djava.compiler="NONE" or "" is specified AND "-Xdebug" was
    // not specified.
    set_mode_flags(_int);
  }
  if (CompileThreshold == 0) {
    set_mode_flags(_int);
  }

  // eventually fix up InitialTenuringThreshold if only MaxTenuringThreshold is set
  if (FLAG_IS_DEFAULT(InitialTenuringThreshold) && (InitialTenuringThreshold > MaxTenuringThreshold)) {
    FLAG_SET_ERGO(uintx, InitialTenuringThreshold, MaxTenuringThreshold);
  }

#ifndef COMPILER2
  // Don't degrade server performance for footprint
  if (FLAG_IS_DEFAULT(UseLargePages) &&
      MaxHeapSize < LargePageHeapSizeThreshold) {
    // No need for large granularity pages w/small heaps.
    // Note that large pages are enabled/disabled for both the
    // Java heap and the code cache.
    FLAG_SET_DEFAULT(UseLargePages, false);
  }

#else
  if (!FLAG_IS_DEFAULT(OptoLoopAlignment) && FLAG_IS_DEFAULT(MaxLoopPad)) {
    FLAG_SET_DEFAULT(MaxLoopPad, OptoLoopAlignment-1);
  }
#endif

#ifndef TIERED
  // Tiered compilation is undefined.
  UNSUPPORTED_OPTION(TieredCompilation, "TieredCompilation");
#endif

  // If we are running in a headless jre, force java.awt.headless property
  // to be true unless the property has already been set.
  // Also allow the OS environment variable JAVA_AWT_HEADLESS to set headless state.
  if (os::is_headless_jre()) {
    const char* headless = Arguments::get_property("java.awt.headless");
    if (headless == NULL) {
      char envbuffer[128];
      if (!os::getenv("JAVA_AWT_HEADLESS", envbuffer, sizeof(envbuffer))) {
        if (!add_property("java.awt.headless=true")) {
          return JNI_ENOMEM;
        }
      } else {
        char buffer[256];
        strcpy(buffer, "java.awt.headless=");
        strcat(buffer, envbuffer);
        if (!add_property(buffer)) {
          return JNI_ENOMEM;
        }
      }
    }
  }

  if (!check_vm_args_consistency()) {
    return JNI_ERR;
  }

  return JNI_OK;
}

jint Arguments::parse_java_options_environment_variable(SysClassPath* scp_p, bool* scp_assembly_required_p) {
  return parse_options_environment_variable("_JAVA_OPTIONS", scp_p,
                                            scp_assembly_required_p);
}

jint Arguments::parse_java_tool_options_environment_variable(SysClassPath* scp_p, bool* scp_assembly_required_p) {
  return parse_options_environment_variable("JAVA_TOOL_OPTIONS", scp_p,
                                            scp_assembly_required_p);
}

jint Arguments::parse_options_environment_variable(const char* name, SysClassPath* scp_p, bool* scp_assembly_required_p) {
  const int N_MAX_OPTIONS = 64;
  const int OPTION_BUFFER_SIZE = 1024;
  char buffer[OPTION_BUFFER_SIZE];

  // The variable will be ignored if it exceeds the length of the buffer.
  // Don't check this variable if user has special privileges
  // (e.g. unix su command).
  if (os::getenv(name, buffer, sizeof(buffer)) &&
      !os::have_special_privileges()) {
    JavaVMOption options[N_MAX_OPTIONS];      // Construct option array
    jio_fprintf(defaultStream::error_stream(),
                "Picked up %s: %s\n", name, buffer);
    char* rd = buffer;                        // pointer to the input string (rd)
    int i;
    for (i = 0; i < N_MAX_OPTIONS;) {         // repeat for all options in the input string
      while (isspace(*rd)) rd++;              // skip whitespace
      if (*rd == 0) break;                    // we re done when the input string is read completely

      // The output, option string, overwrites the input string.
      // Because of quoting, the pointer to the option string (wrt) may lag the pointer to
      // input string (rd).
      char* wrt = rd;

      options[i++].optionString = wrt;        // Fill in option
      while (*rd != 0 && !isspace(*rd)) {     // unquoted strings terminate with a space or NULL
        if (*rd == '\'' || *rd == '"') {      // handle a quoted string
          int quote = *rd;                    // matching quote to look for
          rd++;                               // don't copy open quote
          while (*rd != quote) {              // include everything (even spaces) up until quote
            if (*rd == 0) {                   // string termination means unmatched string
              jio_fprintf(defaultStream::error_stream(),
                          "Unmatched quote in %s\n", name);
              return JNI_ERR;
            }
            *wrt++ = *rd++;                   // copy to option string
          }
          rd++;                               // don't copy close quote
        } else {
          *wrt++ = *rd++;                     // copy to option string
        }
      }
      // Need to check if we're done before writing a NULL,
      // because the write could be to the byte that rd is pointing to.
      if (*rd++ == 0) {
        *wrt = 0;
        break;
      }
      *wrt = 0;                               // Zero terminate option
    }
    // Construct JavaVMInitArgs structure and parse as if it was part of the command line
    JavaVMInitArgs vm_args;
    vm_args.version = JNI_VERSION_1_2;
    vm_args.options = options;
    vm_args.nOptions = i;
    vm_args.ignoreUnrecognized = IgnoreUnrecognizedVMOptions;

    if (PrintVMOptions) {
      const char* tail;
      for (int i = 0; i < vm_args.nOptions; i++) {
        const JavaVMOption *option = vm_args.options + i;
        if (match_option(option, "-XX:", &tail)) {
          logOption(tail);
        }
      }
    }

    return(parse_each_vm_init_arg(&vm_args, scp_p, scp_assembly_required_p, Flag::ENVIRON_VAR));
  }
  return JNI_OK;
}

void Arguments::set_shared_spaces_flags() {
  if (DumpSharedSpaces) {
    if (RequireSharedSpaces) {
      warning("cannot dump shared archive while using shared archive");
    }
    UseSharedSpaces = false;
#ifdef _LP64
    if (!UseCompressedOops || !UseCompressedClassPointers) {
      vm_exit_during_initialization(
        "Cannot dump shared archive when UseCompressedOops or UseCompressedClassPointers is off.", NULL);
    }
  } else {
    if (!UseCompressedOops || !UseCompressedClassPointers) {
      no_shared_spaces("UseCompressedOops and UseCompressedClassPointers must be on for UseSharedSpaces.");
    }
#endif
  }
}

#if !INCLUDE_ALL_GCS
static void force_serial_gc() {
  FLAG_SET_DEFAULT(UseSerialGC, true);
  FLAG_SET_DEFAULT(CMSIncrementalMode, false);  // special CMS suboption
  UNSUPPORTED_GC_OPTION(UseG1GC);
  UNSUPPORTED_GC_OPTION(UseParallelGC);
  UNSUPPORTED_GC_OPTION(UseParallelOldGC);
  UNSUPPORTED_GC_OPTION(UseConcMarkSweepGC);
  UNSUPPORTED_GC_OPTION(UseParNewGC);
}
#endif // INCLUDE_ALL_GCS

// Sharing support
// Construct the path to the archive
static char* get_shared_archive_path() {
  char *shared_archive_path;
  if (SharedArchiveFile == NULL) {
    char jvm_path[JVM_MAXPATHLEN];
    os::jvm_path(jvm_path, sizeof(jvm_path));
    char *end = strrchr(jvm_path, *os::file_separator());
    if (end != NULL) *end = '\0';
    size_t jvm_path_len = strlen(jvm_path);
    size_t file_sep_len = strlen(os::file_separator());
    shared_archive_path = NEW_C_HEAP_ARRAY(char, jvm_path_len +
        file_sep_len + 20, mtInternal);
    if (shared_archive_path != NULL) {
      strncpy(shared_archive_path, jvm_path, jvm_path_len + 1);
      strncat(shared_archive_path, os::file_separator(), file_sep_len);
      strncat(shared_archive_path, "classes.jsa", 11);
    }
  } else {
    shared_archive_path = NEW_C_HEAP_ARRAY(char, strlen(SharedArchiveFile) + 1, mtInternal);
    if (shared_archive_path != NULL) {
      strncpy(shared_archive_path, SharedArchiveFile, strlen(SharedArchiveFile) + 1);
    }
  }
  return shared_archive_path;
}

#ifndef PRODUCT
// Determine whether LogVMOutput should be implicitly turned on.
static bool use_vm_log() {
  if (LogCompilation || !FLAG_IS_DEFAULT(LogFile) ||
      PrintCompilation || PrintInlining || PrintDependencies || PrintNativeNMethods ||
      PrintDebugInfo || PrintRelocations || PrintNMethods || PrintExceptionHandlers ||
      PrintAssembly || TraceDeoptimization || TraceDependencies ||
      (VerifyDependencies && FLAG_IS_CMDLINE(VerifyDependencies))) {
    return true;
  }

#ifdef COMPILER1
  if (PrintC1Statistics) {
    return true;
  }
#endif // COMPILER1

#ifdef COMPILER2
  if (PrintOptoAssembly || PrintOptoStatistics) {
    return true;
  }
#endif // COMPILER2

  return false;
}
#endif // PRODUCT

// Parse entry point called from JNI_CreateJavaVM

jint Arguments::parse(const JavaVMInitArgs* args) {

  // Remaining part of option string
  const char* tail;

  // If flag "-XX:Flags=flags-file" is used it will be the first option to be processed.
  const char* hotspotrc = ".hotspotrc";
  bool settings_file_specified = false;
  bool needs_hotspotrc_warning = false;

  ArgumentsExt::process_options(args);

  const char* flags_file;
  int index;
  for (index = 0; index < args->nOptions; index++) {
    const JavaVMOption *option = args->options + index;
    if (match_option(option, "-XX:Flags=", &tail)) {
      flags_file = tail;
      settings_file_specified = true;
    }
    if (match_option(option, "-XX:+PrintVMOptions", &tail)) {
      PrintVMOptions = true;
    }
    if (match_option(option, "-XX:-PrintVMOptions", &tail)) {
      PrintVMOptions = false;
    }
    if (match_option(option, "-XX:+IgnoreUnrecognizedVMOptions", &tail)) {
      IgnoreUnrecognizedVMOptions = true;
    }
    if (match_option(option, "-XX:-IgnoreUnrecognizedVMOptions", &tail)) {
      IgnoreUnrecognizedVMOptions = false;
    }
    if (match_option(option, "-XX:+UnlockDiagnosticVMOptions", &tail)) {
      UnlockDiagnosticVMOptions = true;
    }
    if (match_option(option, "-XX:-UnlockDiagnosticVMOptions", &tail)) {
      UnlockDiagnosticVMOptions = false;
    }
    if (match_option(option, "-XX:+PrintFlagsInitial", &tail)) {
      CommandLineFlags::printFlags(tty, false);
      vm_exit(0);
    }
#if INCLUDE_NMT
    if (match_option(option, "-XX:NativeMemoryTracking", &tail)) {
      // The launcher did not setup nmt environment variable properly.
      if (!MemTracker::check_launcher_nmt_support(tail)) {
        warning("Native Memory Tracking did not setup properly, using wrong launcher?");
      }

      // Verify if nmt option is valid.
      if (MemTracker::verify_nmt_option()) {
        // Late initialization, still in single-threaded mode.
        if (MemTracker::tracking_level() >= NMT_summary) {
          MemTracker::init();
        }
      } else {
        vm_exit_during_initialization("Syntax error, expecting -XX:NativeMemoryTracking=[off|summary|detail]", NULL);
      }
    }
#endif


#ifndef PRODUCT
    if (match_option(option, "-XX:+PrintFlagsWithComments", &tail)) {
      CommandLineFlags::printFlags(tty, true);
      vm_exit(0);
    }
#endif
  }

  if (IgnoreUnrecognizedVMOptions) {
    // uncast const to modify the flag args->ignoreUnrecognized
    *(jboolean*)(&args->ignoreUnrecognized) = true;
  }

  // Parse specified settings file
  if (settings_file_specified) {
    if (!process_settings_file(flags_file, true, args->ignoreUnrecognized)) {
      return JNI_EINVAL;
    }
  } else {
#ifdef ASSERT
    // Parse default .hotspotrc settings file
    if (!process_settings_file(".hotspotrc", false, args->ignoreUnrecognized)) {
      return JNI_EINVAL;
    }
#else
    struct stat buf;
    if (os::stat(hotspotrc, &buf) == 0) {
      needs_hotspotrc_warning = true;
    }
#endif
  }

  if (PrintVMOptions) {
    for (index = 0; index < args->nOptions; index++) {
      const JavaVMOption *option = args->options + index;
      if (match_option(option, "-XX:", &tail)) {
        logOption(tail);
      }
    }
  }

  // Parse JavaVMInitArgs structure passed in, as well as JAVA_TOOL_OPTIONS and _JAVA_OPTIONS
  jint result = parse_vm_init_args(args);
  if (result != JNI_OK) {
    return result;
  }

  // Call get_shared_archive_path() here, after possible SharedArchiveFile option got parsed.
  SharedArchivePath = get_shared_archive_path();
  if (SharedArchivePath == NULL) {
    return JNI_ENOMEM;
  }

  // Set up VerifySharedSpaces
  if (FLAG_IS_DEFAULT(VerifySharedSpaces) && SharedArchiveFile != NULL) {
    VerifySharedSpaces = true;
  }

  // Delay warning until here so that we've had a chance to process
  // the -XX:-PrintWarnings flag
  if (needs_hotspotrc_warning) {
    warning("%s file is present but has been ignored.  "
            "Run with -XX:Flags=%s to load the file.",
            hotspotrc, hotspotrc);
  }

#ifdef _ALLBSD_SOURCE  // UseLargePages is not yet supported on BSD.
  UNSUPPORTED_OPTION(UseLargePages, "-XX:+UseLargePages");
#endif

#if INCLUDE_ALL_GCS
  #if (defined JAVASE_EMBEDDED || defined ARM)
    UNSUPPORTED_OPTION(UseG1GC, "G1 GC");
  #endif
#endif

#ifndef PRODUCT
  if (TraceBytecodesAt != 0) {
    TraceBytecodes = true;
  }
  if (CountCompiledCalls) {
    if (UseCounterDecay) {
      warning("UseCounterDecay disabled because CountCalls is set");
      UseCounterDecay = false;
    }
  }
#endif // PRODUCT

  // JSR 292 is not supported before 1.7
  if (!JDK_Version::is_gte_jdk17x_version()) {
    if (EnableInvokeDynamic) {
      if (!FLAG_IS_DEFAULT(EnableInvokeDynamic)) {
        warning("JSR 292 is not supported before 1.7.  Disabling support.");
      }
      EnableInvokeDynamic = false;
    }
  }

  if (EnableInvokeDynamic && ScavengeRootsInCode == 0) {
    if (!FLAG_IS_DEFAULT(ScavengeRootsInCode)) {
      warning("forcing ScavengeRootsInCode non-zero because EnableInvokeDynamic is true");
    }
    ScavengeRootsInCode = 1;
  }

  if (PrintGCDetails) {
    // Turn on -verbose:gc options as well
    PrintGC = true;
  }

  if (!JDK_Version::is_gte_jdk18x_version()) {
    // To avoid changing the log format for 7 updates this flag is only
    // true by default in JDK8 and above.
    if (FLAG_IS_DEFAULT(PrintGCCause)) {
      FLAG_SET_DEFAULT(PrintGCCause, false);
    }
  }

  // Set object alignment values.
  set_object_alignment();

#if !INCLUDE_ALL_GCS
  force_serial_gc();
#endif // INCLUDE_ALL_GCS
#if !INCLUDE_CDS
  if (DumpSharedSpaces || RequireSharedSpaces) {
    jio_fprintf(defaultStream::error_stream(),
      "Shared spaces are not supported in this VM\n");
    return JNI_ERR;
  }
  if ((UseSharedSpaces && FLAG_IS_CMDLINE(UseSharedSpaces)) || PrintSharedSpaces) {
    warning("Shared spaces are not supported in this VM");
    FLAG_SET_DEFAULT(UseSharedSpaces, false);
    FLAG_SET_DEFAULT(PrintSharedSpaces, false);
  }
  no_shared_spaces("CDS Disabled");
#endif // INCLUDE_CDS

  return JNI_OK;
}

jint Arguments::apply_ergo() {

  // Set flags based on ergonomics.
  set_ergonomics_flags();

  set_shared_spaces_flags();

  // Check the GC selections again.
  if (!ArgumentsExt::check_gc_consistency_ergo()) {
    return JNI_EINVAL;
  }

  if (TieredCompilation) {
    set_tiered_flags();
  } else {
    // Check if the policy is valid. Policies 0 and 1 are valid for non-tiered setup.
    if (CompilationPolicyChoice >= 2) {
      vm_exit_during_initialization(
        "Incompatible compilation policy selected", NULL);
    }
  }
  // Set NmethodSweepFraction after the size of the code cache is adapted (in case of tiered)
  if (FLAG_IS_DEFAULT(NmethodSweepFraction)) {
    FLAG_SET_DEFAULT(NmethodSweepFraction, 1 + ReservedCodeCacheSize / (16 * M));
  }


  // Set heap size based on available physical memory
  set_heap_size();

  ArgumentsExt::set_gc_specific_flags();

  // Initialize Metaspace flags and alignments.
  Metaspace::ergo_initialize();

  // Set bytecode rewriting flags
  set_bytecode_flags();

  // Set flags if Aggressive optimization flags (-XX:+AggressiveOpts) enabled.
  set_aggressive_opts_flags();

  // Turn off biased locking for locking debug mode flags,
  // which are subtlely different from each other but neither works with
  // biased locking.
  if (UseHeavyMonitors
#ifdef COMPILER1
      || !UseFastLocking
#endif // COMPILER1
#ifdef GRAAL
      || !GraalUseFastLocking
#endif // GRAAL
    ) {
    if (!FLAG_IS_DEFAULT(UseBiasedLocking) && UseBiasedLocking) {
      // flag set to true on command line; warn the user that they
      // can't enable biased locking here
      warning("Biased Locking is not supported with locking debug flags"
              "; ignoring UseBiasedLocking flag." );
    }
    UseBiasedLocking = false;
  }

#ifdef ZERO
  // Clear flags not supported on zero.
  FLAG_SET_DEFAULT(ProfileInterpreter, false);
  FLAG_SET_DEFAULT(UseBiasedLocking, false);
  LP64_ONLY(FLAG_SET_DEFAULT(UseCompressedOops, false));
  LP64_ONLY(FLAG_SET_DEFAULT(UseCompressedClassPointers, false));
#endif // CC_INTERP

#ifdef COMPILER2
  if (!EliminateLocks) {
    EliminateNestedLocks = false;
  }
  if (!Inline) {
    IncrementalInline = false;
  }
#ifndef PRODUCT
  if (!IncrementalInline) {
    AlwaysIncrementalInline = false;
  }
#endif
  if (IncrementalInline && FLAG_IS_DEFAULT(MaxNodeLimit)) {
    // incremental inlining: bump MaxNodeLimit
    FLAG_SET_DEFAULT(MaxNodeLimit, (intx)75000);
  }
  if (!UseTypeSpeculation && FLAG_IS_DEFAULT(TypeProfileLevel)) {
    // nothing to use the profiling, turn if off
    FLAG_SET_DEFAULT(TypeProfileLevel, 0);
  }
#endif

  if (PrintAssembly && FLAG_IS_DEFAULT(DebugNonSafepoints)) {
    warning("PrintAssembly is enabled; turning on DebugNonSafepoints to gain additional output");
    DebugNonSafepoints = true;
  }

  if (FLAG_IS_CMDLINE(CompressedClassSpaceSize) && !UseCompressedClassPointers) {
    warning("Setting CompressedClassSpaceSize has no effect when compressed class pointers are not used");
  }

#ifndef PRODUCT
  if (CompileTheWorld) {
    // Force NmethodSweeper to sweep whole CodeCache each time.
    if (FLAG_IS_DEFAULT(NmethodSweepFraction)) {
      NmethodSweepFraction = 1;
    }
  }

  if (!LogVMOutput && FLAG_IS_DEFAULT(LogVMOutput)) {
    if (use_vm_log()) {
      LogVMOutput = true;
    }
  }
#endif // PRODUCT

  if (PrintCommandLineFlags) {
    CommandLineFlags::printSetFlags(tty);
  }

  // Apply CPU specific policy for the BiasedLocking
  if (UseBiasedLocking) {
    if (!VM_Version::use_biased_locking() &&
        !(FLAG_IS_CMDLINE(UseBiasedLocking))) {
      UseBiasedLocking = false;
    }
  }
#ifdef COMPILER2
  if (!UseBiasedLocking || EmitSync != 0) {
    UseOptoBiasInlining = false;
  }
#endif

  // set PauseAtExit if the gamma launcher was used and a debugger is attached
  // but only if not already set on the commandline
  if (Arguments::created_by_gamma_launcher() && os::is_debugger_attached()) {
    bool set = false;
    CommandLineFlags::wasSetOnCmdline("PauseAtExit", &set);
    if (!set) {
      FLAG_SET_DEFAULT(PauseAtExit, true);
    }
  }

  return JNI_OK;
}

jint Arguments::adjust_after_os() {
  if (UseNUMA) {
    if (UseParallelGC || UseParallelOldGC) {
      if (FLAG_IS_DEFAULT(MinHeapDeltaBytes)) {
         FLAG_SET_DEFAULT(MinHeapDeltaBytes, 64*M);
      }
    }
    // UseNUMAInterleaving is set to ON for all collectors and
    // platforms when UseNUMA is set to ON. NUMA-aware collectors
    // such as the parallel collector for Linux and Solaris will
    // interleave old gen and survivor spaces on top of NUMA
    // allocation policy for the eden space.
    // Non NUMA-aware collectors such as CMS, G1 and Serial-GC on
    // all platforms and ParallelGC on Windows will interleave all
    // of the heap spaces across NUMA nodes.
    if (FLAG_IS_DEFAULT(UseNUMAInterleaving)) {
      FLAG_SET_ERGO(bool, UseNUMAInterleaving, true);
    }
  }
  return JNI_OK;
}

int Arguments::PropertyList_count(SystemProperty* pl) {
  int count = 0;
  while(pl != NULL) {
    count++;
    pl = pl->next();
  }
  return count;
}

const char* Arguments::PropertyList_get_value(SystemProperty *pl, const char* key) {
  assert(key != NULL, "just checking");
  SystemProperty* prop;
  for (prop = pl; prop != NULL; prop = prop->next()) {
    if (strcmp(key, prop->key()) == 0) return prop->value();
  }
  return NULL;
}

const char* Arguments::PropertyList_get_key_at(SystemProperty *pl, int index) {
  int count = 0;
  const char* ret_val = NULL;

  while(pl != NULL) {
    if(count >= index) {
      ret_val = pl->key();
      break;
    }
    count++;
    pl = pl->next();
  }

  return ret_val;
}

char* Arguments::PropertyList_get_value_at(SystemProperty* pl, int index) {
  int count = 0;
  char* ret_val = NULL;

  while(pl != NULL) {
    if(count >= index) {
      ret_val = pl->value();
      break;
    }
    count++;
    pl = pl->next();
  }

  return ret_val;
}

void Arguments::PropertyList_add(SystemProperty** plist, SystemProperty *new_p) {
  SystemProperty* p = *plist;
  if (p == NULL) {
    *plist = new_p;
  } else {
    while (p->next() != NULL) {
      p = p->next();
    }
    p->set_next(new_p);
  }
}

void Arguments::PropertyList_add(SystemProperty** plist, const char* k, char* v) {
  if (plist == NULL)
    return;

  SystemProperty* new_p = new SystemProperty(k, v, true);
  PropertyList_add(plist, new_p);
}

// This add maintains unique property key in the list.
void Arguments::PropertyList_unique_add(SystemProperty** plist, const char* k, char* v, jboolean append) {
  if (plist == NULL)
    return;

  // If property key exist then update with new value.
  SystemProperty* prop;
  for (prop = *plist; prop != NULL; prop = prop->next()) {
    if (strcmp(k, prop->key()) == 0) {
      if (append) {
        prop->append_value(v);
      } else {
        prop->set_value(v);
      }
      return;
    }
  }

  PropertyList_add(plist, k, v);
}

// Copies src into buf, replacing "%%" with "%" and "%p" with pid
// Returns true if all of the source pointed by src has been copied over to
// the destination buffer pointed by buf. Otherwise, returns false.
// Notes:
// 1. If the length (buflen) of the destination buffer excluding the
// NULL terminator character is not long enough for holding the expanded
// pid characters, it also returns false instead of returning the partially
// expanded one.
// 2. The passed in "buflen" should be large enough to hold the null terminator.
bool Arguments::copy_expand_pid(const char* src, size_t srclen,
                                char* buf, size_t buflen) {
  const char* p = src;
  char* b = buf;
  const char* src_end = &src[srclen];
  char* buf_end = &buf[buflen - 1];

  while (p < src_end && b < buf_end) {
    if (*p == '%') {
      switch (*(++p)) {
      case '%':         // "%%" ==> "%"
        *b++ = *p++;
        break;
      case 'p':  {       //  "%p" ==> current process id
        // buf_end points to the character before the last character so
        // that we could write '\0' to the end of the buffer.
        size_t buf_sz = buf_end - b + 1;
        int ret = jio_snprintf(b, buf_sz, "%d", os::current_process_id());

        // if jio_snprintf fails or the buffer is not long enough to hold
        // the expanded pid, returns false.
        if (ret < 0 || ret >= (int)buf_sz) {
          return false;
        } else {
          b += ret;
          assert(*b == '\0', "fail in copy_expand_pid");
          if (p == src_end && b == buf_end + 1) {
            // reach the end of the buffer.
            return true;
          }
        }
        p++;
        break;
      }
      default :
        *b++ = '%';
      }
    } else {
      *b++ = *p++;
    }
  }
  *b = '\0';
  return (p == src_end); // return false if not all of the source was copied
}<|MERGE_RESOLUTION|>--- conflicted
+++ resolved
@@ -1177,7 +1177,7 @@
  *    the minimum number of compiler threads is 2.
  */
 int Arguments::get_min_number_of_compiler_threads() {
-#if !defined(COMPILER1) && !defined(COMPILER2) && !defined(SHARK)
+#if !defined(COMPILER1) && !defined(COMPILER2) && !defined(SHARK) && !defined(COMPILERGRAAL)
   return 0;   // case 1
 #else
   if (!TieredCompilation || (TieredStopAtLevel < CompLevel_full_optimization)) {
@@ -1588,9 +1588,6 @@
       FLAG_SET_ERGO(bool, UseParallelGC, true);
     }
   }
-<<<<<<< HEAD
-#if defined(COMPILER2) || defined(GRAAL)
-=======
 }
 
 void Arguments::select_gc() {
@@ -1602,8 +1599,7 @@
 void Arguments::set_ergonomics_flags() {
   select_gc();
 
-#ifdef COMPILER2
->>>>>>> a7d8c317
+#if defined(COMPILER2) || defined(GRAAL)
   // Shared spaces work fine with other GCs but causes bytecode rewriting
   // to be disabled, which hurts interpreter performance and decreases
   // server performance.  When -server is specified, keep the default off
