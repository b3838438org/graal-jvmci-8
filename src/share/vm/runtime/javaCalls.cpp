/*
 * Copyright (c) 1997, 2010, Oracle and/or its affiliates. All rights reserved.
 * DO NOT ALTER OR REMOVE COPYRIGHT NOTICES OR THIS FILE HEADER.
 *
 * This code is free software; you can redistribute it and/or modify it
 * under the terms of the GNU General Public License version 2 only, as
 * published by the Free Software Foundation.
 *
 * This code is distributed in the hope that it will be useful, but WITHOUT
 * ANY WARRANTY; without even the implied warranty of MERCHANTABILITY or
 * FITNESS FOR A PARTICULAR PURPOSE.  See the GNU General Public License
 * version 2 for more details (a copy is included in the LICENSE file that
 * accompanied this code).
 *
 * You should have received a copy of the GNU General Public License version
 * 2 along with this work; if not, write to the Free Software Foundation,
 * Inc., 51 Franklin St, Fifth Floor, Boston, MA 02110-1301 USA.
 *
 * Please contact Oracle, 500 Oracle Parkway, Redwood Shores, CA 94065 USA
 * or visit www.oracle.com if you need additional information or have any
 * questions.
 *
 */

#include "incls/_precompiled.incl"
#include "incls/_javaCalls.cpp.incl"

// -----------------------------------------------------
// Implementation of JavaCallWrapper

JavaCallWrapper::JavaCallWrapper(methodHandle callee_method, Handle receiver, JavaValue* result, TRAPS) {
  JavaThread* thread = (JavaThread *)THREAD;
  bool clear_pending_exception = true;

  guarantee(thread->is_Java_thread(), "crucial check - the VM thread cannot and must not escape to Java code");
  assert(!thread->owns_locks(), "must release all locks when leaving VM");
  // (tw) may we do this?
  // guarantee(!thread->is_Compiler_thread(), "cannot make java calls from the compiler");
  _result   = result;

  // Allocate handle block for Java code. This must be done before we change thread_state to _thread_in_Java_or_stub,
  // since it can potentially block.
  JNIHandleBlock* new_handles = JNIHandleBlock::allocate_block(thread);

  // After this, we are official in JavaCode. This needs to be done before we change any of the thread local
  // info, since we cannot find oops before the new information is set up completely.
  ThreadStateTransition::transition(thread, _thread_in_vm, _thread_in_Java);

  // Make sure that we handle asynchronous stops and suspends _before_ we clear all thread state
  // in JavaCallWrapper::JavaCallWrapper(). This way, we can decide if we need to do any pd actions
  // to prepare for stop/suspend (flush register windows on sparcs, cache sp, or other state).
  if (thread->has_special_runtime_exit_condition()) {
    thread->handle_special_runtime_exit_condition();
    if (HAS_PENDING_EXCEPTION) {
      clear_pending_exception = false;
    }
  }


  // Make sure to set the oop's after the thread transition - since we can block there. No one is GC'ing
  // the JavaCallWrapper before the entry frame is on the stack.
  _callee_method = callee_method();
  _receiver = receiver();

#ifdef CHECK_UNHANDLED_OOPS
  THREAD->allow_unhandled_oop(&_callee_method);
  THREAD->allow_unhandled_oop(&_receiver);
#endif // CHECK_UNHANDLED_OOPS

  _thread       = (JavaThread *)thread;
  _handles      = _thread->active_handles();    // save previous handle block & Java frame linkage

  // For the profiler, the last_Java_frame information in thread must always be in
  // legal state. We have no last Java frame if last_Java_sp == NULL so
  // the valid transition is to clear _last_Java_sp and then reset the rest of
  // the (platform specific) state.

  _anchor.copy(_thread->frame_anchor());
  _thread->frame_anchor()->clear();

  debug_only(_thread->inc_java_call_counter());
  _thread->set_active_handles(new_handles);     // install new handle block and reset Java frame linkage

  assert (_thread->thread_state() != _thread_in_native, "cannot set native pc to NULL");

  // clear any pending exception in thread (native calls start with no exception pending)
  if(clear_pending_exception) {
    _thread->clear_pending_exception();
  }

  if (_anchor.last_Java_sp() == NULL) {
    _thread->record_base_of_stack_pointer();
  }
}


JavaCallWrapper::~JavaCallWrapper() {
  assert(_thread == JavaThread::current(), "must still be the same thread");

  // restore previous handle block & Java frame linkage
  JNIHandleBlock *_old_handles = _thread->active_handles();
  _thread->set_active_handles(_handles);

  _thread->frame_anchor()->zap();

  debug_only(_thread->dec_java_call_counter());

  if (_anchor.last_Java_sp() == NULL) {
    _thread->set_base_of_stack_pointer(NULL);
  }


  // Old thread-local info. has been restored. We are not back in the VM.
  ThreadStateTransition::transition_from_java(_thread, _thread_in_vm);

  // State has been restored now make the anchor frame visible for the profiler.
  // Do this after the transition because this allows us to put an assert
  // the Java->vm transition which checks to see that stack is not walkable
  // on sparc/ia64 which will catch violations of the reseting of last_Java_frame
  // invariants (i.e. _flags always cleared on return to Java)

  _thread->frame_anchor()->copy(&_anchor);

  // Release handles after we are marked as being inside the VM again, since this
  // operation might block
  JNIHandleBlock::release_block(_old_handles, _thread);
}


void JavaCallWrapper::oops_do(OopClosure* f) {
  f->do_oop((oop*)&_callee_method);
  f->do_oop((oop*)&_receiver);
  handles()->oops_do(f);
}


// Helper methods
static BasicType runtime_type_from(JavaValue* result) {
  switch (result->get_type()) {
    case T_BOOLEAN: // fall through
    case T_CHAR   : // fall through
    case T_SHORT  : // fall through
    case T_INT    : // fall through
#ifndef _LP64
    case T_OBJECT : // fall through
    case T_ARRAY  : // fall through
#endif
    case T_BYTE   : // fall through
    case T_VOID   : return T_INT;
    case T_LONG   : return T_LONG;
    case T_FLOAT  : return T_FLOAT;
    case T_DOUBLE : return T_DOUBLE;
#ifdef _LP64
    case T_ARRAY  : // fall through
    case T_OBJECT:  return T_OBJECT;
#endif
  }
  ShouldNotReachHere();
  return T_ILLEGAL;
}

// ===== object constructor calls =====

void JavaCalls::call_default_constructor(JavaThread* thread, methodHandle method, Handle receiver, TRAPS) {
  assert(method->name() == vmSymbols::object_initializer_name(),    "Should only be called for default constructor");
  assert(method->signature() == vmSymbols::void_method_signature(), "Should only be called for default constructor");

  instanceKlass* ik = instanceKlass::cast(method->method_holder());
  if (ik->is_initialized() && ik->has_vanilla_constructor()) {
    // safe to skip constructor call
  } else {
    static JavaValue result(T_VOID);
    JavaCallArguments args(receiver);
    call(&result, method, &args, CHECK);
  }
}

// ============ Interface calls ============

void JavaCalls::call_interface(JavaValue* result, KlassHandle spec_klass, symbolHandle name, symbolHandle signature, JavaCallArguments* args, TRAPS) {
  CallInfo callinfo;
  Handle receiver = args->receiver();
  KlassHandle recvrKlass(THREAD, receiver.is_null() ? (klassOop)NULL : receiver->klass());
  LinkResolver::resolve_interface_call(
          callinfo, receiver, recvrKlass, spec_klass, name, signature,
          KlassHandle(), false, true, CHECK);
  methodHandle method = callinfo.selected_method();
  assert(method.not_null(), "should have thrown exception");

  // Invoke the method
  JavaCalls::call(result, method, args, CHECK);
}


// ============ Virtual calls ============

void JavaCalls::call_virtual(JavaValue* result, KlassHandle spec_klass, symbolHandle name, symbolHandle signature, JavaCallArguments* args, TRAPS) {
  CallInfo callinfo;
  Handle receiver = args->receiver();
  KlassHandle recvrKlass(THREAD, receiver.is_null() ? (klassOop)NULL : receiver->klass());
  LinkResolver::resolve_virtual_call(
          callinfo, receiver, recvrKlass, spec_klass, name, signature,
          KlassHandle(), false, true, CHECK);
  methodHandle method = callinfo.selected_method();
  assert(method.not_null(), "should have thrown exception");

  // Invoke the method
  JavaCalls::call(result, method, args, CHECK);
}


void JavaCalls::call_virtual(JavaValue* result, Handle receiver, KlassHandle spec_klass, symbolHandle name, symbolHandle signature, TRAPS) {
  JavaCallArguments args(receiver); // One oop argument
  call_virtual(result, spec_klass, name, signature, &args, CHECK);
}


void JavaCalls::call_virtual(JavaValue* result, Handle receiver, KlassHandle spec_klass, symbolHandle name, symbolHandle signature, Handle arg1, TRAPS) {
  JavaCallArguments args(receiver); // One oop argument
  args.push_oop(arg1);
  call_virtual(result, spec_klass, name, signature, &args, CHECK);
}



void JavaCalls::call_virtual(JavaValue* result, Handle receiver, KlassHandle spec_klass, symbolHandle name, symbolHandle signature, Handle arg1, Handle arg2, TRAPS) {
  JavaCallArguments args(receiver); // One oop argument
  args.push_oop(arg1);
  args.push_oop(arg2);
  call_virtual(result, spec_klass, name, signature, &args, CHECK);
}


// ============ Special calls ============

void JavaCalls::call_special(JavaValue* result, KlassHandle klass, symbolHandle name, symbolHandle signature, JavaCallArguments* args, TRAPS) {
  CallInfo callinfo;
  LinkResolver::resolve_special_call(callinfo, klass, name, signature, KlassHandle(), false, CHECK);
  methodHandle method = callinfo.selected_method();
  assert(method.not_null(), "should have thrown exception");

  // Invoke the method
  JavaCalls::call(result, method, args, CHECK);
}


void JavaCalls::call_special(JavaValue* result, Handle receiver, KlassHandle klass, symbolHandle name, symbolHandle signature, TRAPS) {
  JavaCallArguments args(receiver); // One oop argument
  call_special(result, klass, name, signature, &args, CHECK);
}


void JavaCalls::call_special(JavaValue* result, Handle receiver, KlassHandle klass, symbolHandle name, symbolHandle signature, Handle arg1, TRAPS) {
  JavaCallArguments args(receiver); // One oop argument
  args.push_oop(arg1);
  call_special(result, klass, name, signature, &args, CHECK);
}


void JavaCalls::call_special(JavaValue* result, Handle receiver, KlassHandle klass, symbolHandle name, symbolHandle signature, Handle arg1, Handle arg2, TRAPS) {
  JavaCallArguments args(receiver); // One oop argument
  args.push_oop(arg1);
  args.push_oop(arg2);
  call_special(result, klass, name, signature, &args, CHECK);
}


// ============ Static calls ============

void JavaCalls::call_static(JavaValue* result, KlassHandle klass, symbolHandle name, symbolHandle signature, JavaCallArguments* args, TRAPS) {
  CallInfo callinfo;
  LinkResolver::resolve_static_call(callinfo, klass, name, signature, KlassHandle(), false, true, CHECK);
  methodHandle method = callinfo.selected_method();
  assert(method.not_null(), "should have thrown exception");

  // Invoke the method
  JavaCalls::call(result, method, args, CHECK);
}


void JavaCalls::call_static(JavaValue* result, KlassHandle klass, symbolHandle name, symbolHandle signature, TRAPS) {
  JavaCallArguments args; // No argument
  call_static(result, klass, name, signature, &args, CHECK);
}


void JavaCalls::call_static(JavaValue* result, KlassHandle klass, symbolHandle name, symbolHandle signature, Handle arg1, TRAPS) {
  JavaCallArguments args(arg1); // One oop argument
  call_static(result, klass, name, signature, &args, CHECK);
}


void JavaCalls::call_static(JavaValue* result, KlassHandle klass, symbolHandle name, symbolHandle signature, Handle arg1, Handle arg2, TRAPS) {
  JavaCallArguments args; // One oop argument
  args.push_oop(arg1);
  args.push_oop(arg2);
  call_static(result, klass, name, signature, &args, CHECK);
}


// -------------------------------------------------
// Implementation of JavaCalls (low level)


void JavaCalls::call(JavaValue* result, methodHandle method, JavaCallArguments* args, TRAPS) {
  // Check if we need to wrap a potential OS exception handler around thread
  // This is used for e.g. Win32 structured exception handlers
  assert(THREAD->is_Java_thread(), "only JavaThreads can make JavaCalls");
  // Need to wrap each and everytime, since there might be native code down the
  // stack that has installed its own exception handlers
  os::os_exception_wrapper(call_helper, result, &method, args, THREAD);
}

void JavaCalls::call_helper(JavaValue* result, methodHandle* m, JavaCallArguments* args, TRAPS) {
  methodHandle method = *m;
  JavaThread* thread = (JavaThread*)THREAD;
  assert(thread->is_Java_thread(), "must be called by a java thread");
  assert(method.not_null(), "must have a method to call");
  assert(!SafepointSynchronize::is_at_safepoint(), "call to Java code during VM operation");
  assert(!thread->handle_area()->no_handle_mark_active(), "cannot call out to Java here");


  CHECK_UNHANDLED_OOPS_ONLY(thread->clear_unhandled_oops();)

  // Verify the arguments

  if (CheckJNICalls)  {
    args->verify(method, result->get_type(), thread);
  }
  else debug_only(args->verify(method, result->get_type(), thread));

  // Ignore call if method is empty
  if (method->is_empty_method()) {
    assert(result->get_type() == T_VOID, "an empty method must return a void value");
    return;
  }


#ifdef ASSERT
  { klassOop holder = method->method_holder();
    // A klass might not be initialized since JavaCall's might be used during the executing of
    // the <clinit>. For example, a Thread.start might start executing on an object that is
    // not fully initialized! (bad Java programming style)
    assert(instanceKlass::cast(holder)->is_linked(), "rewritting must have taken place");
  }
#endif


<<<<<<< HEAD
  // (tw) may we do this?
  //assert(!thread->is_Compiler_thread(), "cannot compile from the compiler");
  if (CompilationPolicy::mustBeCompiled(method)) {
=======
  assert(!thread->is_Compiler_thread(), "cannot compile from the compiler");
  if (CompilationPolicy::must_be_compiled(method)) {
>>>>>>> c1d5565c
    CompileBroker::compile_method(method, InvocationEntryBci,
                                  CompLevel_initial_compile,
                                  methodHandle(), 0, "must_be_compiled", CHECK);
  }

  // Since the call stub sets up like the interpreter we call the from_interpreted_entry
  // so we can go compiled via a i2c. Otherwise initial entry method will always
  // run interpreted.
  address entry_point = method->from_interpreted_entry();
  if (JvmtiExport::can_post_interpreter_events() && thread->is_interp_only_mode()) {
    entry_point = method->interpreter_entry();
  }

  // Figure out if the result value is an oop or not (Note: This is a different value
  // than result_type. result_type will be T_INT of oops. (it is about size)
  BasicType result_type = runtime_type_from(result);
  bool oop_result_flag = (result->get_type() == T_OBJECT || result->get_type() == T_ARRAY);

  // NOTE: if we move the computation of the result_val_address inside
  // the call to call_stub, the optimizer produces wrong code.
  intptr_t* result_val_address = (intptr_t*)(result->get_value_addr());

  // Find receiver
  Handle receiver = (!method->is_static()) ? args->receiver() : Handle();

  // When we reenter Java, we need to reenable the yellow zone which
  // might already be disabled when we are in VM.
  if (thread->stack_yellow_zone_disabled()) {
    thread->reguard_stack();
  }

  // Check that there are shadow pages available before changing thread state
  // to Java
  if (!os::stack_shadow_pages_available(THREAD, method)) {
    // Throw stack overflow exception with preinitialized exception.
    Exceptions::throw_stack_overflow_exception(THREAD, __FILE__, __LINE__);
    return;
  } else {
    // Touch pages checked if the OS needs them to be touched to be mapped.
    os::bang_stack_shadow_pages();
  }

  // do call
  { JavaCallWrapper link(method, receiver, result, CHECK);
    { HandleMark hm(thread);  // HandleMark used by HandleMarkCleaner

      StubRoutines::call_stub()(
        (address)&link,
        // (intptr_t*)&(result->_value), // see NOTE above (compiler problem)
        result_val_address,          // see NOTE above (compiler problem)
        result_type,
        method(),
        entry_point,
        args->parameters(),
        args->size_of_parameters(),
        CHECK
      );

      result = link.result();  // circumvent MS C++ 5.0 compiler bug (result is clobbered across call)
      // Preserve oop return value across possible gc points
      if (oop_result_flag) {
        thread->set_vm_result((oop) result->get_jobject());
      }
    }
  } // Exit JavaCallWrapper (can block - potential return oop must be preserved)

  // Check if a thread stop or suspend should be executed
  // The following assert was not realistic.  Thread.stop can set that bit at any moment.
  //assert(!thread->has_special_runtime_exit_condition(), "no async. exceptions should be installed");

  // Restore possible oop return
  if (oop_result_flag) {
    result->set_jobject((jobject)thread->vm_result());
    thread->set_vm_result(NULL);
  }
}


//--------------------------------------------------------------------------------------
// Implementation of JavaCallArguments

intptr_t* JavaCallArguments::parameters() {
  // First convert all handles to oops
  for(int i = 0; i < _size; i++) {
    if (_is_oop[i]) {
      // Handle conversion
      _value[i] = (intptr_t)Handle::raw_resolve((oop *)_value[i]);
    }
  }
  // Return argument vector
  return _value;
}


class SignatureChekker : public SignatureIterator {
 private:
   bool *_is_oop;
   int   _pos;
   BasicType _return_type;
   intptr_t*   _value;
   Thread* _thread;

 public:
  bool _is_return;

  SignatureChekker(symbolHandle signature, BasicType return_type, bool is_static, bool* is_oop, intptr_t* value, Thread* thread) : SignatureIterator(signature) {
    _is_oop = is_oop;
    _is_return = false;
    _return_type = return_type;
    _pos = 0;
    _value = value;
    _thread = thread;

    if (!is_static) {
      check_value(true); // Receiver must be an oop
    }
  }

  void check_value(bool type) {
    guarantee(_is_oop[_pos++] == type, "signature does not match pushed arguments");
  }

  void check_doing_return(bool state) { _is_return = state; }

  void check_return_type(BasicType t) {
    guarantee(_is_return && t == _return_type, "return type does not match");
  }

  void check_int(BasicType t) {
    if (_is_return) {
      check_return_type(t);
      return;
    }
    check_value(false);
  }

  void check_double(BasicType t) { check_long(t); }

  void check_long(BasicType t) {
    if (_is_return) {
      check_return_type(t);
      return;
    }

    check_value(false);
    check_value(false);
  }

  void check_obj(BasicType t) {
    if (_is_return) {
      check_return_type(t);
      return;
    }

    // verify handle and the oop pointed to by handle
    int p = _pos;
    bool bad = false;
    // If argument is oop
    if (_is_oop[p]) {
      intptr_t v = _value[p];
      if (v != 0 ) {
        size_t t = (size_t)v;
        bad = (t < (size_t)os::vm_page_size() ) || !Handle::raw_resolve((oop *)v)->is_oop_or_null(true);
        if (CheckJNICalls && bad) {
          ReportJNIFatalError((JavaThread*)_thread, "Bad JNI oop argument");
        }
      }
      // for the regular debug case.
      assert(!bad, "Bad JNI oop argument");
    }

    check_value(true);
  }

  void do_bool()                       { check_int(T_BOOLEAN);       }
  void do_char()                       { check_int(T_CHAR);          }
  void do_float()                      { check_int(T_FLOAT);         }
  void do_double()                     { check_double(T_DOUBLE);     }
  void do_byte()                       { check_int(T_BYTE);          }
  void do_short()                      { check_int(T_SHORT);         }
  void do_int()                        { check_int(T_INT);           }
  void do_long()                       { check_long(T_LONG);         }
  void do_void()                       { check_return_type(T_VOID);  }
  void do_object(int begin, int end)   { check_obj(T_OBJECT);        }
  void do_array(int begin, int end)    { check_obj(T_OBJECT);        }
};


void JavaCallArguments::verify(methodHandle method, BasicType return_type,
  Thread *thread) {
  guarantee(method->size_of_parameters() == size_of_parameters(), "wrong no. of arguments pushed");

  // Treat T_OBJECT and T_ARRAY as the same
  if (return_type == T_ARRAY) return_type = T_OBJECT;

  // Check that oop information is correct
  symbolHandle signature (thread,  method->signature());

  SignatureChekker sc(signature, return_type, method->is_static(),_is_oop, _value, thread);
  sc.iterate_parameters();
  sc.check_doing_return(true);
  sc.iterate_returntype();
}
<|MERGE_RESOLUTION|>--- conflicted
+++ resolved
@@ -346,14 +346,9 @@
 #endif
 
 
-<<<<<<< HEAD
   // (tw) may we do this?
   //assert(!thread->is_Compiler_thread(), "cannot compile from the compiler");
-  if (CompilationPolicy::mustBeCompiled(method)) {
-=======
-  assert(!thread->is_Compiler_thread(), "cannot compile from the compiler");
   if (CompilationPolicy::must_be_compiled(method)) {
->>>>>>> c1d5565c
     CompileBroker::compile_method(method, InvocationEntryBci,
                                   CompLevel_initial_compile,
                                   methodHandle(), 0, "must_be_compiled", CHECK);
