--- conflicted
+++ resolved
@@ -1851,7 +1851,7 @@
   // Hide this compiler thread from external view.
   // (thomaswue) For Graal, the compiler thread should be visible.
   bool is_hidden_from_external_view() const      {
-#ifdef GRAAL
+#ifdef GRAALVM
     return !DebugGraal;
 #else
     return true;
@@ -1869,14 +1869,6 @@
     _log = log;
   }
 
-<<<<<<< HEAD
-=======
-  // GC support
-  // Apply "f->do_oop" to all root oops in "this".
-  // Apply "cf->do_code_blob" (if !NULL) to all code blobs active in frames
-  void oops_do(OopClosure* f, CLDToOopClosure* cld_f, CodeBlobClosure* cf);
-
->>>>>>> 5b483a12
 #ifndef PRODUCT
 private:
   IdealGraphPrinter *_ideal_graph_printer;
@@ -1888,6 +1880,7 @@
   // Get/set the thread's current task
   CompileTask*  task()                           { return _task; }
   void          set_task(CompileTask* task)      { _task = task; }
+
 };
 
 inline CompilerThread* CompilerThread::current() {
