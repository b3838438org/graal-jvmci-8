/*
 * Copyright (c) 1997, 2018, Oracle and/or its affiliates. All rights reserved.
 * DO NOT ALTER OR REMOVE COPYRIGHT NOTICES OR THIS FILE HEADER.
 *
 * This code is free software; you can redistribute it and/or modify it
 * under the terms of the GNU General Public License version 2 only, as
 * published by the Free Software Foundation.
 *
 * This code is distributed in the hope that it will be useful, but WITHOUT
 * ANY WARRANTY; without even the implied warranty of MERCHANTABILITY or
 * FITNESS FOR A PARTICULAR PURPOSE.  See the GNU General Public License
 * version 2 for more details (a copy is included in the LICENSE file that
 * accompanied this code).
 *
 * You should have received a copy of the GNU General Public License version
 * 2 along with this work; if not, write to the Free Software Foundation,
 * Inc., 51 Franklin St, Fifth Floor, Boston, MA 02110-1301 USA.
 *
 * Please contact Oracle, 500 Oracle Parkway, Redwood Shores, CA 94065 USA
 * or visit www.oracle.com if you need additional information or have any
 * questions.
 *
 */

#include "precompiled.hpp"
#include "classfile/classLoader.hpp"
#include "classfile/javaClasses.hpp"
#include "classfile/systemDictionary.hpp"
#include "classfile/vmSymbols.hpp"
#include "code/scopeDesc.hpp"
#include "compiler/compileBroker.hpp"
#if INCLUDE_JVMCI
#include "jvmci/jvmciCompiler.hpp"
#include "jvmci/jvmciRuntime.hpp"
#endif
#include "interpreter/interpreter.hpp"
#include "interpreter/linkResolver.hpp"
#include "interpreter/oopMapCache.hpp"
#include "jvmtifiles/jvmtiEnv.hpp"
#include "memory/gcLocker.inline.hpp"
#include "memory/metaspaceShared.hpp"
#include "memory/oopFactory.hpp"
#include "memory/universe.inline.hpp"
#include "oops/instanceKlass.hpp"
#include "oops/objArrayOop.hpp"
#include "oops/oop.inline.hpp"
#include "oops/symbol.hpp"
#include "prims/jvm_misc.hpp"
#include "prims/jvmtiExport.hpp"
#include "prims/jvmtiThreadState.hpp"
#include "prims/privilegedStack.hpp"
#include "runtime/arguments.hpp"
#include "runtime/biasedLocking.hpp"
#include "runtime/deoptimization.hpp"
#include "runtime/fprofiler.hpp"
#include "runtime/frame.inline.hpp"
#include "runtime/init.hpp"
#include "runtime/interfaceSupport.hpp"
#include "runtime/java.hpp"
#include "runtime/javaCalls.hpp"
#include "runtime/jniPeriodicChecker.hpp"
#include "runtime/memprofiler.hpp"
#include "runtime/mutexLocker.hpp"
#include "runtime/objectMonitor.hpp"
#include "runtime/orderAccess.inline.hpp"
#include "runtime/osThread.hpp"
#include "runtime/safepoint.hpp"
#include "runtime/sharedRuntime.hpp"
#include "runtime/statSampler.hpp"
#include "runtime/stubRoutines.hpp"
#include "runtime/task.hpp"
#include "runtime/thread.inline.hpp"
#include "runtime/threadCritical.hpp"
#include "runtime/threadLocalStorage.hpp"
#include "runtime/vframe.hpp"
#include "runtime/vframeArray.hpp"
#include "runtime/vframe_hp.hpp"
#include "runtime/vmThread.hpp"
#include "runtime/vm_operations.hpp"
#include "services/attachListener.hpp"
#include "services/management.hpp"
#include "services/memTracker.hpp"
#include "services/threadService.hpp"
#include "trace/tracing.hpp"
#include "trace/traceMacros.hpp"
#include "utilities/defaultStream.hpp"
#include "utilities/dtrace.hpp"
#include "utilities/events.hpp"
#include "utilities/preserveException.hpp"
#include "utilities/macros.hpp"
#ifdef TARGET_OS_FAMILY_linux
# include "os_linux.inline.hpp"
#endif
#ifdef TARGET_OS_FAMILY_solaris
# include "os_solaris.inline.hpp"
#endif
#ifdef TARGET_OS_FAMILY_windows
# include "os_windows.inline.hpp"
#endif
#ifdef TARGET_OS_FAMILY_bsd
# include "os_bsd.inline.hpp"
#endif
#if INCLUDE_ALL_GCS
#include "gc_implementation/concurrentMarkSweep/concurrentMarkSweepThread.hpp"
#include "gc_implementation/g1/concurrentMarkThread.inline.hpp"
#include "gc_implementation/parallelScavenge/pcTasks.hpp"
#endif // INCLUDE_ALL_GCS
#ifdef COMPILER1
#include "c1/c1_Compiler.hpp"
#endif
#ifdef COMPILER2
#include "opto/c2compiler.hpp"
#include "opto/idealGraphPrinter.hpp"
#endif
#if INCLUDE_RTM_OPT
#include "runtime/rtmLocking.hpp"
#endif

PRAGMA_FORMAT_MUTE_WARNINGS_FOR_GCC

#ifdef DTRACE_ENABLED

// Only bother with this argument setup if dtrace is available

#ifndef USDT2
HS_DTRACE_PROBE_DECL(hotspot, vm__init__begin);
HS_DTRACE_PROBE_DECL(hotspot, vm__init__end);
HS_DTRACE_PROBE_DECL5(hotspot, thread__start, char*, intptr_t,
  intptr_t, intptr_t, bool);
HS_DTRACE_PROBE_DECL5(hotspot, thread__stop, char*, intptr_t,
  intptr_t, intptr_t, bool);

#define DTRACE_THREAD_PROBE(probe, javathread)                             \
  {                                                                        \
    ResourceMark rm(this);                                                 \
    int len = 0;                                                           \
    const char* name = (javathread)->get_thread_name();                    \
    len = strlen(name);                                                    \
    HS_DTRACE_PROBE5(hotspot, thread__##probe,                             \
      name, len,                                                           \
      java_lang_Thread::thread_id((javathread)->threadObj()),              \
      (javathread)->osthread()->thread_id(),                               \
      java_lang_Thread::is_daemon((javathread)->threadObj()));             \
  }

#else /* USDT2 */

#define HOTSPOT_THREAD_PROBE_start HOTSPOT_THREAD_START
#define HOTSPOT_THREAD_PROBE_stop HOTSPOT_THREAD_STOP

#define DTRACE_THREAD_PROBE(probe, javathread)                             \
  {                                                                        \
    ResourceMark rm(this);                                                 \
    int len = 0;                                                           \
    const char* name = (javathread)->get_thread_name();                    \
    len = strlen(name);                                                    \
    HOTSPOT_THREAD_PROBE_##probe(  /* probe = start, stop */               \
      (char *) name, len,                                                           \
      java_lang_Thread::thread_id((javathread)->threadObj()),              \
      (uintptr_t) (javathread)->osthread()->thread_id(),                               \
      java_lang_Thread::is_daemon((javathread)->threadObj()));             \
  }

#endif /* USDT2 */

#else //  ndef DTRACE_ENABLED

#define DTRACE_THREAD_PROBE(probe, javathread)

#endif // ndef DTRACE_ENABLED


// Class hierarchy
// - Thread
//   - VMThread
//   - WatcherThread
//   - ConcurrentMarkSweepThread
//   - JavaThread
//     - CompilerThread

// ======= Thread ========
// Support for forcing alignment of thread objects for biased locking
void* Thread::allocate(size_t size, bool throw_excpt, MEMFLAGS flags) {
  if (UseBiasedLocking) {
    const int alignment = markOopDesc::biased_lock_alignment;
    size_t aligned_size = size + (alignment - sizeof(intptr_t));
    void* real_malloc_addr = throw_excpt? AllocateHeap(aligned_size, flags, CURRENT_PC)
                                          : AllocateHeap(aligned_size, flags, CURRENT_PC,
                                              AllocFailStrategy::RETURN_NULL);
    void* aligned_addr     = (void*) align_size_up((intptr_t) real_malloc_addr, alignment);
    assert(((uintptr_t) aligned_addr + (uintptr_t) size) <=
           ((uintptr_t) real_malloc_addr + (uintptr_t) aligned_size),
           "JavaThread alignment code overflowed allocated storage");
    if (TraceBiasedLocking) {
      if (aligned_addr != real_malloc_addr)
        tty->print_cr("Aligned thread " INTPTR_FORMAT " to " INTPTR_FORMAT,
                      real_malloc_addr, aligned_addr);
    }
    ((Thread*) aligned_addr)->_real_malloc_address = real_malloc_addr;
    return aligned_addr;
  } else {
    return throw_excpt? AllocateHeap(size, flags, CURRENT_PC)
                       : AllocateHeap(size, flags, CURRENT_PC, AllocFailStrategy::RETURN_NULL);
  }
}

void Thread::operator delete(void* p) {
  if (UseBiasedLocking) {
    void* real_malloc_addr = ((Thread*) p)->_real_malloc_address;
    FreeHeap(real_malloc_addr, mtThread);
  } else {
    FreeHeap(p, mtThread);
  }
}


// Base class for all threads: VMThread, WatcherThread, ConcurrentMarkSweepThread,
// JavaThread


Thread::Thread() {
  // stack and get_thread
  set_stack_base(NULL);
  set_stack_size(0);
  set_self_raw_id(0);
  set_lgrp_id(-1);

  // allocated data structures
  set_osthread(NULL);
  set_resource_area(new (mtThread)ResourceArea());
  DEBUG_ONLY(_current_resource_mark = NULL;)
  set_handle_area(new (mtThread) HandleArea(NULL));
  set_metadata_handles(new (ResourceObj::C_HEAP, mtClass) GrowableArray<Metadata*>(30, true));
  set_active_handles(NULL);
  set_free_handle_block(NULL);
  set_last_handle_mark(NULL);

  // This initial value ==> never claimed.
  _oops_do_parity = 0;

  _metadata_on_stack_buffer = NULL;

  // the handle mark links itself to last_handle_mark
  new HandleMark(this);

  // plain initialization
  debug_only(_owned_locks = NULL;)
  debug_only(_allow_allocation_count = 0;)
  NOT_PRODUCT(_allow_safepoint_count = 0;)
  NOT_PRODUCT(_skip_gcalot = false;)
  _jvmti_env_iteration_count = 0;
  set_allocated_bytes(0);
  _vm_operation_started_count = 0;
  _vm_operation_completed_count = 0;
  _current_pending_monitor = NULL;
  _current_pending_monitor_is_from_java = true;
  _current_waiting_monitor = NULL;
  _num_nested_signal = 0;
  omFreeList = NULL ;
  omFreeCount = 0 ;
  omFreeProvision = 32 ;
  omInUseList = NULL ;
  omInUseCount = 0 ;

#ifdef ASSERT
  _visited_for_critical_count = false;
#endif

  _SR_lock = new Monitor(Mutex::suspend_resume, "SR_lock", true);
  _suspend_flags = 0;

  // thread-specific hashCode stream generator state - Marsaglia shift-xor form
  _hashStateX = os::random() ;
  _hashStateY = 842502087 ;
  _hashStateZ = 0x8767 ;    // (int)(3579807591LL & 0xffff) ;
  _hashStateW = 273326509 ;

  _OnTrap   = 0 ;
  _schedctl = NULL ;
  _Stalled  = 0 ;
  _TypeTag  = 0x2BAD ;

  // Many of the following fields are effectively final - immutable
  // Note that nascent threads can't use the Native Monitor-Mutex
  // construct until the _MutexEvent is initialized ...
  // CONSIDER: instead of using a fixed set of purpose-dedicated ParkEvents
  // we might instead use a stack of ParkEvents that we could provision on-demand.
  // The stack would act as a cache to avoid calls to ParkEvent::Allocate()
  // and ::Release()
  _ParkEvent   = ParkEvent::Allocate (this) ;
  _SleepEvent  = ParkEvent::Allocate (this) ;
  _MutexEvent  = ParkEvent::Allocate (this) ;
  _MuxEvent    = ParkEvent::Allocate (this) ;

#ifdef CHECK_UNHANDLED_OOPS
  if (CheckUnhandledOops) {
    _unhandled_oops = new UnhandledOops(this);
  }
#endif // CHECK_UNHANDLED_OOPS
#ifdef ASSERT
  if (UseBiasedLocking) {
    assert((((uintptr_t) this) & (markOopDesc::biased_lock_alignment - 1)) == 0, "forced alignment of thread object failed");
    assert(this == _real_malloc_address ||
           this == (void*) align_size_up((intptr_t) _real_malloc_address, markOopDesc::biased_lock_alignment),
           "bug in forced alignment of thread objects");
  }
#endif /* ASSERT */
}

void Thread::initialize_thread_local_storage() {
  // Note: Make sure this method only calls
  // non-blocking operations. Otherwise, it might not work
  // with the thread-startup/safepoint interaction.

  // During Java thread startup, safepoint code should allow this
  // method to complete because it may need to allocate memory to
  // store information for the new thread.

  // initialize structure dependent on thread local storage
  ThreadLocalStorage::set_thread(this);
}

void Thread::record_stack_base_and_size() {
  set_stack_base(os::current_stack_base());
  set_stack_size(os::current_stack_size());
  if (is_Java_thread()) {
    ((JavaThread*) this)->set_stack_overflow_limit();
  }
  // CR 7190089: on Solaris, primordial thread's stack is adjusted
  // in initialize_thread(). Without the adjustment, stack size is
  // incorrect if stack is set to unlimited (ulimit -s unlimited).
  // So far, only Solaris has real implementation of initialize_thread().
  //
  // set up any platform-specific state.
  os::initialize_thread(this);

#if INCLUDE_NMT
  // record thread's native stack, stack grows downward
  address stack_low_addr = stack_base() - stack_size();
  MemTracker::record_thread_stack(stack_low_addr, stack_size());
#endif // INCLUDE_NMT
}


Thread::~Thread() {
  // Reclaim the objectmonitors from the omFreeList of the moribund thread.
  ObjectSynchronizer::omFlush (this) ;

  EVENT_THREAD_DESTRUCT(this);

  // stack_base can be NULL if the thread is never started or exited before
  // record_stack_base_and_size called. Although, we would like to ensure
  // that all started threads do call record_stack_base_and_size(), there is
  // not proper way to enforce that.
#if INCLUDE_NMT
  if (_stack_base != NULL) {
    address low_stack_addr = stack_base() - stack_size();
    MemTracker::release_thread_stack(low_stack_addr, stack_size());
#ifdef ASSERT
    set_stack_base(NULL);
#endif
  }
#endif // INCLUDE_NMT

  // deallocate data structures
  delete resource_area();
  // since the handle marks are using the handle area, we have to deallocated the root
  // handle mark before deallocating the thread's handle area,
  assert(last_handle_mark() != NULL, "check we have an element");
  delete last_handle_mark();
  assert(last_handle_mark() == NULL, "check we have reached the end");

  // It's possible we can encounter a null _ParkEvent, etc., in stillborn threads.
  // We NULL out the fields for good hygiene.
  ParkEvent::Release (_ParkEvent)   ; _ParkEvent   = NULL ;
  ParkEvent::Release (_SleepEvent)  ; _SleepEvent  = NULL ;
  ParkEvent::Release (_MutexEvent)  ; _MutexEvent  = NULL ;
  ParkEvent::Release (_MuxEvent)    ; _MuxEvent    = NULL ;

  delete handle_area();
  delete metadata_handles();

  // osthread() can be NULL, if creation of thread failed.
  if (osthread() != NULL) os::free_thread(osthread());

  delete _SR_lock;

  // clear thread local storage if the Thread is deleting itself
  if (this == Thread::current()) {
    ThreadLocalStorage::set_thread(NULL);
  } else {
    // In the case where we're not the current thread, invalidate all the
    // caches in case some code tries to get the current thread or the
    // thread that was destroyed, and gets stale information.
    ThreadLocalStorage::invalidate_all();
  }
  CHECK_UNHANDLED_OOPS_ONLY(if (CheckUnhandledOops) delete unhandled_oops();)
}

// NOTE: dummy function for assertion purpose.
void Thread::run() {
  ShouldNotReachHere();
}

#ifdef ASSERT
// Private method to check for dangling thread pointer
void check_for_dangling_thread_pointer(Thread *thread) {
 assert(!thread->is_Java_thread() || Thread::current() == thread || Threads_lock->owned_by_self(),
         "possibility of dangling Thread pointer");
}
#endif


#ifndef PRODUCT
// Tracing method for basic thread operations
void Thread::trace(const char* msg, const Thread* const thread) {
  if (!TraceThreadEvents) return;
  ResourceMark rm;
  ThreadCritical tc;
  const char *name = "non-Java thread";
  int prio = -1;
  if (thread->is_Java_thread()
      && !thread->is_Compiler_thread()) {
    // The Threads_lock must be held to get information about
    // this thread but may not be in some situations when
    // tracing  thread events.
    bool release_Threads_lock = false;
    if (!Threads_lock->owned_by_self()) {
      Threads_lock->lock();
      release_Threads_lock = true;
    }
    JavaThread* jt = (JavaThread *)thread;
    name = (char *)jt->get_thread_name();
    oop thread_oop = jt->threadObj();
    if (thread_oop != NULL) {
      prio = java_lang_Thread::priority(thread_oop);
    }
    if (release_Threads_lock) {
      Threads_lock->unlock();
    }
  }
  tty->print_cr("Thread::%s " INTPTR_FORMAT " [%lx] %s (prio: %d)", msg, thread, thread->osthread()->thread_id(), name, prio);
}
#endif


ThreadPriority Thread::get_priority(const Thread* const thread) {
  trace("get priority", thread);
  ThreadPriority priority;
  // Can return an error!
  (void)os::get_priority(thread, priority);
  assert(MinPriority <= priority && priority <= MaxPriority, "non-Java priority found");
  return priority;
}

void Thread::set_priority(Thread* thread, ThreadPriority priority) {
  trace("set priority", thread);
  debug_only(check_for_dangling_thread_pointer(thread);)
  // Can return an error!
  (void)os::set_priority(thread, priority);
}


void Thread::start(Thread* thread) {
  trace("start", thread);
  // Start is different from resume in that its safety is guaranteed by context or
  // being called from a Java method synchronized on the Thread object.
  if (!DisableStartThread) {
    if (thread->is_Java_thread()) {
      // Initialize the thread state to RUNNABLE before starting this thread.
      // Can not set it after the thread started because we do not know the
      // exact thread state at that time. It could be in MONITOR_WAIT or
      // in SLEEPING or some other state.
      java_lang_Thread::set_thread_status(((JavaThread*)thread)->threadObj(),
                                          java_lang_Thread::RUNNABLE);
    }
    os::start_thread(thread);
  }
}

// Enqueue a VM_Operation to do the job for us - sometime later
void Thread::send_async_exception(oop java_thread, oop java_throwable) {
  VM_ThreadStop* vm_stop = new VM_ThreadStop(java_thread, java_throwable);
  VMThread::execute(vm_stop);
}


//
// Check if an external suspend request has completed (or has been
// cancelled). Returns true if the thread is externally suspended and
// false otherwise.
//
// The bits parameter returns information about the code path through
// the routine. Useful for debugging:
//
// set in is_ext_suspend_completed():
// 0x00000001 - routine was entered
// 0x00000010 - routine return false at end
// 0x00000100 - thread exited (return false)
// 0x00000200 - suspend request cancelled (return false)
// 0x00000400 - thread suspended (return true)
// 0x00001000 - thread is in a suspend equivalent state (return true)
// 0x00002000 - thread is native and walkable (return true)
// 0x00004000 - thread is native_trans and walkable (needed retry)
//
// set in wait_for_ext_suspend_completion():
// 0x00010000 - routine was entered
// 0x00020000 - suspend request cancelled before loop (return false)
// 0x00040000 - thread suspended before loop (return true)
// 0x00080000 - suspend request cancelled in loop (return false)
// 0x00100000 - thread suspended in loop (return true)
// 0x00200000 - suspend not completed during retry loop (return false)
//

// Helper class for tracing suspend wait debug bits.
//
// 0x00000100 indicates that the target thread exited before it could
// self-suspend which is not a wait failure. 0x00000200, 0x00020000 and
// 0x00080000 each indicate a cancelled suspend request so they don't
// count as wait failures either.
#define DEBUG_FALSE_BITS (0x00000010 | 0x00200000)

class TraceSuspendDebugBits : public StackObj {
 private:
  JavaThread * jt;
  bool         is_wait;
  bool         called_by_wait;  // meaningful when !is_wait
  uint32_t *   bits;

 public:
  TraceSuspendDebugBits(JavaThread *_jt, bool _is_wait, bool _called_by_wait,
                        uint32_t *_bits) {
    jt             = _jt;
    is_wait        = _is_wait;
    called_by_wait = _called_by_wait;
    bits           = _bits;
  }

  ~TraceSuspendDebugBits() {
    if (!is_wait) {
#if 1
      // By default, don't trace bits for is_ext_suspend_completed() calls.
      // That trace is very chatty.
      return;
#else
      if (!called_by_wait) {
        // If tracing for is_ext_suspend_completed() is enabled, then only
        // trace calls to it from wait_for_ext_suspend_completion()
        return;
      }
#endif
    }

    if (AssertOnSuspendWaitFailure || TraceSuspendWaitFailures) {
      if (bits != NULL && (*bits & DEBUG_FALSE_BITS) != 0) {
        MutexLocker ml(Threads_lock);  // needed for get_thread_name()
        ResourceMark rm;

        tty->print_cr(
            "Failed wait_for_ext_suspend_completion(thread=%s, debug_bits=%x)",
            jt->get_thread_name(), *bits);

        guarantee(!AssertOnSuspendWaitFailure, "external suspend wait failed");
      }
    }
  }
};
#undef DEBUG_FALSE_BITS


bool JavaThread::is_ext_suspend_completed(bool called_by_wait, int delay, uint32_t *bits) {
  TraceSuspendDebugBits tsdb(this, false /* !is_wait */, called_by_wait, bits);

  bool did_trans_retry = false;  // only do thread_in_native_trans retry once
  bool do_trans_retry;           // flag to force the retry

  *bits |= 0x00000001;

  do {
    do_trans_retry = false;

    if (is_exiting()) {
      // Thread is in the process of exiting. This is always checked
      // first to reduce the risk of dereferencing a freed JavaThread.
      *bits |= 0x00000100;
      return false;
    }

    if (!is_external_suspend()) {
      // Suspend request is cancelled. This is always checked before
      // is_ext_suspended() to reduce the risk of a rogue resume
      // confusing the thread that made the suspend request.
      *bits |= 0x00000200;
      return false;
    }

    if (is_ext_suspended()) {
      // thread is suspended
      *bits |= 0x00000400;
      return true;
    }

    // Now that we no longer do hard suspends of threads running
    // native code, the target thread can be changing thread state
    // while we are in this routine:
    //
    //   _thread_in_native -> _thread_in_native_trans -> _thread_blocked
    //
    // We save a copy of the thread state as observed at this moment
    // and make our decision about suspend completeness based on the
    // copy. This closes the race where the thread state is seen as
    // _thread_in_native_trans in the if-thread_blocked check, but is
    // seen as _thread_blocked in if-thread_in_native_trans check.
    JavaThreadState save_state = thread_state();

    if (save_state == _thread_blocked && is_suspend_equivalent()) {
      // If the thread's state is _thread_blocked and this blocking
      // condition is known to be equivalent to a suspend, then we can
      // consider the thread to be externally suspended. This means that
      // the code that sets _thread_blocked has been modified to do
      // self-suspension if the blocking condition releases. We also
      // used to check for CONDVAR_WAIT here, but that is now covered by
      // the _thread_blocked with self-suspension check.
      //
      // Return true since we wouldn't be here unless there was still an
      // external suspend request.
      *bits |= 0x00001000;
      return true;
    } else if (save_state == _thread_in_native && frame_anchor()->walkable()) {
      // Threads running native code will self-suspend on native==>VM/Java
      // transitions. If its stack is walkable (should always be the case
      // unless this function is called before the actual java_suspend()
      // call), then the wait is done.
      *bits |= 0x00002000;
      return true;
    } else if (!called_by_wait && !did_trans_retry &&
               save_state == _thread_in_native_trans &&
               frame_anchor()->walkable()) {
      // The thread is transitioning from thread_in_native to another
      // thread state. check_safepoint_and_suspend_for_native_trans()
      // will force the thread to self-suspend. If it hasn't gotten
      // there yet we may have caught the thread in-between the native
      // code check above and the self-suspend. Lucky us. If we were
      // called by wait_for_ext_suspend_completion(), then it
      // will be doing the retries so we don't have to.
      //
      // Since we use the saved thread state in the if-statement above,
      // there is a chance that the thread has already transitioned to
      // _thread_blocked by the time we get here. In that case, we will
      // make a single unnecessary pass through the logic below. This
      // doesn't hurt anything since we still do the trans retry.

      *bits |= 0x00004000;

      // Once the thread leaves thread_in_native_trans for another
      // thread state, we break out of this retry loop. We shouldn't
      // need this flag to prevent us from getting back here, but
      // sometimes paranoia is good.
      did_trans_retry = true;

      // We wait for the thread to transition to a more usable state.
      for (int i = 1; i <= SuspendRetryCount; i++) {
        // We used to do an "os::yield_all(i)" call here with the intention
        // that yielding would increase on each retry. However, the parameter
        // is ignored on Linux which means the yield didn't scale up. Waiting
        // on the SR_lock below provides a much more predictable scale up for
        // the delay. It also provides a simple/direct point to check for any
        // safepoint requests from the VMThread

        // temporarily drops SR_lock while doing wait with safepoint check
        // (if we're a JavaThread - the WatcherThread can also call this)
        // and increase delay with each retry
        SR_lock()->wait(!Thread::current()->is_Java_thread(), i * delay);

        // check the actual thread state instead of what we saved above
        if (thread_state() != _thread_in_native_trans) {
          // the thread has transitioned to another thread state so
          // try all the checks (except this one) one more time.
          do_trans_retry = true;
          break;
        }
      } // end retry loop


    }
  } while (do_trans_retry);

  *bits |= 0x00000010;
  return false;
}

//
// Wait for an external suspend request to complete (or be cancelled).
// Returns true if the thread is externally suspended and false otherwise.
//
bool JavaThread::wait_for_ext_suspend_completion(int retries, int delay,
       uint32_t *bits) {
  TraceSuspendDebugBits tsdb(this, true /* is_wait */,
                             false /* !called_by_wait */, bits);

  // local flag copies to minimize SR_lock hold time
  bool is_suspended;
  bool pending;
  uint32_t reset_bits;

  // set a marker so is_ext_suspend_completed() knows we are the caller
  *bits |= 0x00010000;

  // We use reset_bits to reinitialize the bits value at the top of
  // each retry loop. This allows the caller to make use of any
  // unused bits for their own marking purposes.
  reset_bits = *bits;

  {
    MutexLockerEx ml(SR_lock(), Mutex::_no_safepoint_check_flag);
    is_suspended = is_ext_suspend_completed(true /* called_by_wait */,
                                            delay, bits);
    pending = is_external_suspend();
  }
  // must release SR_lock to allow suspension to complete

  if (!pending) {
    // A cancelled suspend request is the only false return from
    // is_ext_suspend_completed() that keeps us from entering the
    // retry loop.
    *bits |= 0x00020000;
    return false;
  }

  if (is_suspended) {
    *bits |= 0x00040000;
    return true;
  }

  for (int i = 1; i <= retries; i++) {
    *bits = reset_bits;  // reinit to only track last retry

    // We used to do an "os::yield_all(i)" call here with the intention
    // that yielding would increase on each retry. However, the parameter
    // is ignored on Linux which means the yield didn't scale up. Waiting
    // on the SR_lock below provides a much more predictable scale up for
    // the delay. It also provides a simple/direct point to check for any
    // safepoint requests from the VMThread

    {
      MutexLocker ml(SR_lock());
      // wait with safepoint check (if we're a JavaThread - the WatcherThread
      // can also call this)  and increase delay with each retry
      SR_lock()->wait(!Thread::current()->is_Java_thread(), i * delay);

      is_suspended = is_ext_suspend_completed(true /* called_by_wait */,
                                              delay, bits);

      // It is possible for the external suspend request to be cancelled
      // (by a resume) before the actual suspend operation is completed.
      // Refresh our local copy to see if we still need to wait.
      pending = is_external_suspend();
    }

    if (!pending) {
      // A cancelled suspend request is the only false return from
      // is_ext_suspend_completed() that keeps us from staying in the
      // retry loop.
      *bits |= 0x00080000;
      return false;
    }

    if (is_suspended) {
      *bits |= 0x00100000;
      return true;
    }
  } // end retry loop

  // thread did not suspend after all our retries
  *bits |= 0x00200000;
  return false;
}

#ifndef PRODUCT
void JavaThread::record_jump(address target, address instr, const char* file, int line) {

  // This should not need to be atomic as the only way for simultaneous
  // updates is via interrupts. Even then this should be rare or non-existant
  // and we don't care that much anyway.

  int index = _jmp_ring_index;
  _jmp_ring_index = (index + 1 ) & (jump_ring_buffer_size - 1);
  _jmp_ring[index]._target = (intptr_t) target;
  _jmp_ring[index]._instruction = (intptr_t) instr;
  _jmp_ring[index]._file = file;
  _jmp_ring[index]._line = line;
}
#endif /* PRODUCT */

// Called by flat profiler
// Callers have already called wait_for_ext_suspend_completion
// The assertion for that is currently too complex to put here:
bool JavaThread::profile_last_Java_frame(frame* _fr) {
  bool gotframe = false;
  // self suspension saves needed state.
  if (has_last_Java_frame() && _anchor.walkable()) {
     *_fr = pd_last_frame();
     gotframe = true;
  }
  return gotframe;
}

void Thread::interrupt(Thread* thread) {
  trace("interrupt", thread);
  debug_only(check_for_dangling_thread_pointer(thread);)
  os::interrupt(thread);
}

bool Thread::is_interrupted(Thread* thread, bool clear_interrupted) {
  trace("is_interrupted", thread);
  debug_only(check_for_dangling_thread_pointer(thread);)
  // Note:  If clear_interrupted==false, this simply fetches and
  // returns the value of the field osthread()->interrupted().
  return os::is_interrupted(thread, clear_interrupted);
}


// GC Support
bool Thread::claim_oops_do_par_case(int strong_roots_parity) {
  jint thread_parity = _oops_do_parity;
  if (thread_parity != strong_roots_parity) {
    jint res = Atomic::cmpxchg(strong_roots_parity, &_oops_do_parity, thread_parity);
    if (res == thread_parity) {
      return true;
    } else {
      guarantee(res == strong_roots_parity, "Or else what?");
      assert(SharedHeap::heap()->workers()->active_workers() > 0,
         "Should only fail when parallel.");
      return false;
    }
  }
  assert(SharedHeap::heap()->workers()->active_workers() > 0,
         "Should only fail when parallel.");
  return false;
}

void Thread::oops_do(OopClosure* f, CLDClosure* cld_f, CodeBlobClosure* cf) {
  active_handles()->oops_do(f);
  // Do oop for ThreadShadow
  f->do_oop((oop*)&_pending_exception);
  handle_area()->oops_do(f);
}

void Thread::nmethods_do(CodeBlobClosure* cf) {
  // no nmethods in a generic thread...
}

void Thread::metadata_do(void f(Metadata*)) {
  if (metadata_handles() != NULL) {
    for (int i = 0; i< metadata_handles()->length(); i++) {
      f(metadata_handles()->at(i));
    }
  }
}

void Thread::print_on(outputStream* st) const {
  // get_priority assumes osthread initialized
  if (osthread() != NULL) {
    int os_prio;
    if (os::get_native_priority(this, &os_prio) == OS_OK) {
      st->print("os_prio=%d ", os_prio);
    }
    st->print("tid=" INTPTR_FORMAT " ", this);
    ext().print_on(st);
    osthread()->print_on(st);
  }
  debug_only(if (WizardMode) print_owned_locks_on(st);)
}

// Thread::print_on_error() is called by fatal error handler. Don't use
// any lock or allocate memory.
void Thread::print_on_error(outputStream* st, char* buf, int buflen) const {
  if      (is_VM_thread())                  st->print("VMThread");
  else if (is_Compiler_thread())            st->print("CompilerThread");
  else if (is_Java_thread())                st->print("JavaThread");
  else if (is_GC_task_thread())             st->print("GCTaskThread");
  else if (is_Watcher_thread())             st->print("WatcherThread");
  else if (is_ConcurrentGC_thread())        st->print("ConcurrentGCThread");
  else st->print("Thread");

  st->print(" [stack: " PTR_FORMAT "," PTR_FORMAT "]",
            _stack_base - _stack_size, _stack_base);

  if (osthread()) {
    st->print(" [id=%d]", osthread()->thread_id());
  }
}

#ifdef ASSERT
void Thread::print_owned_locks_on(outputStream* st) const {
  Monitor *cur = _owned_locks;
  if (cur == NULL) {
    st->print(" (no locks) ");
  } else {
    st->print_cr(" Locks owned:");
    while(cur) {
      cur->print_on(st);
      cur = cur->next();
    }
  }
}

static int ref_use_count  = 0;

bool Thread::owns_locks_but_compiled_lock() const {
  for(Monitor *cur = _owned_locks; cur; cur = cur->next()) {
    if (cur != Compile_lock) return true;
  }
  return false;
}


#endif

#ifndef PRODUCT

// The flag: potential_vm_operation notifies if this particular safepoint state could potential
// invoke the vm-thread (i.e., and oop allocation). In that case, we also have to make sure that
// no threads which allow_vm_block's are held
void Thread::check_for_valid_safepoint_state(bool potential_vm_operation) {
    // Check if current thread is allowed to block at a safepoint
    if (!(_allow_safepoint_count == 0))
      fatal("Possible safepoint reached by thread that does not allow it");
    if (is_Java_thread() && ((JavaThread*)this)->thread_state() != _thread_in_vm) {
      fatal("LEAF method calling lock?");
    }

#ifdef ASSERT
    if (potential_vm_operation && is_Java_thread()
        && !Universe::is_bootstrapping()) {
      // Make sure we do not hold any locks that the VM thread also uses.
      // This could potentially lead to deadlocks
      for(Monitor *cur = _owned_locks; cur; cur = cur->next()) {
        // Threads_lock is special, since the safepoint synchronization will not start before this is
        // acquired. Hence, a JavaThread cannot be holding it at a safepoint. So is VMOperationRequest_lock,
        // since it is used to transfer control between JavaThreads and the VMThread
        // Do not *exclude* any locks unless you are absolutly sure it is correct. Ask someone else first!
        if ( (cur->allow_vm_block() &&
              cur != Threads_lock &&
              cur != Compile_lock &&               // Temporary: should not be necessary when we get spearate compilation
              cur != VMOperationRequest_lock &&
              cur != VMOperationQueue_lock) ||
              cur->rank() == Mutex::special) {
          fatal(err_msg("Thread holding lock at safepoint that vm can block on: %s", cur->name()));
        }
      }
    }

    if (GCALotAtAllSafepoints) {
      // We could enter a safepoint here and thus have a gc
      InterfaceSupport::check_gc_alot();
    }
#endif
}
#endif

bool Thread::is_in_stack(address adr) const {
  assert(Thread::current() == this, "is_in_stack can only be called from current thread");
  address end = os::current_stack_pointer();
  // Allow non Java threads to call this without stack_base
  if (_stack_base == NULL) return true;
  if (stack_base() >= adr && adr >= end) return true;

  return false;
}


bool Thread::is_in_usable_stack(address adr) const {
  size_t stack_guard_size = os::uses_stack_guard_pages() ? (StackYellowPages + StackRedPages) * os::vm_page_size() : 0;
  size_t usable_stack_size = _stack_size - stack_guard_size;

  return ((adr < stack_base()) && (adr >= stack_base() - usable_stack_size));
}


// We had to move these methods here, because vm threads get into ObjectSynchronizer::enter
// However, there is a note in JavaThread::is_lock_owned() about the VM threads not being
// used for compilation in the future. If that change is made, the need for these methods
// should be revisited, and they should be removed if possible.

bool Thread::is_lock_owned(address adr) const {
  return on_local_stack(adr);
}

bool Thread::set_as_starting_thread() {
 // NOTE: this must be called inside the main thread.
  return os::create_main_thread((JavaThread*)this);
}

static void initialize_class(Symbol* class_name, TRAPS) {
  Klass* klass = SystemDictionary::resolve_or_fail(class_name, true, CHECK);
  InstanceKlass::cast(klass)->initialize(CHECK);
}


// Creates the initial ThreadGroup
static Handle create_initial_thread_group(TRAPS) {
  Klass* k = SystemDictionary::resolve_or_fail(vmSymbols::java_lang_ThreadGroup(), true, CHECK_NH);
  instanceKlassHandle klass (THREAD, k);

  Handle system_instance = klass->allocate_instance_handle(CHECK_NH);
  {
    JavaValue result(T_VOID);
    JavaCalls::call_special(&result,
                            system_instance,
                            klass,
                            vmSymbols::object_initializer_name(),
                            vmSymbols::void_method_signature(),
                            CHECK_NH);
  }
  Universe::set_system_thread_group(system_instance());

  Handle main_instance = klass->allocate_instance_handle(CHECK_NH);
  {
    JavaValue result(T_VOID);
    Handle string = java_lang_String::create_from_str("main", CHECK_NH);
    JavaCalls::call_special(&result,
                            main_instance,
                            klass,
                            vmSymbols::object_initializer_name(),
                            vmSymbols::threadgroup_string_void_signature(),
                            system_instance,
                            string,
                            CHECK_NH);
  }
  return main_instance;
}

// Creates the initial Thread
static oop create_initial_thread(Handle thread_group, JavaThread* thread, TRAPS) {
  Klass* k = SystemDictionary::resolve_or_fail(vmSymbols::java_lang_Thread(), true, CHECK_NULL);
  instanceKlassHandle klass (THREAD, k);
  instanceHandle thread_oop = klass->allocate_instance_handle(CHECK_NULL);

  java_lang_Thread::set_thread(thread_oop(), thread);
  java_lang_Thread::set_priority(thread_oop(), NormPriority);
  thread->set_threadObj(thread_oop());

  Handle string = java_lang_String::create_from_str("main", CHECK_NULL);

  JavaValue result(T_VOID);
  JavaCalls::call_special(&result, thread_oop,
                                   klass,
                                   vmSymbols::object_initializer_name(),
                                   vmSymbols::threadgroup_string_void_signature(),
                                   thread_group,
                                   string,
                                   CHECK_NULL);
  return thread_oop();
}

static void call_initializeSystemClass(TRAPS) {
  Klass* k =  SystemDictionary::resolve_or_fail(vmSymbols::java_lang_System(), true, CHECK);
  instanceKlassHandle klass (THREAD, k);

  JavaValue result(T_VOID);
  JavaCalls::call_static(&result, klass, vmSymbols::initializeSystemClass_name(),
                                         vmSymbols::void_method_signature(), CHECK);
}

char java_runtime_name[128] = "";
char java_runtime_version[128] = "";

// extract the JRE name from sun.misc.Version.java_runtime_name
static const char* get_java_runtime_name(TRAPS) {
  Klass* k = SystemDictionary::find(vmSymbols::sun_misc_Version(),
                                      Handle(), Handle(), CHECK_AND_CLEAR_NULL);
  fieldDescriptor fd;
  bool found = k != NULL &&
               InstanceKlass::cast(k)->find_local_field(vmSymbols::java_runtime_name_name(),
                                                        vmSymbols::string_signature(), &fd);
  if (found) {
    oop name_oop = k->java_mirror()->obj_field(fd.offset());
    if (name_oop == NULL)
      return NULL;
    const char* name = java_lang_String::as_utf8_string(name_oop,
                                                        java_runtime_name,
                                                        sizeof(java_runtime_name));
    return name;
  } else {
    return NULL;
  }
}

// extract the JRE version from sun.misc.Version.java_runtime_version
static const char* get_java_runtime_version(TRAPS) {
  Klass* k = SystemDictionary::find(vmSymbols::sun_misc_Version(),
                                      Handle(), Handle(), CHECK_AND_CLEAR_NULL);
  fieldDescriptor fd;
  bool found = k != NULL &&
               InstanceKlass::cast(k)->find_local_field(vmSymbols::java_runtime_version_name(),
                                                        vmSymbols::string_signature(), &fd);
  if (found) {
    oop name_oop = k->java_mirror()->obj_field(fd.offset());
    if (name_oop == NULL)
      return NULL;
    const char* name = java_lang_String::as_utf8_string(name_oop,
                                                        java_runtime_version,
                                                        sizeof(java_runtime_version));
    return name;
  } else {
    return NULL;
  }
}

// General purpose hook into Java code, run once when the VM is initialized.
// The Java library method itself may be changed independently from the VM.
static void call_postVMInitHook(TRAPS) {
  Klass* k = SystemDictionary::resolve_or_null(vmSymbols::sun_misc_PostVMInitHook(), THREAD);
  instanceKlassHandle klass (THREAD, k);
  if (klass.not_null()) {
    JavaValue result(T_VOID);
    JavaCalls::call_static(&result, klass, vmSymbols::run_method_name(),
                                           vmSymbols::void_method_signature(),
                                           CHECK);
  }
}

static void reset_vm_info_property(TRAPS) {
  // the vm info string
  ResourceMark rm(THREAD);
  const char *vm_info = VM_Version::vm_info_string();

  // java.lang.System class
  Klass* k =  SystemDictionary::resolve_or_fail(vmSymbols::java_lang_System(), true, CHECK);
  instanceKlassHandle klass (THREAD, k);

  // setProperty arguments
  Handle key_str    = java_lang_String::create_from_str("java.vm.info", CHECK);
  Handle value_str  = java_lang_String::create_from_str(vm_info, CHECK);

  // return value
  JavaValue r(T_OBJECT);

  // public static String setProperty(String key, String value);
  JavaCalls::call_static(&r,
                         klass,
                         vmSymbols::setProperty_name(),
                         vmSymbols::string_string_string_signature(),
                         key_str,
                         value_str,
                         CHECK);
}


void JavaThread::allocate_threadObj(Handle thread_group, char* thread_name, bool daemon, TRAPS) {
  assert(thread_group.not_null(), "thread group should be specified");
  assert(threadObj() == NULL, "should only create Java thread object once");

  Klass* k = SystemDictionary::resolve_or_fail(vmSymbols::java_lang_Thread(), true, CHECK);
  instanceKlassHandle klass (THREAD, k);
  instanceHandle thread_oop = klass->allocate_instance_handle(CHECK);

  java_lang_Thread::set_thread(thread_oop(), this);
  java_lang_Thread::set_priority(thread_oop(), NormPriority);
  set_threadObj(thread_oop());

  JavaValue result(T_VOID);
  if (thread_name != NULL) {
    Handle name = java_lang_String::create_from_str(thread_name, CHECK);
    // Thread gets assigned specified name and null target
    JavaCalls::call_special(&result,
                            thread_oop,
                            klass,
                            vmSymbols::object_initializer_name(),
                            vmSymbols::threadgroup_string_void_signature(),
                            thread_group, // Argument 1
                            name,         // Argument 2
                            THREAD);
  } else {
    // Thread gets assigned name "Thread-nnn" and null target
    // (java.lang.Thread doesn't have a constructor taking only a ThreadGroup argument)
    JavaCalls::call_special(&result,
                            thread_oop,
                            klass,
                            vmSymbols::object_initializer_name(),
                            vmSymbols::threadgroup_runnable_void_signature(),
                            thread_group, // Argument 1
                            Handle(),     // Argument 2
                            THREAD);
  }


  if (daemon) {
      java_lang_Thread::set_daemon(thread_oop());
  }

  if (HAS_PENDING_EXCEPTION) {
    return;
  }

  KlassHandle group(this, SystemDictionary::ThreadGroup_klass());
  Handle threadObj(this, this->threadObj());

  JavaCalls::call_special(&result,
                         thread_group,
                         group,
                         vmSymbols::add_method_name(),
                         vmSymbols::thread_void_signature(),
                         threadObj,          // Arg 1
                         THREAD);


}

// NamedThread --  non-JavaThread subclasses with multiple
// uniquely named instances should derive from this.
NamedThread::NamedThread() : Thread() {
  _name = NULL;
  _processed_thread = NULL;
}

NamedThread::~NamedThread() {
  if (_name != NULL) {
    FREE_C_HEAP_ARRAY(char, _name, mtThread);
    _name = NULL;
  }
}

void NamedThread::set_name(const char* format, ...) {
  guarantee(_name == NULL, "Only get to set name once.");
  _name = NEW_C_HEAP_ARRAY(char, max_name_len, mtThread);
  guarantee(_name != NULL, "alloc failure");
  va_list ap;
  va_start(ap, format);
  jio_vsnprintf(_name, max_name_len, format, ap);
  va_end(ap);
}

// ======= WatcherThread ========

// The watcher thread exists to simulate timer interrupts.  It should
// be replaced by an abstraction over whatever native support for
// timer interrupts exists on the platform.

WatcherThread* WatcherThread::_watcher_thread   = NULL;
bool WatcherThread::_startable = false;
volatile bool  WatcherThread::_should_terminate = false;

WatcherThread::WatcherThread() : Thread(), _crash_protection(NULL) {
  assert(watcher_thread() == NULL, "we can only allocate one WatcherThread");
  if (os::create_thread(this, os::watcher_thread)) {
    _watcher_thread = this;

    // Set the watcher thread to the highest OS priority which should not be
    // used, unless a Java thread with priority java.lang.Thread.MAX_PRIORITY
    // is created. The only normal thread using this priority is the reference
    // handler thread, which runs for very short intervals only.
    // If the VMThread's priority is not lower than the WatcherThread profiling
    // will be inaccurate.
    os::set_priority(this, MaxPriority);
    if (!DisableStartThread) {
      os::start_thread(this);
    }
  }
}

int WatcherThread::sleep() const {
  MutexLockerEx ml(PeriodicTask_lock, Mutex::_no_safepoint_check_flag);

  // remaining will be zero if there are no tasks,
  // causing the WatcherThread to sleep until a task is
  // enrolled
  int remaining = PeriodicTask::time_to_wait();
  int time_slept = 0;

  // we expect this to timeout - we only ever get unparked when
  // we should terminate or when a new task has been enrolled
  OSThreadWaitState osts(this->osthread(), false /* not Object.wait() */);

  jlong time_before_loop = os::javaTimeNanos();

  for (;;) {
    bool timedout = PeriodicTask_lock->wait(Mutex::_no_safepoint_check_flag, remaining);
    jlong now = os::javaTimeNanos();

    if (remaining == 0) {
        // if we didn't have any tasks we could have waited for a long time
        // consider the time_slept zero and reset time_before_loop
        time_slept = 0;
        time_before_loop = now;
    } else {
        // need to recalulate since we might have new tasks in _tasks
        time_slept = (int) ((now - time_before_loop) / 1000000);
    }

    // Change to task list or spurious wakeup of some kind
    if (timedout || _should_terminate) {
        break;
    }

    remaining = PeriodicTask::time_to_wait();
    if (remaining == 0) {
        // Last task was just disenrolled so loop around and wait until
        // another task gets enrolled
        continue;
    }

    remaining -= time_slept;
    if (remaining <= 0)
      break;
  }

  return time_slept;
}

void WatcherThread::run() {
  assert(this == watcher_thread(), "just checking");

  this->record_stack_base_and_size();
  this->initialize_thread_local_storage();
  this->set_active_handles(JNIHandleBlock::allocate_block());
  while(!_should_terminate) {
    assert(watcher_thread() == Thread::current(),  "thread consistency check");
    assert(watcher_thread() == this,  "thread consistency check");

    // Calculate how long it'll be until the next PeriodicTask work
    // should be done, and sleep that amount of time.
    int time_waited = sleep();

    if (is_error_reported()) {
      // A fatal error has happened, the error handler(VMError::report_and_die)
      // should abort JVM after creating an error log file. However in some
      // rare cases, the error handler itself might deadlock. Here we try to
      // kill JVM if the fatal error handler fails to abort in 2 minutes.
      //
      // This code is in WatcherThread because WatcherThread wakes up
      // periodically so the fatal error handler doesn't need to do anything;
      // also because the WatcherThread is less likely to crash than other
      // threads.

      for (;;) {
        if (!ShowMessageBoxOnError
         && (OnError == NULL || OnError[0] == '\0')
         && Arguments::abort_hook() == NULL) {
             os::sleep(this, 2 * 60 * 1000, false);
             fdStream err(defaultStream::output_fd());
             err.print_raw_cr("# [ timer expired, abort... ]");
             // skip atexit/vm_exit/vm_abort hooks
             os::die();
        }

        // Wake up 5 seconds later, the fatal handler may reset OnError or
        // ShowMessageBoxOnError when it is ready to abort.
        os::sleep(this, 5 * 1000, false);
      }
    }

    PeriodicTask::real_time_tick(time_waited);
  }

  // Signal that it is terminated
  {
    MutexLockerEx mu(Terminator_lock, Mutex::_no_safepoint_check_flag);
    _watcher_thread = NULL;
    Terminator_lock->notify();
  }

  // Thread destructor usually does this..
  ThreadLocalStorage::set_thread(NULL);
}

void WatcherThread::start() {
  assert(PeriodicTask_lock->owned_by_self(), "PeriodicTask_lock required");

  if (watcher_thread() == NULL && _startable) {
    _should_terminate = false;
    // Create the single instance of WatcherThread
    new WatcherThread();
  }
}

void WatcherThread::make_startable() {
  assert(PeriodicTask_lock->owned_by_self(), "PeriodicTask_lock required");
  _startable = true;
}

void WatcherThread::stop() {
  {
    MutexLockerEx ml(PeriodicTask_lock, Mutex::_no_safepoint_check_flag);
    _should_terminate = true;
    OrderAccess::fence();  // ensure WatcherThread sees update in main loop

    WatcherThread* watcher = watcher_thread();
    if (watcher != NULL)
      watcher->unpark();
  }

  // it is ok to take late safepoints here, if needed
  MutexLocker mu(Terminator_lock);

  while(watcher_thread() != NULL) {
    // This wait should make safepoint checks, wait without a timeout,
    // and wait as a suspend-equivalent condition.
    //
    // Note: If the FlatProfiler is running, then this thread is waiting
    // for the WatcherThread to terminate and the WatcherThread, via the
    // FlatProfiler task, is waiting for the external suspend request on
    // this thread to complete. wait_for_ext_suspend_completion() will
    // eventually timeout, but that takes time. Making this wait a
    // suspend-equivalent condition solves that timeout problem.
    //
    Terminator_lock->wait(!Mutex::_no_safepoint_check_flag, 0,
                          Mutex::_as_suspend_equivalent_flag);
  }
}

void WatcherThread::unpark() {
  MutexLockerEx ml(PeriodicTask_lock->owned_by_self() ? NULL : PeriodicTask_lock, Mutex::_no_safepoint_check_flag);
  PeriodicTask_lock->notify();
}

void WatcherThread::print_on(outputStream* st) const {
  st->print("\"%s\" ", name());
  Thread::print_on(st);
  st->cr();
}

// ======= JavaThread ========

#if INCLUDE_JVMCI

jlong* JavaThread::_jvmci_old_thread_counters;

bool jvmci_counters_include(JavaThread* thread) {
  oop threadObj = thread->threadObj();
  return !JVMCICountersExcludeCompiler || !thread->is_Compiler_thread();
}

void JavaThread::collect_counters(typeArrayOop array) {
  if (JVMCICounterSize > 0) {
    MutexLocker tl(Threads_lock);
    for (int i = 0; i < array->length(); i++) {
      array->long_at_put(i, _jvmci_old_thread_counters[i]);
    }
    for (JavaThread* tp = Threads::first(); tp != NULL; tp = tp->next()) {
      if (jvmci_counters_include(tp)) {
        for (int i = 0; i < array->length(); i++) {
          array->long_at_put(i, array->long_at(i) + tp->_jvmci_counters[i]);
        }
      }
    }
  }
}

#endif

// A JavaThread is a normal Java thread

void JavaThread::initialize() {
  // Initialize fields

  // Set the claimed par_id to UINT_MAX (ie not claiming any par_ids)
  set_claimed_par_id(UINT_MAX);

  set_saved_exception_pc(NULL);
  set_threadObj(NULL);
  _anchor.clear();
  set_entry_point(NULL);
  set_jni_functions(jni_functions());
  set_callee_target(NULL);
  set_vm_result(NULL);
  set_vm_result_2(NULL);
  set_vframe_array_head(NULL);
  set_vframe_array_last(NULL);
  set_deferred_locals(NULL);
  set_deopt_mark(NULL);
  set_deopt_nmethod(NULL);
  clear_must_deopt_id();
  set_monitor_chunks(NULL);
  set_next(NULL);
  set_thread_state(_thread_new);
  _terminated = _not_terminated;
  _privileged_stack_top = NULL;
  _array_for_gc = NULL;
  _suspend_equivalent = false;
  _in_deopt_handler = 0;
  _doing_unsafe_access = false;
  _stack_guard_state = stack_guard_unused;
<<<<<<< HEAD
#if INCLUDE_JVMCI
  _pending_monitorenter = false;
  _pending_deoptimization = -1;
  _pending_failed_speculation = 0;
  _pending_transfer_to_interpreter = false;
  _adjusting_comp_level = false;
  _in_retryable_allocation = false;
  _jvmci._alternate_call_target = NULL;
  assert(_jvmci._implicit_exception_pc == NULL, "must be");
  if (JVMCICounterSize > 0) {
    _jvmci_counters = NEW_C_HEAP_ARRAY(jlong, JVMCICounterSize, mtInternal);
    memset(_jvmci_counters, 0, sizeof(jlong) * JVMCICounterSize);
  } else {
    _jvmci_counters = NULL;
  }
#endif
  (void)const_cast<oop&>(_exception_oop = NULL);
=======
  (void)const_cast<oop&>(_exception_oop = oop(NULL));
>>>>>>> 6efbfc69
  _exception_pc  = 0;
  _exception_handler_pc = 0;
  _is_method_handle_return = 0;
  _jvmti_thread_state= NULL;
  _should_post_on_exceptions_flag = JNI_FALSE;
  _jvmti_get_loaded_classes_closure = NULL;
  _interp_only_mode    = 0;
  _special_runtime_exit_condition = _no_async_condition;
  _pending_async_exception = NULL;
  _thread_stat = NULL;
  _thread_stat = new ThreadStatistics();
  _blocked_on_compilation = false;
  _jni_active_critical = 0;
  _pending_jni_exception_check_fn = NULL;
  _do_not_unlock_if_synchronized = false;
  _cached_monitor_info = NULL;
  _parker = Parker::Allocate(this) ;
  _scanned_nmethod = NULL;

#ifndef PRODUCT
  _jmp_ring_index = 0;
  for (int ji = 0 ; ji < jump_ring_buffer_size ; ji++ ) {
    record_jump(NULL, NULL, NULL, 0);
  }
#endif /* PRODUCT */

  set_thread_profiler(NULL);
  if (FlatProfiler::is_active()) {
    // This is where we would decide to either give each thread it's own profiler
    // or use one global one from FlatProfiler,
    // or up to some count of the number of profiled threads, etc.
    ThreadProfiler* pp = new ThreadProfiler();
    pp->engage();
    set_thread_profiler(pp);
  }

  // Setup safepoint state info for this thread
  ThreadSafepointState::create(this);

  debug_only(_java_call_counter = 0);

  // JVMTI PopFrame support
  _popframe_condition = popframe_inactive;
  _popframe_preserved_args = NULL;
  _popframe_preserved_args_size = 0;
  _frames_to_pop_failed_realloc = 0;

  pd_initialize();
}

#if INCLUDE_ALL_GCS
SATBMarkQueueSet JavaThread::_satb_mark_queue_set;
DirtyCardQueueSet JavaThread::_dirty_card_queue_set;
#endif // INCLUDE_ALL_GCS

JavaThread::JavaThread(bool is_attaching_via_jni) :
  Thread()
#if INCLUDE_ALL_GCS
  , _satb_mark_queue(&_satb_mark_queue_set),
  _dirty_card_queue(&_dirty_card_queue_set)
#endif // INCLUDE_ALL_GCS
{
  initialize();
  if (is_attaching_via_jni) {
    _jni_attach_state = _attaching_via_jni;
  } else {
    _jni_attach_state = _not_attaching_via_jni;
  }
  assert(deferred_card_mark().is_empty(), "Default MemRegion ctor");
}

bool JavaThread::reguard_stack(address cur_sp) {
  if (_stack_guard_state != stack_guard_yellow_disabled) {
    return true; // Stack already guarded or guard pages not needed.
  }

  if (register_stack_overflow()) {
    // For those architectures which have separate register and
    // memory stacks, we must check the register stack to see if
    // it has overflowed.
    return false;
  }

  // Java code never executes within the yellow zone: the latter is only
  // there to provoke an exception during stack banging.  If java code
  // is executing there, either StackShadowPages should be larger, or
  // some exception code in c1, c2 or the interpreter isn't unwinding
  // when it should.
  guarantee(cur_sp > stack_yellow_zone_base(), "not enough space to reguard - increase StackShadowPages");

  enable_stack_yellow_zone();
  return true;
}

bool JavaThread::reguard_stack(void) {
  return reguard_stack(os::current_stack_pointer());
}


void JavaThread::block_if_vm_exited() {
  if (_terminated == _vm_exited) {
    // _vm_exited is set at safepoint, and Threads_lock is never released
    // we will block here forever
    Threads_lock->lock_without_safepoint_check();
    ShouldNotReachHere();
  }
}


// Remove this ifdef when C1 is ported to the compiler interface.
static void compiler_thread_entry(JavaThread* thread, TRAPS);

JavaThread::JavaThread(ThreadFunction entry_point, size_t stack_sz) :
  Thread()
#if INCLUDE_ALL_GCS
  , _satb_mark_queue(&_satb_mark_queue_set),
  _dirty_card_queue(&_dirty_card_queue_set)
#endif // INCLUDE_ALL_GCS
{
  if (TraceThreadEvents) {
    tty->print_cr("creating thread %p", this);
  }
  initialize();
  _jni_attach_state = _not_attaching_via_jni;
  set_entry_point(entry_point);
  // Create the native thread itself.
  // %note runtime_23
  os::ThreadType thr_type = os::java_thread;
  thr_type = entry_point == &compiler_thread_entry ? os::compiler_thread :
                                                     os::java_thread;
  os::create_thread(this, thr_type, stack_sz);
  // The _osthread may be NULL here because we ran out of memory (too many threads active).
  // We need to throw and OutOfMemoryError - however we cannot do this here because the caller
  // may hold a lock and all locks must be unlocked before throwing the exception (throwing
  // the exception consists of creating the exception object & initializing it, initialization
  // will leave the VM via a JavaCall and then all locks must be unlocked).
  //
  // The thread is still suspended when we reach here. Thread must be explicit started
  // by creator! Furthermore, the thread must also explicitly be added to the Threads list
  // by calling Threads:add. The reason why this is not done here, is because the thread
  // object must be fully initialized (take a look at JVM_Start)
}

JavaThread::~JavaThread() {
  if (TraceThreadEvents) {
      tty->print_cr("terminate thread %p", this);
  }

  // JSR166 -- return the parker to the free list
  Parker::Release(_parker);
  _parker = NULL ;

  // Free any remaining  previous UnrollBlock
  vframeArray* old_array = vframe_array_last();

  if (old_array != NULL) {
    Deoptimization::UnrollBlock* old_info = old_array->unroll_block();
    old_array->set_unroll_block(NULL);
    delete old_info;
    delete old_array;
  }

  GrowableArray<jvmtiDeferredLocalVariableSet*>* deferred = deferred_locals();
  if (deferred != NULL) {
    // This can only happen if thread is destroyed before deoptimization occurs.
    assert(deferred->length() != 0, "empty array!");
    do {
      jvmtiDeferredLocalVariableSet* dlv = deferred->at(0);
      deferred->remove_at(0);
      // individual jvmtiDeferredLocalVariableSet are CHeapObj's
      delete dlv;
    } while (deferred->length() != 0);
    delete deferred;
  }

  // All Java related clean up happens in exit
  ThreadSafepointState::destroy(this);
  if (_thread_profiler != NULL) delete _thread_profiler;
  if (_thread_stat != NULL) delete _thread_stat;

#if INCLUDE_JVMCI
  if (JVMCICounterSize > 0) {
    if (jvmci_counters_include(this)) {
      for (int i = 0; i < JVMCICounterSize; i++) {
        _jvmci_old_thread_counters[i] += _jvmci_counters[i];
      }
    }
    FREE_C_HEAP_ARRAY(jlong, _jvmci_counters, mtInternal);
  }
#endif
}


// The first routine called by a new Java thread
void JavaThread::run() {
  // initialize thread-local alloc buffer related fields
  this->initialize_tlab();

  // used to test validitity of stack trace backs
  this->record_base_of_stack_pointer();

  // Record real stack base and size.
  this->record_stack_base_and_size();

  // Initialize thread local storage; set before calling MutexLocker
  this->initialize_thread_local_storage();

  this->create_stack_guard_pages();

  this->cache_global_variables();

  // Thread is now sufficient initialized to be handled by the safepoint code as being
  // in the VM. Change thread state from _thread_new to _thread_in_vm
  ThreadStateTransition::transition_and_fence(this, _thread_new, _thread_in_vm);

  assert(JavaThread::current() == this, "sanity check");
  assert(!Thread::current()->owns_locks(), "sanity check");

  DTRACE_THREAD_PROBE(start, this);

  // This operation might block. We call that after all safepoint checks for a new thread has
  // been completed.
  this->set_active_handles(JNIHandleBlock::allocate_block());

  if (JvmtiExport::should_post_thread_life()) {
    JvmtiExport::post_thread_start(this);
  }

  EventThreadStart event;
  if (event.should_commit()) {
     event.set_javalangthread(java_lang_Thread::thread_id(this->threadObj()));
     event.commit();
  }

  // We call another function to do the rest so we are sure that the stack addresses used
  // from there will be lower than the stack base just computed
  thread_main_inner();

  // Note, thread is no longer valid at this point!
}


void JavaThread::thread_main_inner() {
  assert(JavaThread::current() == this, "sanity check");
  assert(this->threadObj() != NULL, "just checking");

  // Execute thread entry point unless this thread has a pending exception
  // or has been stopped before starting.
  // Note: Due to JVM_StopThread we can have pending exceptions already!
  if (!this->has_pending_exception() &&
      !java_lang_Thread::is_stillborn(this->threadObj())) {
    {
      ResourceMark rm(this);
      this->set_native_thread_name(this->get_thread_name());
    }
    HandleMark hm(this);
    this->entry_point()(this, this);
  }

  DTRACE_THREAD_PROBE(stop, this);

  this->exit(false);
  delete this;
}


static void ensure_join(JavaThread* thread) {
  // We do not need to grap the Threads_lock, since we are operating on ourself.
  Handle threadObj(thread, thread->threadObj());
  assert(threadObj.not_null(), "java thread object must exist");
  ObjectLocker lock(threadObj, thread);
  // Ignore pending exception (ThreadDeath), since we are exiting anyway
  thread->clear_pending_exception();
  // Thread is exiting. So set thread_status field in  java.lang.Thread class to TERMINATED.
  java_lang_Thread::set_thread_status(threadObj(), java_lang_Thread::TERMINATED);
  // Clear the native thread instance - this makes isAlive return false and allows the join()
  // to complete once we've done the notify_all below
  java_lang_Thread::set_thread(threadObj(), NULL);
  lock.notify_all(thread);
  // Ignore pending exception (ThreadDeath), since we are exiting anyway
  thread->clear_pending_exception();
}


// For any new cleanup additions, please check to see if they need to be applied to
// cleanup_failed_attach_current_thread as well.
void JavaThread::exit(bool destroy_vm, ExitType exit_type) {
  assert(this == JavaThread::current(),  "thread consistency check");

  HandleMark hm(this);
  Handle uncaught_exception(this, this->pending_exception());
  this->clear_pending_exception();
  Handle threadObj(this, this->threadObj());
  assert(threadObj.not_null(), "Java thread object should be created");

  if (get_thread_profiler() != NULL) {
    get_thread_profiler()->disengage();
    ResourceMark rm;
    get_thread_profiler()->print(get_thread_name());
  }


  // FIXIT: This code should be moved into else part, when reliable 1.2/1.3 check is in place
  {
    EXCEPTION_MARK;

    CLEAR_PENDING_EXCEPTION;
  }
  // FIXIT: The is_null check is only so it works better on JDK1.2 VM's. This
  // has to be fixed by a runtime query method
  if (!destroy_vm || JDK_Version::is_jdk12x_version()) {
    // JSR-166: change call from from ThreadGroup.uncaughtException to
    // java.lang.Thread.dispatchUncaughtException
    if (uncaught_exception.not_null()) {
      Handle group(this, java_lang_Thread::threadGroup(threadObj()));
      {
        EXCEPTION_MARK;
        // Check if the method Thread.dispatchUncaughtException() exists. If so
        // call it.  Otherwise we have an older library without the JSR-166 changes,
        // so call ThreadGroup.uncaughtException()
        KlassHandle recvrKlass(THREAD, threadObj->klass());
        CallInfo callinfo;
        KlassHandle thread_klass(THREAD, SystemDictionary::Thread_klass());
        LinkResolver::resolve_virtual_call(callinfo, threadObj, recvrKlass, thread_klass,
                                           vmSymbols::dispatchUncaughtException_name(),
                                           vmSymbols::throwable_void_signature(),
                                           KlassHandle(), false, false, THREAD);
        CLEAR_PENDING_EXCEPTION;
        methodHandle method = callinfo.selected_method();
        if (method.not_null()) {
          JavaValue result(T_VOID);
          JavaCalls::call_virtual(&result,
                                  threadObj, thread_klass,
                                  vmSymbols::dispatchUncaughtException_name(),
                                  vmSymbols::throwable_void_signature(),
                                  uncaught_exception,
                                  THREAD);
        } else {
          KlassHandle thread_group(THREAD, SystemDictionary::ThreadGroup_klass());
          JavaValue result(T_VOID);
          JavaCalls::call_virtual(&result,
                                  group, thread_group,
                                  vmSymbols::uncaughtException_name(),
                                  vmSymbols::thread_throwable_void_signature(),
                                  threadObj,           // Arg 1
                                  uncaught_exception,  // Arg 2
                                  THREAD);
        }
        if (HAS_PENDING_EXCEPTION) {
          ResourceMark rm(this);
          jio_fprintf(defaultStream::error_stream(),
                "\nException: %s thrown from the UncaughtExceptionHandler"
                " in thread \"%s\"\n",
                pending_exception()->klass()->external_name(),
                get_thread_name());
          CLEAR_PENDING_EXCEPTION;
        }
      }
    }

    // Called before the java thread exit since we want to read info
    // from java_lang_Thread object
    EventThreadEnd event;
    if (event.should_commit()) {
        event.set_javalangthread(java_lang_Thread::thread_id(this->threadObj()));
        event.commit();
    }

    // Call after last event on thread
    EVENT_THREAD_EXIT(this);

    // Call Thread.exit(). We try 3 times in case we got another Thread.stop during
    // the execution of the method. If that is not enough, then we don't really care. Thread.stop
    // is deprecated anyhow.
    if (!is_Compiler_thread()) {
      int count = 3;
      while (java_lang_Thread::threadGroup(threadObj()) != NULL && (count-- > 0)) {
        EXCEPTION_MARK;
        JavaValue result(T_VOID);
        KlassHandle thread_klass(THREAD, SystemDictionary::Thread_klass());
        JavaCalls::call_virtual(&result,
                              threadObj, thread_klass,
                              vmSymbols::exit_method_name(),
                              vmSymbols::void_method_signature(),
                              THREAD);
        CLEAR_PENDING_EXCEPTION;
      }
    }
    // notify JVMTI
    if (JvmtiExport::should_post_thread_life()) {
      JvmtiExport::post_thread_end(this);
    }

    // We have notified the agents that we are exiting, before we go on,
    // we must check for a pending external suspend request and honor it
    // in order to not surprise the thread that made the suspend request.
    while (true) {
      {
        MutexLockerEx ml(SR_lock(), Mutex::_no_safepoint_check_flag);
        if (!is_external_suspend()) {
          set_terminated(_thread_exiting);
          ThreadService::current_thread_exiting(this);
          break;
        }
        // Implied else:
        // Things get a little tricky here. We have a pending external
        // suspend request, but we are holding the SR_lock so we
        // can't just self-suspend. So we temporarily drop the lock
        // and then self-suspend.
      }

      ThreadBlockInVM tbivm(this);
      java_suspend_self();

      // We're done with this suspend request, but we have to loop around
      // and check again. Eventually we will get SR_lock without a pending
      // external suspend request and will be able to mark ourselves as
      // exiting.
    }
    // no more external suspends are allowed at this point
  } else {
    // before_exit() has already posted JVMTI THREAD_END events
  }

  // Notify waiters on thread object. This has to be done after exit() is called
  // on the thread (if the thread is the last thread in a daemon ThreadGroup the
  // group should have the destroyed bit set before waiters are notified).
  ensure_join(this);
  assert(!this->has_pending_exception(), "ensure_join should have cleared");

  // 6282335 JNI DetachCurrentThread spec states that all Java monitors
  // held by this thread must be released.  A detach operation must only
  // get here if there are no Java frames on the stack.  Therefore, any
  // owned monitors at this point MUST be JNI-acquired monitors which are
  // pre-inflated and in the monitor cache.
  //
  // ensure_join() ignores IllegalThreadStateExceptions, and so does this.
  if (exit_type == jni_detach && JNIDetachReleasesMonitors) {
    assert(!this->has_last_Java_frame(), "detaching with Java frames?");
    ObjectSynchronizer::release_monitors_owned_by_thread(this);
    assert(!this->has_pending_exception(), "release_monitors should have cleared");
  }

  // These things needs to be done while we are still a Java Thread. Make sure that thread
  // is in a consistent state, in case GC happens
  assert(_privileged_stack_top == NULL, "must be NULL when we get here");

  if (active_handles() != NULL) {
    JNIHandleBlock* block = active_handles();
    set_active_handles(NULL);
    JNIHandleBlock::release_block(block);
  }

  if (free_handle_block() != NULL) {
    JNIHandleBlock* block = free_handle_block();
    set_free_handle_block(NULL);
    JNIHandleBlock::release_block(block);
  }

  // These have to be removed while this is still a valid thread.
  remove_stack_guard_pages();

  if (UseTLAB) {
    tlab().make_parsable(true);  // retire TLAB
  }

  if (JvmtiEnv::environments_might_exist()) {
    JvmtiExport::cleanup_thread(this);
  }

  // We must flush any deferred card marks before removing a thread from
  // the list of active threads.
  Universe::heap()->flush_deferred_store_barrier(this);
  assert(deferred_card_mark().is_empty(), "Should have been flushed");

#if INCLUDE_ALL_GCS
  // We must flush the G1-related buffers before removing a thread
  // from the list of active threads. We must do this after any deferred
  // card marks have been flushed (above) so that any entries that are
  // added to the thread's dirty card queue as a result are not lost.
  if (UseG1GC) {
    flush_barrier_queues();
  }
#endif // INCLUDE_ALL_GCS

  // Remove from list of active threads list, and notify VM thread if we are the last non-daemon thread
  Threads::remove(this);
}

#if INCLUDE_ALL_GCS
// Flush G1-related queues.
void JavaThread::flush_barrier_queues() {
  satb_mark_queue().flush();
  dirty_card_queue().flush();
}

void JavaThread::initialize_queues() {
  assert(!SafepointSynchronize::is_at_safepoint(),
         "we should not be at a safepoint");

  ObjPtrQueue& satb_queue = satb_mark_queue();
  SATBMarkQueueSet& satb_queue_set = satb_mark_queue_set();
  // The SATB queue should have been constructed with its active
  // field set to false.
  assert(!satb_queue.is_active(), "SATB queue should not be active");
  assert(satb_queue.is_empty(), "SATB queue should be empty");
  // If we are creating the thread during a marking cycle, we should
  // set the active field of the SATB queue to true.
  if (satb_queue_set.is_active()) {
    satb_queue.set_active(true);
  }

  DirtyCardQueue& dirty_queue = dirty_card_queue();
  // The dirty card queue should have been constructed with its
  // active field set to true.
  assert(dirty_queue.is_active(), "dirty card queue should be active");
}
#endif // INCLUDE_ALL_GCS

void JavaThread::cleanup_failed_attach_current_thread() {
  if (get_thread_profiler() != NULL) {
    get_thread_profiler()->disengage();
    ResourceMark rm;
    get_thread_profiler()->print(get_thread_name());
  }

  if (active_handles() != NULL) {
    JNIHandleBlock* block = active_handles();
    set_active_handles(NULL);
    JNIHandleBlock::release_block(block);
  }

  if (free_handle_block() != NULL) {
    JNIHandleBlock* block = free_handle_block();
    set_free_handle_block(NULL);
    JNIHandleBlock::release_block(block);
  }

  // These have to be removed while this is still a valid thread.
  remove_stack_guard_pages();

  if (UseTLAB) {
    tlab().make_parsable(true);  // retire TLAB, if any
  }

#if INCLUDE_ALL_GCS
  if (UseG1GC) {
    flush_barrier_queues();
  }
#endif // INCLUDE_ALL_GCS

  Threads::remove(this);
  delete this;
}




JavaThread* JavaThread::active() {
  Thread* thread = ThreadLocalStorage::thread();
  assert(thread != NULL, "just checking");
  if (thread->is_Java_thread()) {
    return (JavaThread*) thread;
  } else {
    assert(thread->is_VM_thread(), "this must be a vm thread");
    VM_Operation* op = ((VMThread*) thread)->vm_operation();
    JavaThread *ret=op == NULL ? NULL : (JavaThread *)op->calling_thread();
    assert(ret->is_Java_thread(), "must be a Java thread");
    return ret;
  }
}

bool JavaThread::is_lock_owned(address adr) const {
  if (Thread::is_lock_owned(adr)) return true;

  for (MonitorChunk* chunk = monitor_chunks(); chunk != NULL; chunk = chunk->next()) {
    if (chunk->contains(adr)) return true;
  }

  return false;
}


void JavaThread::add_monitor_chunk(MonitorChunk* chunk) {
  chunk->set_next(monitor_chunks());
  set_monitor_chunks(chunk);
}

void JavaThread::remove_monitor_chunk(MonitorChunk* chunk) {
  guarantee(monitor_chunks() != NULL, "must be non empty");
  if (monitor_chunks() == chunk) {
    set_monitor_chunks(chunk->next());
  } else {
    MonitorChunk* prev = monitor_chunks();
    while (prev->next() != chunk) prev = prev->next();
    prev->set_next(chunk->next());
  }
}

// JVM support.

// Note: this function shouldn't block if it's called in
// _thread_in_native_trans state (such as from
// check_special_condition_for_native_trans()).
void JavaThread::check_and_handle_async_exceptions(bool check_unsafe_error) {

  if (has_last_Java_frame() && has_async_condition()) {
    // If we are at a polling page safepoint (not a poll return)
    // then we must defer async exception because live registers
    // will be clobbered by the exception path. Poll return is
    // ok because the call we a returning from already collides
    // with exception handling registers and so there is no issue.
    // (The exception handling path kills call result registers but
    //  this is ok since the exception kills the result anyway).

    if (is_at_poll_safepoint()) {
      // if the code we are returning to has deoptimized we must defer
      // the exception otherwise live registers get clobbered on the
      // exception path before deoptimization is able to retrieve them.
      //
      RegisterMap map(this, false);
      frame caller_fr = last_frame().sender(&map);
      assert(caller_fr.is_compiled_frame(), "what?");
      if (caller_fr.is_deoptimized_frame()) {
        if (TraceExceptions) {
          ResourceMark rm;
          tty->print_cr("deferred async exception at compiled safepoint");
        }
        return;
      }
    }
  }

  JavaThread::AsyncRequests condition = clear_special_runtime_exit_condition();
  if (condition == _no_async_condition) {
    // Conditions have changed since has_special_runtime_exit_condition()
    // was called:
    // - if we were here only because of an external suspend request,
    //   then that was taken care of above (or cancelled) so we are done
    // - if we were here because of another async request, then it has
    //   been cleared between the has_special_runtime_exit_condition()
    //   and now so again we are done
    return;
  }

  // Check for pending async. exception
  if (_pending_async_exception != NULL) {
    // Only overwrite an already pending exception, if it is not a threadDeath.
    if (!has_pending_exception() || !pending_exception()->is_a(SystemDictionary::ThreadDeath_klass())) {

      // We cannot call Exceptions::_throw(...) here because we cannot block
      set_pending_exception(_pending_async_exception, __FILE__, __LINE__);

      if (TraceExceptions) {
        ResourceMark rm;
        tty->print("Async. exception installed at runtime exit (" INTPTR_FORMAT ")", this);
        if (has_last_Java_frame() ) {
          frame f = last_frame();
          tty->print(" (pc: " INTPTR_FORMAT " sp: " INTPTR_FORMAT " )", f.pc(), f.sp());
        }
        tty->print_cr(" of type: %s", InstanceKlass::cast(_pending_async_exception->klass())->external_name());
      }
      _pending_async_exception = NULL;
      clear_has_async_exception();
    }
  }

  if (check_unsafe_error &&
      condition == _async_unsafe_access_error && !has_pending_exception()) {
    condition = _no_async_condition;  // done
    switch (thread_state()) {
    case _thread_in_vm:
      {
        JavaThread* THREAD = this;
        THROW_MSG(vmSymbols::java_lang_InternalError(), "a fault occurred in an unsafe memory access operation");
      }
    case _thread_in_native:
      {
        ThreadInVMfromNative tiv(this);
        JavaThread* THREAD = this;
        THROW_MSG(vmSymbols::java_lang_InternalError(), "a fault occurred in an unsafe memory access operation");
      }
    case _thread_in_Java:
      {
        ThreadInVMfromJava tiv(this);
        JavaThread* THREAD = this;
        THROW_MSG(vmSymbols::java_lang_InternalError(), "a fault occurred in a recent unsafe memory access operation in compiled Java code");
      }
    default:
      ShouldNotReachHere();
    }
  }

  assert(condition == _no_async_condition || has_pending_exception() ||
         (!check_unsafe_error && condition == _async_unsafe_access_error),
         "must have handled the async condition, if no exception");
}

void JavaThread::handle_special_runtime_exit_condition(bool check_asyncs) {
  //
  // Check for pending external suspend. Internal suspend requests do
  // not use handle_special_runtime_exit_condition().
  // If JNIEnv proxies are allowed, don't self-suspend if the target
  // thread is not the current thread. In older versions of jdbx, jdbx
  // threads could call into the VM with another thread's JNIEnv so we
  // can be here operating on behalf of a suspended thread (4432884).
  bool do_self_suspend = is_external_suspend_with_lock();
  if (do_self_suspend && (!AllowJNIEnvProxy || this == JavaThread::current())) {
    //
    // Because thread is external suspended the safepoint code will count
    // thread as at a safepoint. This can be odd because we can be here
    // as _thread_in_Java which would normally transition to _thread_blocked
    // at a safepoint. We would like to mark the thread as _thread_blocked
    // before calling java_suspend_self like all other callers of it but
    // we must then observe proper safepoint protocol. (We can't leave
    // _thread_blocked with a safepoint in progress). However we can be
    // here as _thread_in_native_trans so we can't use a normal transition
    // constructor/destructor pair because they assert on that type of
    // transition. We could do something like:
    //
    // JavaThreadState state = thread_state();
    // set_thread_state(_thread_in_vm);
    // {
    //   ThreadBlockInVM tbivm(this);
    //   java_suspend_self()
    // }
    // set_thread_state(_thread_in_vm_trans);
    // if (safepoint) block;
    // set_thread_state(state);
    //
    // but that is pretty messy. Instead we just go with the way the
    // code has worked before and note that this is the only path to
    // java_suspend_self that doesn't put the thread in _thread_blocked
    // mode.

    frame_anchor()->make_walkable(this);
    java_suspend_self();

    // We might be here for reasons in addition to the self-suspend request
    // so check for other async requests.
  }

  if (check_asyncs) {
    check_and_handle_async_exceptions();
  }
}

void JavaThread::send_thread_stop(oop java_throwable)  {
  assert(Thread::current()->is_VM_thread(), "should be in the vm thread");
  assert(Threads_lock->is_locked(), "Threads_lock should be locked by safepoint code");
  assert(SafepointSynchronize::is_at_safepoint(), "all threads are stopped");

  // Do not throw asynchronous exceptions against the compiler thread
  // (the compiler thread should not be a Java thread -- fix in 1.4.2)
  if (!can_call_java()) return;

  {
    // Actually throw the Throwable against the target Thread - however
    // only if there is no thread death exception installed already.
    if (_pending_async_exception == NULL || !_pending_async_exception->is_a(SystemDictionary::ThreadDeath_klass())) {
      // If the topmost frame is a runtime stub, then we are calling into
      // OptoRuntime from compiled code. Some runtime stubs (new, monitor_exit..)
      // must deoptimize the caller before continuing, as the compiled  exception handler table
      // may not be valid
      if (has_last_Java_frame()) {
        frame f = last_frame();
        if (f.is_runtime_frame() || f.is_safepoint_blob_frame()) {
          // BiasedLocking needs an updated RegisterMap for the revoke monitors pass
          RegisterMap reg_map(this, UseBiasedLocking);
          frame compiled_frame = f.sender(&reg_map);
          if (!StressCompiledExceptionHandlers && compiled_frame.can_be_deoptimized()) {
            Deoptimization::deoptimize(this, compiled_frame, &reg_map);
          }
        }
      }

      // Set async. pending exception in thread.
      set_pending_async_exception(java_throwable);

      if (TraceExceptions) {
       ResourceMark rm;
       tty->print_cr("Pending Async. exception installed of type: %s", InstanceKlass::cast(_pending_async_exception->klass())->external_name());
      }
      // for AbortVMOnException flag
      NOT_PRODUCT(Exceptions::debug_check_abort(InstanceKlass::cast(_pending_async_exception->klass())->external_name()));
    }
  }


  // Interrupt thread so it will wake up from a potential wait()
  Thread::interrupt(this);
}

// External suspension mechanism.
//
// Tell the VM to suspend a thread when ever it knows that it does not hold on
// to any VM_locks and it is at a transition
// Self-suspension will happen on the transition out of the vm.
// Catch "this" coming in from JNIEnv pointers when the thread has been freed
//
// Guarantees on return:
//   + Target thread will not execute any new bytecode (that's why we need to
//     force a safepoint)
//   + Target thread will not enter any new monitors
//
void JavaThread::java_suspend() {
  { MutexLocker mu(Threads_lock);
    if (!Threads::includes(this) || is_exiting() || this->threadObj() == NULL) {
       return;
    }
  }

  { MutexLockerEx ml(SR_lock(), Mutex::_no_safepoint_check_flag);
    if (!is_external_suspend()) {
      // a racing resume has cancelled us; bail out now
      return;
    }

    // suspend is done
    uint32_t debug_bits = 0;
    // Warning: is_ext_suspend_completed() may temporarily drop the
    // SR_lock to allow the thread to reach a stable thread state if
    // it is currently in a transient thread state.
    if (is_ext_suspend_completed(false /* !called_by_wait */,
                                 SuspendRetryDelay, &debug_bits) ) {
      return;
    }
  }

  VM_ForceSafepoint vm_suspend;
  VMThread::execute(&vm_suspend);
}

// Part II of external suspension.
// A JavaThread self suspends when it detects a pending external suspend
// request. This is usually on transitions. It is also done in places
// where continuing to the next transition would surprise the caller,
// e.g., monitor entry.
//
// Returns the number of times that the thread self-suspended.
//
// Note: DO NOT call java_suspend_self() when you just want to block current
//       thread. java_suspend_self() is the second stage of cooperative
//       suspension for external suspend requests and should only be used
//       to complete an external suspend request.
//
int JavaThread::java_suspend_self() {
  int ret = 0;

  // we are in the process of exiting so don't suspend
  if (is_exiting()) {
     clear_external_suspend();
     return ret;
  }

  assert(_anchor.walkable() ||
    (is_Java_thread() && !((JavaThread*)this)->has_last_Java_frame()),
    "must have walkable stack");

  MutexLockerEx ml(SR_lock(), Mutex::_no_safepoint_check_flag);

  assert(!this->is_ext_suspended(),
    "a thread trying to self-suspend should not already be suspended");

  if (this->is_suspend_equivalent()) {
    // If we are self-suspending as a result of the lifting of a
    // suspend equivalent condition, then the suspend_equivalent
    // flag is not cleared until we set the ext_suspended flag so
    // that wait_for_ext_suspend_completion() returns consistent
    // results.
    this->clear_suspend_equivalent();
  }

  // A racing resume may have cancelled us before we grabbed SR_lock
  // above. Or another external suspend request could be waiting for us
  // by the time we return from SR_lock()->wait(). The thread
  // that requested the suspension may already be trying to walk our
  // stack and if we return now, we can change the stack out from under
  // it. This would be a "bad thing (TM)" and cause the stack walker
  // to crash. We stay self-suspended until there are no more pending
  // external suspend requests.
  while (is_external_suspend()) {
    ret++;
    this->set_ext_suspended();

    // _ext_suspended flag is cleared by java_resume()
    while (is_ext_suspended()) {
      this->SR_lock()->wait(Mutex::_no_safepoint_check_flag);
    }
  }

  return ret;
}

#ifdef ASSERT
// verify the JavaThread has not yet been published in the Threads::list, and
// hence doesn't need protection from concurrent access at this stage
void JavaThread::verify_not_published() {
  if (!Threads_lock->owned_by_self()) {
   MutexLockerEx ml(Threads_lock,  Mutex::_no_safepoint_check_flag);
   assert( !Threads::includes(this),
           "java thread shouldn't have been published yet!");
  }
  else {
   assert( !Threads::includes(this),
           "java thread shouldn't have been published yet!");
  }
}
#endif

// Slow path when the native==>VM/Java barriers detect a safepoint is in
// progress or when _suspend_flags is non-zero.
// Current thread needs to self-suspend if there is a suspend request and/or
// block if a safepoint is in progress.
// Async exception ISN'T checked.
// Note only the ThreadInVMfromNative transition can call this function
// directly and when thread state is _thread_in_native_trans
void JavaThread::check_safepoint_and_suspend_for_native_trans(JavaThread *thread) {
  assert(thread->thread_state() == _thread_in_native_trans, "wrong state");

  JavaThread *curJT = JavaThread::current();
  bool do_self_suspend = thread->is_external_suspend();

  assert(!curJT->has_last_Java_frame() || curJT->frame_anchor()->walkable(), "Unwalkable stack in native->vm transition");

  // If JNIEnv proxies are allowed, don't self-suspend if the target
  // thread is not the current thread. In older versions of jdbx, jdbx
  // threads could call into the VM with another thread's JNIEnv so we
  // can be here operating on behalf of a suspended thread (4432884).
  if (do_self_suspend && (!AllowJNIEnvProxy || curJT == thread)) {
    JavaThreadState state = thread->thread_state();

    // We mark this thread_blocked state as a suspend-equivalent so
    // that a caller to is_ext_suspend_completed() won't be confused.
    // The suspend-equivalent state is cleared by java_suspend_self().
    thread->set_suspend_equivalent();

    // If the safepoint code sees the _thread_in_native_trans state, it will
    // wait until the thread changes to other thread state. There is no
    // guarantee on how soon we can obtain the SR_lock and complete the
    // self-suspend request. It would be a bad idea to let safepoint wait for
    // too long. Temporarily change the state to _thread_blocked to
    // let the VM thread know that this thread is ready for GC. The problem
    // of changing thread state is that safepoint could happen just after
    // java_suspend_self() returns after being resumed, and VM thread will
    // see the _thread_blocked state. We must check for safepoint
    // after restoring the state and make sure we won't leave while a safepoint
    // is in progress.
    thread->set_thread_state(_thread_blocked);
    thread->java_suspend_self();
    thread->set_thread_state(state);
    // Make sure new state is seen by VM thread
    if (os::is_MP()) {
      if (UseMembar) {
        // Force a fence between the write above and read below
        OrderAccess::fence();
      } else {
        // Must use this rather than serialization page in particular on Windows
        InterfaceSupport::serialize_memory(thread);
      }
    }
  }

  if (SafepointSynchronize::do_call_back()) {
    // If we are safepointing, then block the caller which may not be
    // the same as the target thread (see above).
    SafepointSynchronize::block(curJT);
  }

  if (thread->is_deopt_suspend()) {
    thread->clear_deopt_suspend();
    RegisterMap map(thread, false);
    frame f = thread->last_frame();
    while ( f.id() != thread->must_deopt_id() && ! f.is_first_frame()) {
      f = f.sender(&map);
    }
    if (f.id() == thread->must_deopt_id()) {
      thread->clear_must_deopt_id();
      f.deoptimize(thread);
    } else {
      fatal("missed deoptimization!");
    }
  }
}

// Slow path when the native==>VM/Java barriers detect a safepoint is in
// progress or when _suspend_flags is non-zero.
// Current thread needs to self-suspend if there is a suspend request and/or
// block if a safepoint is in progress.
// Also check for pending async exception (not including unsafe access error).
// Note only the native==>VM/Java barriers can call this function and when
// thread state is _thread_in_native_trans.
void JavaThread::check_special_condition_for_native_trans(JavaThread *thread) {
  check_safepoint_and_suspend_for_native_trans(thread);

  if (thread->has_async_exception()) {
    // We are in _thread_in_native_trans state, don't handle unsafe
    // access error since that may block.
    thread->check_and_handle_async_exceptions(false);
  }
}

// This is a variant of the normal
// check_special_condition_for_native_trans with slightly different
// semantics for use by critical native wrappers.  It does all the
// normal checks but also performs the transition back into
// thread_in_Java state.  This is required so that critical natives
// can potentially block and perform a GC if they are the last thread
// exiting the GC_locker.
void JavaThread::check_special_condition_for_native_trans_and_transition(JavaThread *thread) {
  check_special_condition_for_native_trans(thread);

  // Finish the transition
  thread->set_thread_state(_thread_in_Java);

  if (thread->do_critical_native_unlock()) {
    ThreadInVMfromJavaNoAsyncException tiv(thread);
    GC_locker::unlock_critical(thread);
    thread->clear_critical_native_unlock();
  }
}

// We need to guarantee the Threads_lock here, since resumes are not
// allowed during safepoint synchronization
// Can only resume from an external suspension
void JavaThread::java_resume() {
  assert_locked_or_safepoint(Threads_lock);

  // Sanity check: thread is gone, has started exiting or the thread
  // was not externally suspended.
  if (!Threads::includes(this) || is_exiting() || !is_external_suspend()) {
    return;
  }

  MutexLockerEx ml(SR_lock(), Mutex::_no_safepoint_check_flag);

  clear_external_suspend();

  if (is_ext_suspended()) {
    clear_ext_suspended();
    SR_lock()->notify_all();
  }
}

void JavaThread::create_stack_guard_pages() {
  if (!os::uses_stack_guard_pages() ||
      _stack_guard_state != stack_guard_unused ||
      (DisablePrimordialThreadGuardPages && os::is_primordial_thread())) {
      if (TraceThreadEvents) {
        tty->print_cr("Stack guard page creation for thread "
                      UINTX_FORMAT " disabled", os::current_thread_id());
      }
    return;
  }
  address low_addr = stack_base() - stack_size();
  size_t len = (StackYellowPages + StackRedPages) * os::vm_page_size();

  int allocate = os::allocate_stack_guard_pages();
  // warning("Guarding at " PTR_FORMAT " for len " SIZE_FORMAT "\n", low_addr, len);

  if (allocate && !os::create_stack_guard_pages((char *) low_addr, len)) {
    warning("Attempt to allocate stack guard pages failed.");
    return;
  }

  if (os::guard_memory((char *) low_addr, len)) {
    _stack_guard_state = stack_guard_enabled;
  } else {
    warning("Attempt to protect stack guard pages failed.");
    if (os::uncommit_memory((char *) low_addr, len)) {
      warning("Attempt to deallocate stack guard pages failed.");
    }
  }
}

void JavaThread::remove_stack_guard_pages() {
  assert(Thread::current() == this, "from different thread");
  if (_stack_guard_state == stack_guard_unused) return;
  address low_addr = stack_base() - stack_size();
  size_t len = (StackYellowPages + StackRedPages) * os::vm_page_size();

  if (os::allocate_stack_guard_pages()) {
    if (os::remove_stack_guard_pages((char *) low_addr, len)) {
      _stack_guard_state = stack_guard_unused;
    } else {
      warning("Attempt to deallocate stack guard pages failed.");
    }
  } else {
    if (_stack_guard_state == stack_guard_unused) return;
    if (os::unguard_memory((char *) low_addr, len)) {
      _stack_guard_state = stack_guard_unused;
    } else {
        warning("Attempt to unprotect stack guard pages failed.");
    }
  }
}

void JavaThread::enable_stack_yellow_zone() {
  assert(_stack_guard_state != stack_guard_unused, "must be using guard pages.");
  assert(_stack_guard_state != stack_guard_enabled, "already enabled");

  // The base notation is from the stacks point of view, growing downward.
  // We need to adjust it to work correctly with guard_memory()
  address base = stack_yellow_zone_base() - stack_yellow_zone_size();

  guarantee(base < stack_base(),"Error calculating stack yellow zone");
  guarantee(base < os::current_stack_pointer(),"Error calculating stack yellow zone");

  if (os::guard_memory((char *) base, stack_yellow_zone_size())) {
    _stack_guard_state = stack_guard_enabled;
  } else {
    warning("Attempt to guard stack yellow zone failed.");
  }
  enable_register_stack_guard();
}

void JavaThread::disable_stack_yellow_zone() {
  assert(_stack_guard_state != stack_guard_unused, "must be using guard pages.");
  assert(_stack_guard_state != stack_guard_yellow_disabled, "already disabled");

  // Simply return if called for a thread that does not use guard pages.
  if (_stack_guard_state == stack_guard_unused) return;

  // The base notation is from the stacks point of view, growing downward.
  // We need to adjust it to work correctly with guard_memory()
  address base = stack_yellow_zone_base() - stack_yellow_zone_size();

  if (os::unguard_memory((char *)base, stack_yellow_zone_size())) {
    _stack_guard_state = stack_guard_yellow_disabled;
  } else {
    warning("Attempt to unguard stack yellow zone failed.");
  }
  disable_register_stack_guard();
}

void JavaThread::enable_stack_red_zone() {
  // The base notation is from the stacks point of view, growing downward.
  // We need to adjust it to work correctly with guard_memory()
  assert(_stack_guard_state != stack_guard_unused, "must be using guard pages.");
  address base = stack_red_zone_base() - stack_red_zone_size();

  guarantee(base < stack_base(),"Error calculating stack red zone");
  guarantee(base < os::current_stack_pointer(),"Error calculating stack red zone");

  if(!os::guard_memory((char *) base, stack_red_zone_size())) {
    warning("Attempt to guard stack red zone failed.");
  }
}

void JavaThread::disable_stack_red_zone() {
  // The base notation is from the stacks point of view, growing downward.
  // We need to adjust it to work correctly with guard_memory()
  assert(_stack_guard_state != stack_guard_unused, "must be using guard pages.");
  address base = stack_red_zone_base() - stack_red_zone_size();
  if (!os::unguard_memory((char *)base, stack_red_zone_size())) {
    warning("Attempt to unguard stack red zone failed.");
  }
}

void JavaThread::frames_do(void f(frame*, const RegisterMap* map)) {
  // ignore is there is no stack
  if (!has_last_Java_frame()) return;
  // traverse the stack frames. Starts from top frame.
  for(StackFrameStream fst(this); !fst.is_done(); fst.next()) {
    frame* fr = fst.current();
    f(fr, fst.register_map());
  }
}


#ifndef PRODUCT
// Deoptimization
// Function for testing deoptimization
void JavaThread::deoptimize() {
  // BiasedLocking needs an updated RegisterMap for the revoke monitors pass
  StackFrameStream fst(this, UseBiasedLocking);
  bool deopt = false;           // Dump stack only if a deopt actually happens.
  bool only_at = strlen(DeoptimizeOnlyAt) > 0;
  // Iterate over all frames in the thread and deoptimize
  for(; !fst.is_done(); fst.next()) {
    if(fst.current()->can_be_deoptimized()) {

      if (only_at) {
        // Deoptimize only at particular bcis.  DeoptimizeOnlyAt
        // consists of comma or carriage return separated numbers so
        // search for the current bci in that string.
        address pc = fst.current()->pc();
        nmethod* nm =  (nmethod*) fst.current()->cb();
        ScopeDesc* sd = nm->scope_desc_at( pc);
        char buffer[8];
        jio_snprintf(buffer, sizeof(buffer), "%d", sd->bci());
        size_t len = strlen(buffer);
        const char * found = strstr(DeoptimizeOnlyAt, buffer);
        while (found != NULL) {
          if ((found[len] == ',' || found[len] == '\n' || found[len] == '\0') &&
              (found == DeoptimizeOnlyAt || found[-1] == ',' || found[-1] == '\n')) {
            // Check that the bci found is bracketed by terminators.
            break;
          }
          found = strstr(found + 1, buffer);
        }
        if (!found) {
          continue;
        }
      }

      if (DebugDeoptimization && !deopt) {
        deopt = true; // One-time only print before deopt
        tty->print_cr("[BEFORE Deoptimization]");
        trace_frames();
        trace_stack();
      }
      Deoptimization::deoptimize(this, *fst.current(), fst.register_map());
    }
  }

  if (DebugDeoptimization && deopt) {
    tty->print_cr("[AFTER Deoptimization]");
    trace_frames();
  }
}


// Make zombies
void JavaThread::make_zombies() {
  for(StackFrameStream fst(this); !fst.is_done(); fst.next()) {
    if (fst.current()->can_be_deoptimized()) {
      // it is a Java nmethod
      nmethod* nm = CodeCache::find_nmethod(fst.current()->pc());
      nm->make_not_entrant();
    }
  }
}
#endif // PRODUCT


void JavaThread::deoptimized_wrt_marked_nmethods() {
  if (!has_last_Java_frame()) return;
  // BiasedLocking needs an updated RegisterMap for the revoke monitors pass
  StackFrameStream fst(this, UseBiasedLocking);
  for(; !fst.is_done(); fst.next()) {
    if (fst.current()->should_be_deoptimized()) {
      Deoptimization::deoptimize(this, *fst.current(), fst.register_map());
    }
  }
}


// GC support
static void frame_gc_epilogue(frame* f, const RegisterMap* map) { f->gc_epilogue(); }

void JavaThread::gc_epilogue() {
  frames_do(frame_gc_epilogue);
}


static void frame_gc_prologue(frame* f, const RegisterMap* map) { f->gc_prologue(); }

void JavaThread::gc_prologue() {
  frames_do(frame_gc_prologue);
}

// If the caller is a NamedThread, then remember, in the current scope,
// the given JavaThread in its _processed_thread field.
class RememberProcessedThread: public StackObj {
  NamedThread* _cur_thr;
public:
  RememberProcessedThread(JavaThread* jthr) {
    Thread* thread = Thread::current();
    if (thread->is_Named_thread()) {
      _cur_thr = (NamedThread *)thread;
      _cur_thr->set_processed_thread(jthr);
    } else {
      _cur_thr = NULL;
    }
  }

  ~RememberProcessedThread() {
    if (_cur_thr) {
      _cur_thr->set_processed_thread(NULL);
    }
  }
};

void JavaThread::oops_do(OopClosure* f, CLDClosure* cld_f, CodeBlobClosure* cf) {
  // Verify that the deferred card marks have been flushed.
  assert(deferred_card_mark().is_empty(), "Should be empty during GC");

  // The ThreadProfiler oops_do is done from FlatProfiler::oops_do
  // since there may be more than one thread using each ThreadProfiler.

  // Traverse the GCHandles
  Thread::oops_do(f, cld_f, cf);

  assert( (!has_last_Java_frame() && java_call_counter() == 0) ||
          (has_last_Java_frame() && java_call_counter() > 0), "wrong java_sp info!");

  if (has_last_Java_frame()) {
    // Record JavaThread to GC thread
    RememberProcessedThread rpt(this);

    // Traverse the privileged stack
    if (_privileged_stack_top != NULL) {
      _privileged_stack_top->oops_do(f);
    }

    // traverse the registered growable array
    if (_array_for_gc != NULL) {
      for (int index = 0; index < _array_for_gc->length(); index++) {
        f->do_oop(_array_for_gc->adr_at(index));
      }
    }

    // Traverse the monitor chunks
    for (MonitorChunk* chunk = monitor_chunks(); chunk != NULL; chunk = chunk->next()) {
      chunk->oops_do(f);
    }

    // Traverse the execution stack
    for(StackFrameStream fst(this); !fst.is_done(); fst.next()) {
      fst.current()->oops_do(f, cld_f, cf, fst.register_map());
    }
  }

  // callee_target is never live across a gc point so NULL it here should
  // it still contain a methdOop.

  set_callee_target(NULL);

  assert(vframe_array_head() == NULL, "deopt in progress at a safepoint!");
  // If we have deferred set_locals there might be oops waiting to be
  // written
  GrowableArray<jvmtiDeferredLocalVariableSet*>* list = deferred_locals();
  if (list != NULL) {
    for (int i = 0; i < list->length(); i++) {
      list->at(i)->oops_do(f);
    }
  }

  // Traverse instance variables at the end since the GC may be moving things
  // around using this function
  f->do_oop((oop*) &_threadObj);
  f->do_oop((oop*) &_vm_result);
  f->do_oop((oop*) &_exception_oop);
  f->do_oop((oop*) &_pending_async_exception);

  if (jvmti_thread_state() != NULL) {
    jvmti_thread_state()->oops_do(f);
  }

  if (_scanned_nmethod != NULL && cf != NULL) {
    // Safepoints can occur when the sweeper is scanning an nmethod so
    // process it here to make sure it isn't unloaded in the middle of
    // a scan.
    cf->do_code_blob(_scanned_nmethod);
  }
}

void JavaThread::nmethods_do(CodeBlobClosure* cf) {
  Thread::nmethods_do(cf);  // (super method is a no-op)

  assert( (!has_last_Java_frame() && java_call_counter() == 0) ||
          (has_last_Java_frame() && java_call_counter() > 0), "wrong java_sp info!");

  if (has_last_Java_frame()) {
    // Traverse the execution stack
    for(StackFrameStream fst(this); !fst.is_done(); fst.next()) {
      fst.current()->nmethods_do(cf);
    }
  }
}

void JavaThread::metadata_do(void f(Metadata*)) {
  Thread::metadata_do(f);
  if (has_last_Java_frame()) {
    // Traverse the execution stack to call f() on the methods in the stack
    for(StackFrameStream fst(this); !fst.is_done(); fst.next()) {
      fst.current()->metadata_do(f);
    }
  } else if (is_Compiler_thread()) {
    // need to walk ciMetadata in current compile tasks to keep alive.
    CompilerThread* ct = (CompilerThread*)this;
    if (ct->env() != NULL) {
      ct->env()->metadata_do(f);
    }
  }
}

// Printing
const char* _get_thread_state_name(JavaThreadState _thread_state) {
  switch (_thread_state) {
  case _thread_uninitialized:     return "_thread_uninitialized";
  case _thread_new:               return "_thread_new";
  case _thread_new_trans:         return "_thread_new_trans";
  case _thread_in_native:         return "_thread_in_native";
  case _thread_in_native_trans:   return "_thread_in_native_trans";
  case _thread_in_vm:             return "_thread_in_vm";
  case _thread_in_vm_trans:       return "_thread_in_vm_trans";
  case _thread_in_Java:           return "_thread_in_Java";
  case _thread_in_Java_trans:     return "_thread_in_Java_trans";
  case _thread_blocked:           return "_thread_blocked";
  case _thread_blocked_trans:     return "_thread_blocked_trans";
  default:                        return "unknown thread state";
  }
}

#ifndef PRODUCT
void JavaThread::print_thread_state_on(outputStream *st) const {
  st->print_cr("   JavaThread state: %s", _get_thread_state_name(_thread_state));
};
void JavaThread::print_thread_state() const {
  print_thread_state_on(tty);
};
#endif // PRODUCT

// Called by Threads::print() for VM_PrintThreads operation
void JavaThread::print_on(outputStream *st) const {
  st->print("\"%s\" ", get_thread_name());
  oop thread_oop = threadObj();
  if (thread_oop != NULL) {
    st->print("#" INT64_FORMAT " ", java_lang_Thread::thread_id(thread_oop));
    if (java_lang_Thread::is_daemon(thread_oop))  st->print("daemon ");
    st->print("prio=%d ", java_lang_Thread::priority(thread_oop));
  }
  Thread::print_on(st);
  // print guess for valid stack memory region (assume 4K pages); helps lock debugging
  st->print_cr("[" INTPTR_FORMAT "]", (intptr_t)last_Java_sp() & ~right_n_bits(12));
  if (thread_oop != NULL && JDK_Version::is_gte_jdk15x_version()) {
    st->print_cr("   java.lang.Thread.State: %s", java_lang_Thread::thread_status_name(thread_oop));
  }
#ifndef PRODUCT
  print_thread_state_on(st);
  _safepoint_state->print_on(st);
#endif // PRODUCT
}

// Called by fatal error handler. The difference between this and
// JavaThread::print() is that we can't grab lock or allocate memory.
void JavaThread::print_on_error(outputStream* st, char *buf, int buflen) const {
  st->print("JavaThread \"%s\"",  get_thread_name_string(buf, buflen));
  oop thread_obj = threadObj();
  if (thread_obj != NULL) {
     if (java_lang_Thread::is_daemon(thread_obj)) st->print(" daemon");
  }
  st->print(" [");
  st->print("%s", _get_thread_state_name(_thread_state));
  if (osthread()) {
    st->print(", id=%d", osthread()->thread_id());
  }
  st->print(", stack(" PTR_FORMAT "," PTR_FORMAT ")",
            _stack_base - _stack_size, _stack_base);
  st->print("]");
  return;
}

// Verification

static void frame_verify(frame* f, const RegisterMap *map) { f->verify(map); }

void JavaThread::verify() {
  // Verify oops in the thread.
  oops_do(&VerifyOopClosure::verify_oop, NULL, NULL);

  // Verify the stack frames.
  frames_do(frame_verify);
}

// CR 6300358 (sub-CR 2137150)
// Most callers of this method assume that it can't return NULL but a
// thread may not have a name whilst it is in the process of attaching to
// the VM - see CR 6412693, and there are places where a JavaThread can be
// seen prior to having it's threadObj set (eg JNI attaching threads and
// if vm exit occurs during initialization). These cases can all be accounted
// for such that this method never returns NULL.
const char* JavaThread::get_thread_name() const {
#ifdef ASSERT
  // early safepoints can hit while current thread does not yet have TLS
  if (!SafepointSynchronize::is_at_safepoint()) {
    Thread *cur = Thread::current();
    if (!(cur->is_Java_thread() && cur == this)) {
      // Current JavaThreads are allowed to get their own name without
      // the Threads_lock.
      assert_locked_or_safepoint(Threads_lock);
    }
  }
#endif // ASSERT
    return get_thread_name_string();
}

// Returns a non-NULL representation of this thread's name, or a suitable
// descriptive string if there is no set name
const char* JavaThread::get_thread_name_string(char* buf, int buflen) const {
  const char* name_str;
  oop thread_obj = threadObj();
  if (thread_obj != NULL) {
    oop name = java_lang_Thread::name(thread_obj);
    if (name != NULL) {
      if (buf == NULL) {
        name_str = java_lang_String::as_utf8_string(name);
      }
      else {
        name_str = java_lang_String::as_utf8_string(name, buf, buflen);
      }
    }
    else if (is_attaching_via_jni()) { // workaround for 6412693 - see 6404306
      name_str = "<no-name - thread is attaching>";
    }
    else {
      name_str = Thread::name();
    }
  }
  else {
    name_str = Thread::name();
  }
  assert(name_str != NULL, "unexpected NULL thread name");
  return name_str;
}


const char* JavaThread::get_threadgroup_name() const {
  debug_only(if (JavaThread::current() != this) assert_locked_or_safepoint(Threads_lock);)
  oop thread_obj = threadObj();
  if (thread_obj != NULL) {
    oop thread_group = java_lang_Thread::threadGroup(thread_obj);
    if (thread_group != NULL) {
      typeArrayOop name = java_lang_ThreadGroup::name(thread_group);
      // ThreadGroup.name can be null
      if (name != NULL) {
        const char* str = UNICODE::as_utf8((jchar*) name->base(T_CHAR), name->length());
        return str;
      }
    }
  }
  return NULL;
}

const char* JavaThread::get_parent_name() const {
  debug_only(if (JavaThread::current() != this) assert_locked_or_safepoint(Threads_lock);)
  oop thread_obj = threadObj();
  if (thread_obj != NULL) {
    oop thread_group = java_lang_Thread::threadGroup(thread_obj);
    if (thread_group != NULL) {
      oop parent = java_lang_ThreadGroup::parent(thread_group);
      if (parent != NULL) {
        typeArrayOop name = java_lang_ThreadGroup::name(parent);
        // ThreadGroup.name can be null
        if (name != NULL) {
          const char* str = UNICODE::as_utf8((jchar*) name->base(T_CHAR), name->length());
          return str;
        }
      }
    }
  }
  return NULL;
}

ThreadPriority JavaThread::java_priority() const {
  oop thr_oop = threadObj();
  if (thr_oop == NULL) return NormPriority; // Bootstrapping
  ThreadPriority priority = java_lang_Thread::priority(thr_oop);
  assert(MinPriority <= priority && priority <= MaxPriority, "sanity check");
  return priority;
}

void JavaThread::prepare(jobject jni_thread, ThreadPriority prio) {

  assert(Threads_lock->owner() == Thread::current(), "must have threads lock");
  // Link Java Thread object <-> C++ Thread

  // Get the C++ thread object (an oop) from the JNI handle (a jthread)
  // and put it into a new Handle.  The Handle "thread_oop" can then
  // be used to pass the C++ thread object to other methods.

  // Set the Java level thread object (jthread) field of the
  // new thread (a JavaThread *) to C++ thread object using the
  // "thread_oop" handle.

  // Set the thread field (a JavaThread *) of the
  // oop representing the java_lang_Thread to the new thread (a JavaThread *).

  Handle thread_oop(Thread::current(),
                    JNIHandles::resolve_non_null(jni_thread));
  assert(InstanceKlass::cast(thread_oop->klass())->is_linked(),
    "must be initialized");
  set_threadObj(thread_oop());
  java_lang_Thread::set_thread(thread_oop(), this);

  if (prio == NoPriority) {
    prio = java_lang_Thread::priority(thread_oop());
    assert(prio != NoPriority, "A valid priority should be present");
  }

  // Push the Java priority down to the native thread; needs Threads_lock
  Thread::set_priority(this, prio);

  prepare_ext();

  // Add the new thread to the Threads list and set it in motion.
  // We must have threads lock in order to call Threads::add.
  // It is crucial that we do not block before the thread is
  // added to the Threads list for if a GC happens, then the java_thread oop
  // will not be visited by GC.
  Threads::add(this);
}

oop JavaThread::current_park_blocker() {
  // Support for JSR-166 locks
  oop thread_oop = threadObj();
  if (thread_oop != NULL &&
      JDK_Version::current().supports_thread_park_blocker()) {
    return java_lang_Thread::park_blocker(thread_oop);
  }
  return NULL;
}


void JavaThread::print_stack_on(outputStream* st) {
  if (!has_last_Java_frame()) return;
  ResourceMark rm;
  HandleMark   hm;

  RegisterMap reg_map(this);
  vframe* start_vf = last_java_vframe(&reg_map);
  int count = 0;
  for (vframe* f = start_vf; f; f = f->sender() ) {
    if (f->is_java_frame()) {
      javaVFrame* jvf = javaVFrame::cast(f);
      java_lang_Throwable::print_stack_element(st, jvf->method(), jvf->bci());

      // Print out lock information
      if (JavaMonitorsInStackTrace) {
        jvf->print_lock_info_on(st, count);
      }
    } else {
      // Ignore non-Java frames
    }

    // Bail-out case for too deep stacks
    count++;
    if (MaxJavaStackTraceDepth == count) return;
  }
}


// JVMTI PopFrame support
void JavaThread::popframe_preserve_args(ByteSize size_in_bytes, void* start) {
  assert(_popframe_preserved_args == NULL, "should not wipe out old PopFrame preserved arguments");
  if (in_bytes(size_in_bytes) != 0) {
    _popframe_preserved_args = NEW_C_HEAP_ARRAY(char, in_bytes(size_in_bytes), mtThread);
    _popframe_preserved_args_size = in_bytes(size_in_bytes);
    Copy::conjoint_jbytes(start, _popframe_preserved_args, _popframe_preserved_args_size);
  }
}

void* JavaThread::popframe_preserved_args() {
  return _popframe_preserved_args;
}

ByteSize JavaThread::popframe_preserved_args_size() {
  return in_ByteSize(_popframe_preserved_args_size);
}

WordSize JavaThread::popframe_preserved_args_size_in_words() {
  int sz = in_bytes(popframe_preserved_args_size());
  assert(sz % wordSize == 0, "argument size must be multiple of wordSize");
  return in_WordSize(sz / wordSize);
}

void JavaThread::popframe_free_preserved_args() {
  assert(_popframe_preserved_args != NULL, "should not free PopFrame preserved arguments twice");
  FREE_C_HEAP_ARRAY(char, (char*) _popframe_preserved_args, mtThread);
  _popframe_preserved_args = NULL;
  _popframe_preserved_args_size = 0;
}

#ifndef PRODUCT

void JavaThread::trace_frames() {
  tty->print_cr("[Describe stack]");
  int frame_no = 1;
  for(StackFrameStream fst(this); !fst.is_done(); fst.next()) {
    tty->print("  %d. ", frame_no++);
    fst.current()->print_value_on(tty,this);
    tty->cr();
  }
}

class PrintAndVerifyOopClosure: public OopClosure {
 protected:
  template <class T> inline void do_oop_work(T* p) {
    oop obj = oopDesc::load_decode_heap_oop(p);
    if (obj == NULL) return;
    tty->print(INTPTR_FORMAT ": ", p);
    if (obj->is_oop_or_null()) {
      if (obj->is_objArray()) {
        tty->print_cr("valid objArray: " INTPTR_FORMAT, (oopDesc*) obj);
      } else {
        obj->print();
      }
    } else {
      tty->print_cr("invalid oop: " INTPTR_FORMAT, (oopDesc*) obj);
    }
    tty->cr();
  }
 public:
  virtual void do_oop(oop* p) { do_oop_work(p); }
  virtual void do_oop(narrowOop* p)  { do_oop_work(p); }
};


static void oops_print(frame* f, const RegisterMap *map) {
  PrintAndVerifyOopClosure print;
  f->print_value();
  f->oops_do(&print, NULL, NULL, (RegisterMap*)map);
}

// Print our all the locations that contain oops and whether they are
// valid or not.  This useful when trying to find the oldest frame
// where an oop has gone bad since the frame walk is from youngest to
// oldest.
void JavaThread::trace_oops() {
  tty->print_cr("[Trace oops]");
  frames_do(oops_print);
}


#ifdef ASSERT
// Print or validate the layout of stack frames
void JavaThread::print_frame_layout(int depth, bool validate_only) {
  ResourceMark rm;
  PRESERVE_EXCEPTION_MARK;
  FrameValues values;
  int frame_no = 0;
  for(StackFrameStream fst(this, false); !fst.is_done(); fst.next()) {
    fst.current()->describe(values, ++frame_no);
    if (depth == frame_no) break;
  }
  if (validate_only) {
    values.validate();
  } else {
    tty->print_cr("[Describe stack layout]");
    values.print(this);
  }
}
#endif

void JavaThread::trace_stack_from(vframe* start_vf) {
  ResourceMark rm;
  int vframe_no = 1;
  for (vframe* f = start_vf; f; f = f->sender() ) {
    if (f->is_java_frame()) {
      javaVFrame::cast(f)->print_activation(vframe_no++);
    } else {
      f->print();
    }
    if (vframe_no > StackPrintLimit) {
      tty->print_cr("...<more frames>...");
      return;
    }
  }
}


void JavaThread::trace_stack() {
  if (!has_last_Java_frame()) return;
  ResourceMark rm;
  HandleMark   hm;
  RegisterMap reg_map(this);
  trace_stack_from(last_java_vframe(&reg_map));
}


#endif // PRODUCT


javaVFrame* JavaThread::last_java_vframe(RegisterMap *reg_map) {
  assert(reg_map != NULL, "a map must be given");
  frame f = last_frame();
  for (vframe* vf = vframe::new_vframe(&f, reg_map, this); vf; vf = vf->sender() ) {
    if (vf->is_java_frame()) return javaVFrame::cast(vf);
  }
  return NULL;
}


Klass* JavaThread::security_get_caller_class(int depth) {
  vframeStream vfst(this);
  vfst.security_get_caller_frame(depth);
  if (!vfst.at_end()) {
    return vfst.method()->method_holder();
  }
  return NULL;
}

static void compiler_thread_entry(JavaThread* thread, TRAPS) {
  assert(thread->is_Compiler_thread(), "must be compiler thread");
  CompileBroker::compiler_thread_loop();
}

// Create a CompilerThread
CompilerThread::CompilerThread(CompileQueue* queue, CompilerCounters* counters)
: JavaThread(&compiler_thread_entry) {
  _env   = NULL;
  _log   = NULL;
  _task  = NULL;
  _queue = queue;
  _counters = counters;
  _buffer_blob = NULL;
  _scanned_nmethod = NULL;
  _compiler = NULL;

  // Compiler uses resource area for compilation, let's bias it to mtCompiler
  resource_area()->bias_to(mtCompiler);

#ifndef PRODUCT
  _ideal_graph_printer = NULL;
#endif
}

#if INCLUDE_JVMCI
bool CompilerThread::can_call_java() const {
  return _compiler != NULL && _compiler->is_jvmci();
}
#endif // INCLUDE_JVMCI

void CompilerThread::oops_do(OopClosure* f, CLDClosure* cld_f, CodeBlobClosure* cf) {
  JavaThread::oops_do(f, cld_f, cf);
  if (_scanned_nmethod != NULL && cf != NULL) {
    // Safepoints can occur when the sweeper is scanning an nmethod so
    // process it here to make sure it isn't unloaded in the middle of
    // a scan.
    cf->do_code_blob(_scanned_nmethod);
  }
}


// ======= Threads ========

// The Threads class links together all active threads, and provides
// operations over all threads.  It is protected by its own Mutex
// lock, which is also used in other contexts to protect thread
// operations from having the thread being operated on from exiting
// and going away unexpectedly (e.g., safepoint synchronization)

JavaThread* Threads::_thread_list = NULL;
int         Threads::_number_of_threads = 0;
int         Threads::_number_of_non_daemon_threads = 0;
int         Threads::_return_code = 0;
size_t      JavaThread::_stack_size_at_create = 0;
#ifdef ASSERT
bool        Threads::_vm_complete = false;
#endif

// All JavaThreads
#define ALL_JAVA_THREADS(X) for (JavaThread* X = _thread_list; X; X = X->next())

// All JavaThreads + all non-JavaThreads (i.e., every thread in the system)
void Threads::threads_do(ThreadClosure* tc) {
  assert_locked_or_safepoint(Threads_lock);
  // ALL_JAVA_THREADS iterates through all JavaThreads
  ALL_JAVA_THREADS(p) {
    tc->do_thread(p);
  }
  // Someday we could have a table or list of all non-JavaThreads.
  // For now, just manually iterate through them.
  tc->do_thread(VMThread::vm_thread());
  Universe::heap()->gc_threads_do(tc);
  WatcherThread *wt = WatcherThread::watcher_thread();
  // Strictly speaking, the following NULL check isn't sufficient to make sure
  // the data for WatcherThread is still valid upon being examined. However,
  // considering that WatchThread terminates when the VM is on the way to
  // exit at safepoint, the chance of the above is extremely small. The right
  // way to prevent termination of WatcherThread would be to acquire
  // Terminator_lock, but we can't do that without violating the lock rank
  // checking in some cases.
  if (wt != NULL)
    tc->do_thread(wt);

  // If CompilerThreads ever become non-JavaThreads, add them here
}

jint Threads::create_vm(JavaVMInitArgs* args, bool* canTryAgain) {

  extern void JDK_Version_init();

  // Preinitialize version info.
  VM_Version::early_initialize();

  // Check version
  if (!is_supported_jni_version(args->version)) return JNI_EVERSION;

  // Initialize the output stream module
  ostream_init();

  // Process java launcher properties.
  Arguments::process_sun_java_launcher_properties(args);

  // Initialize the os module before using TLS
  os::init();

  // Initialize system properties.
  Arguments::init_system_properties();

  // So that JDK version can be used as a discrimintor when parsing arguments
  JDK_Version_init();

  // Update/Initialize System properties after JDK version number is known
  Arguments::init_version_specific_system_properties();

  // Parse arguments
  // Note: this internally calls os::init_container_support()
  jint parse_result = Arguments::parse(args);
  if (parse_result != JNI_OK) return parse_result;

  os::init_before_ergo();

  jint ergo_result = Arguments::apply_ergo();
  if (ergo_result != JNI_OK) return ergo_result;

  if (PauseAtStartup) {
    os::pause();
  }

#ifndef USDT2
  HS_DTRACE_PROBE(hotspot, vm__init__begin);
#else /* USDT2 */
  HOTSPOT_VM_INIT_BEGIN();
#endif /* USDT2 */

  // Record VM creation timing statistics
  TraceVmCreationTime create_vm_timer;
  create_vm_timer.start();

  // Timing (must come after argument parsing)
  TraceTime timer("Create VM", TraceStartupTime);

  // Initialize the os module after parsing the args
  jint os_init_2_result = os::init_2();
  if (os_init_2_result != JNI_OK) return os_init_2_result;

  jint adjust_after_os_result = Arguments::adjust_after_os();
  if (adjust_after_os_result != JNI_OK) return adjust_after_os_result;

  // intialize TLS
  ThreadLocalStorage::init();

  // Initialize output stream logging
  ostream_init_log();

  // Convert -Xrun to -agentlib: if there is no JVM_OnLoad
  // Must be before create_vm_init_agents()
  if (Arguments::init_libraries_at_startup()) {
    convert_vm_init_libraries_to_agents();
  }

  // Launch -agentlib/-agentpath and converted -Xrun agents
  if (Arguments::init_agents_at_startup()) {
    create_vm_init_agents();
  }

  // Initialize Threads state
  _thread_list = NULL;
  _number_of_threads = 0;
  _number_of_non_daemon_threads = 0;

  // Initialize global data structures and create system classes in heap
  vm_init_globals();

#if INCLUDE_JVMCI
  if (JVMCICounterSize > 0) {
    JavaThread::_jvmci_old_thread_counters = NEW_C_HEAP_ARRAY(jlong, JVMCICounterSize, mtInternal);
    memset(JavaThread::_jvmci_old_thread_counters, 0, sizeof(jlong) * JVMCICounterSize);
  } else {
    JavaThread::_jvmci_old_thread_counters = NULL;
  }
#endif

  // Attach the main thread to this os thread
  JavaThread* main_thread = new JavaThread();
  main_thread->set_thread_state(_thread_in_vm);
  // must do this before set_active_handles and initialize_thread_local_storage
  // Note: on solaris initialize_thread_local_storage() will (indirectly)
  // change the stack size recorded here to one based on the java thread
  // stacksize. This adjusted size is what is used to figure the placement
  // of the guard pages.
  main_thread->record_stack_base_and_size();
  main_thread->initialize_thread_local_storage();

  main_thread->set_active_handles(JNIHandleBlock::allocate_block());

  if (!main_thread->set_as_starting_thread()) {
    vm_shutdown_during_initialization(
      "Failed necessary internal allocation. Out of swap space");
    delete main_thread;
    *canTryAgain = false; // don't let caller call JNI_CreateJavaVM again
    return JNI_ENOMEM;
  }

  // Enable guard page *after* os::create_main_thread(), otherwise it would
  // crash Linux VM, see notes in os_linux.cpp.
  main_thread->create_stack_guard_pages();

  // Initialize Java-Level synchronization subsystem
  ObjectMonitor::Initialize() ;

  // Initialize global modules
  jint status = init_globals();
  if (status != JNI_OK) {
    delete main_thread;
    *canTryAgain = false; // don't let caller call JNI_CreateJavaVM again
    return status;
  }

  // Should be done after the heap is fully created
  main_thread->cache_global_variables();

  HandleMark hm;

  { MutexLocker mu(Threads_lock);
    Threads::add(main_thread);
  }

  // Any JVMTI raw monitors entered in onload will transition into
  // real raw monitor. VM is setup enough here for raw monitor enter.
  JvmtiExport::transition_pending_onload_raw_monitors();

  // Create the VMThread
  { TraceTime timer("Start VMThread", TraceStartupTime);
    VMThread::create();
    Thread* vmthread = VMThread::vm_thread();

    if (!os::create_thread(vmthread, os::vm_thread))
      vm_exit_during_initialization("Cannot create VM thread. Out of system resources.");

    // Wait for the VM thread to become ready, and VMThread::run to initialize
    // Monitors can have spurious returns, must always check another state flag
    {
      MutexLocker ml(Notify_lock);
      os::start_thread(vmthread);
      while (vmthread->active_handles() == NULL) {
        Notify_lock->wait();
      }
    }
  }

  assert (Universe::is_fully_initialized(), "not initialized");
  if (VerifyDuringStartup) {
    // Make sure we're starting with a clean slate.
    VM_Verify verify_op;
    VMThread::execute(&verify_op);
  }

  EXCEPTION_MARK;

  // At this point, the Universe is initialized, but we have not executed
  // any byte code.  Now is a good time (the only time) to dump out the
  // internal state of the JVM for sharing.
  if (DumpSharedSpaces) {
    MetaspaceShared::preload_and_dump(CHECK_0);
    ShouldNotReachHere();
  }

  // Always call even when there are not JVMTI environments yet, since environments
  // may be attached late and JVMTI must track phases of VM execution
  JvmtiExport::enter_start_phase();

  // Notify JVMTI agents that VM has started (JNI is up) - nop if no agents.
  JvmtiExport::post_vm_start();

  {
    TraceTime timer("Initialize java.lang classes", TraceStartupTime);

    if (EagerXrunInit && Arguments::init_libraries_at_startup()) {
      create_vm_init_libraries();
    }

    initialize_class(vmSymbols::java_lang_String(), CHECK_0);

    // Initialize java_lang.System (needed before creating the thread)
    initialize_class(vmSymbols::java_lang_System(), CHECK_0);
    initialize_class(vmSymbols::java_lang_ThreadGroup(), CHECK_0);
    Handle thread_group = create_initial_thread_group(CHECK_0);
    Universe::set_main_thread_group(thread_group());
    initialize_class(vmSymbols::java_lang_Thread(), CHECK_0);
    oop thread_object = create_initial_thread(thread_group, main_thread, CHECK_0);
    main_thread->set_threadObj(thread_object);
    // Set thread status to running since main thread has
    // been started and running.
    java_lang_Thread::set_thread_status(thread_object,
                                        java_lang_Thread::RUNNABLE);

    // The VM creates & returns objects of this class. Make sure it's initialized.
    initialize_class(vmSymbols::java_lang_Class(), CHECK_0);

    // The VM preresolves methods to these classes. Make sure that they get initialized
    initialize_class(vmSymbols::java_lang_reflect_Method(), CHECK_0);
    initialize_class(vmSymbols::java_lang_ref_Finalizer(),  CHECK_0);
    call_initializeSystemClass(CHECK_0);

    // get the Java runtime name after java.lang.System is initialized
    JDK_Version::set_runtime_name(get_java_runtime_name(THREAD));
    JDK_Version::set_runtime_version(get_java_runtime_version(THREAD));

    // an instance of OutOfMemory exception has been allocated earlier
    initialize_class(vmSymbols::java_lang_OutOfMemoryError(), CHECK_0);
    initialize_class(vmSymbols::java_lang_NullPointerException(), CHECK_0);
    initialize_class(vmSymbols::java_lang_ClassCastException(), CHECK_0);
    initialize_class(vmSymbols::java_lang_ArrayStoreException(), CHECK_0);
    initialize_class(vmSymbols::java_lang_ArithmeticException(), CHECK_0);
    initialize_class(vmSymbols::java_lang_StackOverflowError(), CHECK_0);
    initialize_class(vmSymbols::java_lang_IllegalMonitorStateException(), CHECK_0);
    initialize_class(vmSymbols::java_lang_IllegalArgumentException(), CHECK_0);
  }

  // See        : bugid 4211085.
  // Background : the static initializer of java.lang.Compiler tries to read
  //              property"java.compiler" and read & write property "java.vm.info".
  //              When a security manager is installed through the command line
  //              option "-Djava.security.manager", the above properties are not
  //              readable and the static initializer for java.lang.Compiler fails
  //              resulting in a NoClassDefFoundError.  This can happen in any
  //              user code which calls methods in java.lang.Compiler.
  // Hack :       the hack is to pre-load and initialize this class, so that only
  //              system domains are on the stack when the properties are read.
  //              Currently even the AWT code has calls to methods in java.lang.Compiler.
  //              On the classic VM, java.lang.Compiler is loaded very early to load the JIT.
  // Future Fix : the best fix is to grant everyone permissions to read "java.compiler" and
  //              read and write"java.vm.info" in the default policy file. See bugid 4211383
  //              Once that is done, we should remove this hack.
  initialize_class(vmSymbols::java_lang_Compiler(), CHECK_0);

  // More hackery - the static initializer of java.lang.Compiler adds the string "nojit" to
  // the java.vm.info property if no jit gets loaded through java.lang.Compiler (the hotspot
  // compiler does not get loaded through java.lang.Compiler).  "java -version" with the
  // hotspot vm says "nojit" all the time which is confusing.  So, we reset it here.
  // This should also be taken out as soon as 4211383 gets fixed.
  reset_vm_info_property(CHECK_0);

  quicken_jni_functions();

  // Must be run after init_ft which initializes ft_enabled
  if (TRACE_INITIALIZE() != JNI_OK) {
    vm_exit_during_initialization("Failed to initialize tracing backend");
  }

  // Set flag that basic initialization has completed. Used by exceptions and various
  // debug stuff, that does not work until all basic classes have been initialized.
  set_init_completed();

  Metaspace::post_initialize();

#ifndef USDT2
  HS_DTRACE_PROBE(hotspot, vm__init__end);
#else /* USDT2 */
  HOTSPOT_VM_INIT_END();
#endif /* USDT2 */

  // record VM initialization completion time
#if INCLUDE_MANAGEMENT
  Management::record_vm_init_completed();
#endif // INCLUDE_MANAGEMENT

  // Compute system loader. Note that this has to occur after set_init_completed, since
  // valid exceptions may be thrown in the process.
  // Note that we do not use CHECK_0 here since we are inside an EXCEPTION_MARK and
  // set_init_completed has just been called, causing exceptions not to be shortcut
  // anymore. We call vm_exit_during_initialization directly instead.
  SystemDictionary::compute_java_system_loader(THREAD);
  if (HAS_PENDING_EXCEPTION) {
    vm_exit_during_initialization(Handle(THREAD, PENDING_EXCEPTION));
  }

#if INCLUDE_ALL_GCS
  // Support for ConcurrentMarkSweep. This should be cleaned up
  // and better encapsulated. The ugly nested if test would go away
  // once things are properly refactored. XXX YSR
  if (UseConcMarkSweepGC || UseG1GC) {
    if (UseConcMarkSweepGC) {
      ConcurrentMarkSweepThread::makeSurrogateLockerThread(THREAD);
    } else {
      ConcurrentMarkThread::makeSurrogateLockerThread(THREAD);
    }
    if (HAS_PENDING_EXCEPTION) {
      vm_exit_during_initialization(Handle(THREAD, PENDING_EXCEPTION));
    }
  }
#endif // INCLUDE_ALL_GCS

  // Always call even when there are not JVMTI environments yet, since environments
  // may be attached late and JVMTI must track phases of VM execution
  JvmtiExport::enter_live_phase();

  // Signal Dispatcher needs to be started before VMInit event is posted
  os::signal_init();

  // Start Attach Listener if +StartAttachListener or it can't be started lazily
  if (!DisableAttachMechanism) {
    AttachListener::vm_start();
    if (StartAttachListener || AttachListener::init_at_startup()) {
      AttachListener::init();
    }
  }

  // Launch -Xrun agents
  // Must be done in the JVMTI live phase so that for backward compatibility the JDWP
  // back-end can launch with -Xdebug -Xrunjdwp.
  if (!EagerXrunInit && Arguments::init_libraries_at_startup()) {
    create_vm_init_libraries();
  }

  // Notify JVMTI agents that VM initialization is complete - nop if no agents.
  JvmtiExport::post_vm_initialized();

  if (TRACE_START() != JNI_OK) {
    vm_exit_during_initialization("Failed to start tracing backend.");
  }

  if (CleanChunkPoolAsync) {
    Chunk::start_chunk_pool_cleaner_task();
  }

  // initialize compiler(s)
#if defined(COMPILER1) || defined(COMPILER2) || defined(SHARK) || INCLUDE_JVMCI
  CompileBroker::compilation_init(THREAD);
  if (HAS_PENDING_EXCEPTION) {
    vm_exit_during_initialization(Handle(THREAD, PENDING_EXCEPTION));
  }
#endif

  if (EnableInvokeDynamic) {
    // Pre-initialize some JSR292 core classes to avoid deadlock during class loading.
    // It is done after compilers are initialized, because otherwise compilations of
    // signature polymorphic MH intrinsics can be missed
    // (see SystemDictionary::find_method_handle_intrinsic).
    initialize_class(vmSymbols::java_lang_invoke_MethodHandle(), CHECK_0);
    initialize_class(vmSymbols::java_lang_invoke_MemberName(), CHECK_0);
    initialize_class(vmSymbols::java_lang_invoke_MethodHandleNatives(), CHECK_0);
  }

#if INCLUDE_MANAGEMENT
  Management::initialize(THREAD);
#endif // INCLUDE_MANAGEMENT

  if (HAS_PENDING_EXCEPTION) {
    // management agent fails to start possibly due to
    // configuration problem and is responsible for printing
    // stack trace if appropriate. Simply exit VM.
    vm_exit(1);
  }

  if (Arguments::has_profile())       FlatProfiler::engage(main_thread, true);
  if (MemProfiling)                   MemProfiler::engage();
  StatSampler::engage();
  if (CheckJNICalls)                  JniPeriodicChecker::engage();

  BiasedLocking::init();

#if INCLUDE_RTM_OPT
  RTMLockingCounters::init();
#endif

  if (JDK_Version::current().post_vm_init_hook_enabled()) {
    call_postVMInitHook(THREAD);
    // The Java side of PostVMInitHook.run must deal with all
    // exceptions and provide means of diagnosis.
    if (HAS_PENDING_EXCEPTION) {
      CLEAR_PENDING_EXCEPTION;
    }
  }

  {
      MutexLockerEx ml(PeriodicTask_lock, Mutex::_no_safepoint_check_flag);
      // Make sure the watcher thread can be started by WatcherThread::start()
      // or by dynamic enrollment.
      WatcherThread::make_startable();
      // Start up the WatcherThread if there are any periodic tasks
      // NOTE:  All PeriodicTasks should be registered by now. If they
      //   aren't, late joiners might appear to start slowly (we might
      //   take a while to process their first tick).
      if (PeriodicTask::num_tasks() > 0) {
          WatcherThread::start();
      }
  }

  create_vm_timer.end();
#ifdef ASSERT
  _vm_complete = true;
#endif
  return JNI_OK;
}

// type for the Agent_OnLoad and JVM_OnLoad entry points
extern "C" {
  typedef jint (JNICALL *OnLoadEntry_t)(JavaVM *, char *, void *);
}
// Find a command line agent library and return its entry point for
//         -agentlib:  -agentpath:   -Xrun
// num_symbol_entries must be passed-in since only the caller knows the number of symbols in the array.
static OnLoadEntry_t lookup_on_load(AgentLibrary* agent, const char *on_load_symbols[], size_t num_symbol_entries) {
  OnLoadEntry_t on_load_entry = NULL;
  void *library = NULL;

  if (!agent->valid()) {
    char buffer[JVM_MAXPATHLEN];
    char ebuf[1024];
    const char *name = agent->name();
    const char *msg = "Could not find agent library ";

    // First check to see if agent is statically linked into executable
    if (os::find_builtin_agent(agent, on_load_symbols, num_symbol_entries)) {
      library = agent->os_lib();
    } else if (agent->is_absolute_path()) {
      library = os::dll_load(name, ebuf, sizeof ebuf);
      if (library == NULL) {
        const char *sub_msg = " in absolute path, with error: ";
        size_t len = strlen(msg) + strlen(name) + strlen(sub_msg) + strlen(ebuf) + 1;
        char *buf = NEW_C_HEAP_ARRAY(char, len, mtThread);
        jio_snprintf(buf, len, "%s%s%s%s", msg, name, sub_msg, ebuf);
        // If we can't find the agent, exit.
        vm_exit_during_initialization(buf, NULL);
        FREE_C_HEAP_ARRAY(char, buf, mtThread);
      }
    } else {
      // Try to load the agent from the standard dll directory
      if (os::dll_build_name(buffer, sizeof(buffer), Arguments::get_dll_dir(),
                             name)) {
        library = os::dll_load(buffer, ebuf, sizeof ebuf);
      }
      if (library == NULL) { // Try the local directory
        char ns[1] = {0};
        if (os::dll_build_name(buffer, sizeof(buffer), ns, name)) {
          library = os::dll_load(buffer, ebuf, sizeof ebuf);
        }
        if (library == NULL) {
          const char *sub_msg = " on the library path, with error: ";
          size_t len = strlen(msg) + strlen(name) + strlen(sub_msg) + strlen(ebuf) + 1;
          char *buf = NEW_C_HEAP_ARRAY(char, len, mtThread);
          jio_snprintf(buf, len, "%s%s%s%s", msg, name, sub_msg, ebuf);
          // If we can't find the agent, exit.
          vm_exit_during_initialization(buf, NULL);
          FREE_C_HEAP_ARRAY(char, buf, mtThread);
        }
      }
    }
    agent->set_os_lib(library);
    agent->set_valid();
  }

  // Find the OnLoad function.
  on_load_entry =
    CAST_TO_FN_PTR(OnLoadEntry_t, os::find_agent_function(agent,
                                                          false,
                                                          on_load_symbols,
                                                          num_symbol_entries));
  return on_load_entry;
}

// Find the JVM_OnLoad entry point
static OnLoadEntry_t lookup_jvm_on_load(AgentLibrary* agent) {
  const char *on_load_symbols[] = JVM_ONLOAD_SYMBOLS;
  return lookup_on_load(agent, on_load_symbols, sizeof(on_load_symbols) / sizeof(char*));
}

// Find the Agent_OnLoad entry point
static OnLoadEntry_t lookup_agent_on_load(AgentLibrary* agent) {
  const char *on_load_symbols[] = AGENT_ONLOAD_SYMBOLS;
  return lookup_on_load(agent, on_load_symbols, sizeof(on_load_symbols) / sizeof(char*));
}

// For backwards compatibility with -Xrun
// Convert libraries with no JVM_OnLoad, but which have Agent_OnLoad to be
// treated like -agentpath:
// Must be called before agent libraries are created
void Threads::convert_vm_init_libraries_to_agents() {
  AgentLibrary* agent;
  AgentLibrary* next;

  for (agent = Arguments::libraries(); agent != NULL; agent = next) {
    next = agent->next();  // cache the next agent now as this agent may get moved off this list
    OnLoadEntry_t on_load_entry = lookup_jvm_on_load(agent);

    // If there is an JVM_OnLoad function it will get called later,
    // otherwise see if there is an Agent_OnLoad
    if (on_load_entry == NULL) {
      on_load_entry = lookup_agent_on_load(agent);
      if (on_load_entry != NULL) {
        // switch it to the agent list -- so that Agent_OnLoad will be called,
        // JVM_OnLoad won't be attempted and Agent_OnUnload will
        Arguments::convert_library_to_agent(agent);
      } else {
        vm_exit_during_initialization("Could not find JVM_OnLoad or Agent_OnLoad function in the library", agent->name());
      }
    }
  }
}

// Create agents for -agentlib:  -agentpath:  and converted -Xrun
// Invokes Agent_OnLoad
// Called very early -- before JavaThreads exist
void Threads::create_vm_init_agents() {
  extern struct JavaVM_ main_vm;
  AgentLibrary* agent;

  JvmtiExport::enter_onload_phase();

  for (agent = Arguments::agents(); agent != NULL; agent = agent->next()) {
    OnLoadEntry_t  on_load_entry = lookup_agent_on_load(agent);

    if (on_load_entry != NULL) {
      // Invoke the Agent_OnLoad function
      jint err = (*on_load_entry)(&main_vm, agent->options(), NULL);
      if (err != JNI_OK) {
        vm_exit_during_initialization("agent library failed to init", agent->name());
      }
    } else {
      vm_exit_during_initialization("Could not find Agent_OnLoad function in the agent library", agent->name());
    }
  }
  JvmtiExport::enter_primordial_phase();
}

extern "C" {
  typedef void (JNICALL *Agent_OnUnload_t)(JavaVM *);
}

void Threads::shutdown_vm_agents() {
  // Send any Agent_OnUnload notifications
  const char *on_unload_symbols[] = AGENT_ONUNLOAD_SYMBOLS;
  size_t num_symbol_entries = ARRAY_SIZE(on_unload_symbols);
  extern struct JavaVM_ main_vm;
  for (AgentLibrary* agent = Arguments::agents(); agent != NULL; agent = agent->next()) {

    // Find the Agent_OnUnload function.
    Agent_OnUnload_t unload_entry = CAST_TO_FN_PTR(Agent_OnUnload_t,
      os::find_agent_function(agent,
      false,
      on_unload_symbols,
      num_symbol_entries));

    // Invoke the Agent_OnUnload function
    if (unload_entry != NULL) {
      JavaThread* thread = JavaThread::current();
      ThreadToNativeFromVM ttn(thread);
      HandleMark hm(thread);
      (*unload_entry)(&main_vm);
    }
  }
}

// Called for after the VM is initialized for -Xrun libraries which have not been converted to agent libraries
// Invokes JVM_OnLoad
void Threads::create_vm_init_libraries() {
  extern struct JavaVM_ main_vm;
  AgentLibrary* agent;

  for (agent = Arguments::libraries(); agent != NULL; agent = agent->next()) {
    OnLoadEntry_t on_load_entry = lookup_jvm_on_load(agent);

    if (on_load_entry != NULL) {
      // Invoke the JVM_OnLoad function
      JavaThread* thread = JavaThread::current();
      ThreadToNativeFromVM ttn(thread);
      HandleMark hm(thread);
      jint err = (*on_load_entry)(&main_vm, agent->options(), NULL);
      if (err != JNI_OK) {
        vm_exit_during_initialization("-Xrun library failed to init", agent->name());
      }
    } else {
      vm_exit_during_initialization("Could not find JVM_OnLoad function in -Xrun library", agent->name());
    }
  }
}

JavaThread* Threads::find_java_thread_from_java_tid(jlong java_tid) {
  assert(Threads_lock->owned_by_self(), "Must hold Threads_lock");

  JavaThread* java_thread = NULL;
  // Sequential search for now.  Need to do better optimization later.
  for (JavaThread* thread = Threads::first(); thread != NULL; thread = thread->next()) {
    oop tobj = thread->threadObj();
    if (!thread->is_exiting() &&
        tobj != NULL &&
        java_tid == java_lang_Thread::thread_id(tobj)) {
      java_thread = thread;
      break;
    }
  }
  return java_thread;
}


// Last thread running calls java.lang.Shutdown.shutdown()
void JavaThread::invoke_shutdown_hooks() {
  HandleMark hm(this);

  // We could get here with a pending exception, if so clear it now.
  if (this->has_pending_exception()) {
    this->clear_pending_exception();
  }

  EXCEPTION_MARK;
  Klass* k =
    SystemDictionary::resolve_or_null(vmSymbols::java_lang_Shutdown(),
                                      THREAD);
  if (k != NULL) {
    // SystemDictionary::resolve_or_null will return null if there was
    // an exception.  If we cannot load the Shutdown class, just don't
    // call Shutdown.shutdown() at all.  This will mean the shutdown hooks
    // and finalizers (if runFinalizersOnExit is set) won't be run.
    // Note that if a shutdown hook was registered or runFinalizersOnExit
    // was called, the Shutdown class would have already been loaded
    // (Runtime.addShutdownHook and runFinalizersOnExit will load it).
    instanceKlassHandle shutdown_klass (THREAD, k);
    JavaValue result(T_VOID);
    JavaCalls::call_static(&result,
                           shutdown_klass,
                           vmSymbols::shutdown_method_name(),
                           vmSymbols::void_method_signature(),
                           THREAD);
  }
  CLEAR_PENDING_EXCEPTION;
}

// Threads::destroy_vm() is normally called from jni_DestroyJavaVM() when
// the program falls off the end of main(). Another VM exit path is through
// vm_exit() when the program calls System.exit() to return a value or when
// there is a serious error in VM. The two shutdown paths are not exactly
// the same, but they share Shutdown.shutdown() at Java level and before_exit()
// and VM_Exit op at VM level.
//
// Shutdown sequence:
//   + Shutdown native memory tracking if it is on
//   + Wait until we are the last non-daemon thread to execute
//     <-- every thing is still working at this moment -->
//   + Call java.lang.Shutdown.shutdown(), which will invoke Java level
//        shutdown hooks, run finalizers if finalization-on-exit
//   + Call before_exit(), prepare for VM exit
//      > run VM level shutdown hooks (they are registered through JVM_OnExit(),
//        currently the only user of this mechanism is File.deleteOnExit())
//      > stop flat profiler, StatSampler, watcher thread, CMS threads,
//        post thread end and vm death events to JVMTI,
//        stop signal thread
//   + Call JavaThread::exit(), it will:
//      > release JNI handle blocks, remove stack guard pages
//      > remove this thread from Threads list
//     <-- no more Java code from this thread after this point -->
//   + Stop VM thread, it will bring the remaining VM to a safepoint and stop
//     the compiler threads at safepoint
//     <-- do not use anything that could get blocked by Safepoint -->
//   + Disable tracing at JNI/JVM barriers
//   + Set _vm_exited flag for threads that are still running native code
//   + Delete this thread
//   + Call exit_globals()
//      > deletes tty
//      > deletes PerfMemory resources
//   + Return to caller

bool Threads::destroy_vm() {
  JavaThread* thread = JavaThread::current();

#ifdef ASSERT
  _vm_complete = false;
#endif
  // Wait until we are the last non-daemon thread to execute
  { MutexLocker nu(Threads_lock);
    while (Threads::number_of_non_daemon_threads() > 1 )
      // This wait should make safepoint checks, wait without a timeout,
      // and wait as a suspend-equivalent condition.
      //
      // Note: If the FlatProfiler is running and this thread is waiting
      // for another non-daemon thread to finish, then the FlatProfiler
      // is waiting for the external suspend request on this thread to
      // complete. wait_for_ext_suspend_completion() will eventually
      // timeout, but that takes time. Making this wait a suspend-
      // equivalent condition solves that timeout problem.
      //
      Threads_lock->wait(!Mutex::_no_safepoint_check_flag, 0,
                         Mutex::_as_suspend_equivalent_flag);
  }

  // Hang forever on exit if we are reporting an error.
  if (ShowMessageBoxOnError && is_error_reported()) {
    os::infinite_sleep();
  }
  os::wait_for_keypress_at_exit();

  if (JDK_Version::is_jdk12x_version()) {
    // We are the last thread running, so check if finalizers should be run.
    // For 1.3 or later this is done in thread->invoke_shutdown_hooks()
    HandleMark rm(thread);
    Universe::run_finalizers_on_exit();
  } else {
    // run Java level shutdown hooks
    thread->invoke_shutdown_hooks();
  }

  before_exit(thread);

  thread->exit(true);

  // Stop VM thread.
  {
    // 4945125 The vm thread comes to a safepoint during exit.
    // GC vm_operations can get caught at the safepoint, and the
    // heap is unparseable if they are caught. Grab the Heap_lock
    // to prevent this. The GC vm_operations will not be able to
    // queue until after the vm thread is dead. After this point,
    // we'll never emerge out of the safepoint before the VM exits.

    MutexLocker ml(Heap_lock);

    VMThread::wait_for_vm_thread_exit();
    assert(SafepointSynchronize::is_at_safepoint(), "VM thread should exit at Safepoint");
    VMThread::destroy();
  }

  // clean up ideal graph printers
#if defined(COMPILER2) && !defined(PRODUCT)
  IdealGraphPrinter::clean_up();
#endif

  // Now, all Java threads are gone except daemon threads. Daemon threads
  // running Java code or in VM are stopped by the Safepoint. However,
  // daemon threads executing native code are still running.  But they
  // will be stopped at native=>Java/VM barriers. Note that we can't
  // simply kill or suspend them, as it is inherently deadlock-prone.

#ifndef PRODUCT
  // disable function tracing at JNI/JVM barriers
  TraceJNICalls = false;
  TraceJVMCalls = false;
  TraceRuntimeCalls = false;
#endif

  VM_Exit::set_vm_exited();

  notify_vm_shutdown();

  delete thread;

#if INCLUDE_JVMCI
  if (JVMCICounterSize > 0) {
    FREE_C_HEAP_ARRAY(jlong, JavaThread::_jvmci_old_thread_counters, mtInternal);
  }
#endif

  // exit_globals() will delete tty
  exit_globals();

  return true;
}


jboolean Threads::is_supported_jni_version_including_1_1(jint version) {
  if (version == JNI_VERSION_1_1) return JNI_TRUE;
  return is_supported_jni_version(version);
}


jboolean Threads::is_supported_jni_version(jint version) {
  if (version == JNI_VERSION_1_2) return JNI_TRUE;
  if (version == JNI_VERSION_1_4) return JNI_TRUE;
  if (version == JNI_VERSION_1_6) return JNI_TRUE;
  if (version == JNI_VERSION_1_8) return JNI_TRUE;
  return JNI_FALSE;
}


void Threads::add(JavaThread* p, bool force_daemon) {
  // The threads lock must be owned at this point
  assert_locked_or_safepoint(Threads_lock);

  // See the comment for this method in thread.hpp for its purpose and
  // why it is called here.
  p->initialize_queues();
  p->set_next(_thread_list);
  _thread_list = p;
  _number_of_threads++;
  oop threadObj = p->threadObj();
  bool daemon = true;
  // Bootstrapping problem: threadObj can be null for initial
  // JavaThread (or for threads attached via JNI)
  if ((!force_daemon) && (threadObj == NULL || !java_lang_Thread::is_daemon(threadObj))) {
    _number_of_non_daemon_threads++;
    daemon = false;
  }

  ThreadService::add_thread(p, daemon);

  // Possible GC point.
  Events::log(p, "Thread added: " INTPTR_FORMAT, p);
}

void Threads::remove(JavaThread* p) {
  // Extra scope needed for Thread_lock, so we can check
  // that we do not remove thread without safepoint code notice
  { MutexLocker ml(Threads_lock);

    assert(includes(p), "p must be present");

    JavaThread* current = _thread_list;
    JavaThread* prev    = NULL;

    while (current != p) {
      prev    = current;
      current = current->next();
    }

    if (prev) {
      prev->set_next(current->next());
    } else {
      _thread_list = p->next();
    }
    _number_of_threads--;
    oop threadObj = p->threadObj();
    bool daemon = true;
    if (threadObj == NULL || !java_lang_Thread::is_daemon(threadObj)) {
      _number_of_non_daemon_threads--;
      daemon = false;

      // Only one thread left, do a notify on the Threads_lock so a thread waiting
      // on destroy_vm will wake up.
      if (number_of_non_daemon_threads() == 1)
        Threads_lock->notify_all();
    }
    ThreadService::remove_thread(p, daemon);

    // Make sure that safepoint code disregard this thread. This is needed since
    // the thread might mess around with locks after this point. This can cause it
    // to do callbacks into the safepoint code. However, the safepoint code is not aware
    // of this thread since it is removed from the queue.
    p->set_terminated_value();
  } // unlock Threads_lock

  // Since Events::log uses a lock, we grab it outside the Threads_lock
  Events::log(p, "Thread exited: " INTPTR_FORMAT, p);
}

// Threads_lock must be held when this is called (or must be called during a safepoint)
bool Threads::includes(JavaThread* p) {
  assert(Threads_lock->is_locked(), "sanity check");
  ALL_JAVA_THREADS(q) {
    if (q == p ) {
      return true;
    }
  }
  return false;
}

// Operations on the Threads list for GC.  These are not explicitly locked,
// but the garbage collector must provide a safe context for them to run.
// In particular, these things should never be called when the Threads_lock
// is held by some other thread. (Note: the Safepoint abstraction also
// uses the Threads_lock to gurantee this property. It also makes sure that
// all threads gets blocked when exiting or starting).

void Threads::oops_do(OopClosure* f, CLDClosure* cld_f, CodeBlobClosure* cf) {
  ALL_JAVA_THREADS(p) {
    p->oops_do(f, cld_f, cf);
  }
  VMThread::vm_thread()->oops_do(f, cld_f, cf);
}

void Threads::possibly_parallel_oops_do(OopClosure* f, CLDClosure* cld_f, CodeBlobClosure* cf) {
  // Introduce a mechanism allowing parallel threads to claim threads as
  // root groups.  Overhead should be small enough to use all the time,
  // even in sequential code.
  SharedHeap* sh = SharedHeap::heap();
  // Cannot yet substitute active_workers for n_par_threads
  // because of G1CollectedHeap::verify() use of
  // SharedHeap::process_roots().  n_par_threads == 0 will
  // turn off parallelism in process_roots while active_workers
  // is being used for parallelism elsewhere.
  bool is_par = sh->n_par_threads() > 0;
  assert(!is_par ||
         (SharedHeap::heap()->n_par_threads() ==
          SharedHeap::heap()->workers()->active_workers()), "Mismatch");
  int cp = SharedHeap::heap()->strong_roots_parity();
  ALL_JAVA_THREADS(p) {
    if (p->claim_oops_do(is_par, cp)) {
      p->oops_do(f, cld_f, cf);
    }
  }
  VMThread* vmt = VMThread::vm_thread();
  if (vmt->claim_oops_do(is_par, cp)) {
    vmt->oops_do(f, cld_f, cf);
  }
}

#if INCLUDE_ALL_GCS
// Used by ParallelScavenge
void Threads::create_thread_roots_tasks(GCTaskQueue* q) {
  ALL_JAVA_THREADS(p) {
    q->enqueue(new ThreadRootsTask(p));
  }
  q->enqueue(new ThreadRootsTask(VMThread::vm_thread()));
}

// Used by Parallel Old
void Threads::create_thread_roots_marking_tasks(GCTaskQueue* q) {
  ALL_JAVA_THREADS(p) {
    q->enqueue(new ThreadRootsMarkingTask(p));
  }
  q->enqueue(new ThreadRootsMarkingTask(VMThread::vm_thread()));
}
#endif // INCLUDE_ALL_GCS

void Threads::nmethods_do(CodeBlobClosure* cf) {
  ALL_JAVA_THREADS(p) {
    p->nmethods_do(cf);
  }
  VMThread::vm_thread()->nmethods_do(cf);
}

void Threads::metadata_do(void f(Metadata*)) {
  ALL_JAVA_THREADS(p) {
    p->metadata_do(f);
  }
}

void Threads::gc_epilogue() {
  ALL_JAVA_THREADS(p) {
    p->gc_epilogue();
  }
}

void Threads::gc_prologue() {
  ALL_JAVA_THREADS(p) {
    p->gc_prologue();
  }
}

void Threads::deoptimized_wrt_marked_nmethods() {
  ALL_JAVA_THREADS(p) {
    p->deoptimized_wrt_marked_nmethods();
  }
}


// Get count Java threads that are waiting to enter the specified monitor.
GrowableArray<JavaThread*>* Threads::get_pending_threads(int count,
  address monitor, bool doLock) {
  assert(doLock || SafepointSynchronize::is_at_safepoint(),
    "must grab Threads_lock or be at safepoint");
  GrowableArray<JavaThread*>* result = new GrowableArray<JavaThread*>(count);

  int i = 0;
  {
    MutexLockerEx ml(doLock ? Threads_lock : NULL);
    ALL_JAVA_THREADS(p) {
      if (!p->can_call_java()) continue;

      address pending = (address)p->current_pending_monitor();
      if (pending == monitor) {             // found a match
        if (i < count) result->append(p);   // save the first count matches
        i++;
      }
    }
  }
  return result;
}


JavaThread *Threads::owning_thread_from_monitor_owner(address owner, bool doLock) {
  assert(doLock ||
         Threads_lock->owned_by_self() ||
         SafepointSynchronize::is_at_safepoint(),
         "must grab Threads_lock or be at safepoint");

  // NULL owner means not locked so we can skip the search
  if (owner == NULL) return NULL;

  {
    MutexLockerEx ml(doLock ? Threads_lock : NULL);
    ALL_JAVA_THREADS(p) {
      // first, see if owner is the address of a Java thread
      if (owner == (address)p) return p;
    }
  }
  // Cannot assert on lack of success here since this function may be
  // used by code that is trying to report useful problem information
  // like deadlock detection.
  if (UseHeavyMonitors) return NULL;

  //
  // If we didn't find a matching Java thread and we didn't force use of
  // heavyweight monitors, then the owner is the stack address of the
  // Lock Word in the owning Java thread's stack.
  //
  JavaThread* the_owner = NULL;
  {
    MutexLockerEx ml(doLock ? Threads_lock : NULL);
    ALL_JAVA_THREADS(q) {
      if (q->is_lock_owned(owner)) {
        the_owner = q;
        break;
      }
    }
  }
  // cannot assert on lack of success here; see above comment
  return the_owner;
}

// Threads::print_on() is called at safepoint by VM_PrintThreads operation.
void Threads::print_on(outputStream* st, bool print_stacks, bool internal_format, bool print_concurrent_locks) {
  char buf[32];
  st->print_raw_cr(os::local_time_string(buf, sizeof(buf)));

  st->print_cr("Full thread dump %s (%s %s):",
                Abstract_VM_Version::vm_name(),
                Abstract_VM_Version::vm_release(),
                Abstract_VM_Version::vm_info_string()
               );
  st->cr();

#if INCLUDE_ALL_GCS
  // Dump concurrent locks
  ConcurrentLocksDump concurrent_locks;
  if (print_concurrent_locks) {
    concurrent_locks.dump_at_safepoint();
  }
#endif // INCLUDE_ALL_GCS

  ALL_JAVA_THREADS(p) {
    ResourceMark rm;
    p->print_on(st);
    if (print_stacks) {
      if (internal_format) {
        p->trace_stack();
      } else {
        p->print_stack_on(st);
      }
    }
    st->cr();
#if INCLUDE_ALL_GCS
    if (print_concurrent_locks) {
      concurrent_locks.print_locks_on(p, st);
    }
#endif // INCLUDE_ALL_GCS
  }

  VMThread::vm_thread()->print_on(st);
  st->cr();
  Universe::heap()->print_gc_threads_on(st);
  WatcherThread* wt = WatcherThread::watcher_thread();
  if (wt != NULL) {
    wt->print_on(st);
    st->cr();
  }
  CompileBroker::print_compiler_threads_on(st);
  st->flush();
}

// Threads::print_on_error() is called by fatal error handler. It's possible
// that VM is not at safepoint and/or current thread is inside signal handler.
// Don't print stack trace, as the stack may not be walkable. Don't allocate
// memory (even in resource area), it might deadlock the error handler.
void Threads::print_on_error(outputStream* st, Thread* current, char* buf, int buflen) {
  bool found_current = false;
  st->print_cr("Java Threads: ( => current thread )");
  ALL_JAVA_THREADS(thread) {
    bool is_current = (current == thread);
    found_current = found_current || is_current;

    st->print("%s", is_current ? "=>" : "  ");

    st->print(PTR_FORMAT, thread);
    st->print(" ");
    thread->print_on_error(st, buf, buflen);
    st->cr();
  }
  st->cr();

  st->print_cr("Other Threads:");
  if (VMThread::vm_thread()) {
    bool is_current = (current == VMThread::vm_thread());
    found_current = found_current || is_current;
    st->print("%s", current == VMThread::vm_thread() ? "=>" : "  ");

    st->print(PTR_FORMAT, VMThread::vm_thread());
    st->print(" ");
    VMThread::vm_thread()->print_on_error(st, buf, buflen);
    st->cr();
  }
  WatcherThread* wt = WatcherThread::watcher_thread();
  if (wt != NULL) {
    bool is_current = (current == wt);
    found_current = found_current || is_current;
    st->print("%s", is_current ? "=>" : "  ");

    st->print(PTR_FORMAT, wt);
    st->print(" ");
    wt->print_on_error(st, buf, buflen);
    st->cr();
  }
  if (!found_current) {
    st->cr();
    st->print("=>" PTR_FORMAT " (exited) ", current);
    current->print_on_error(st, buf, buflen);
    st->cr();
  }
}

// Internal SpinLock and Mutex
// Based on ParkEvent

// Ad-hoc mutual exclusion primitives: SpinLock and Mux
//
// We employ SpinLocks _only for low-contention, fixed-length
// short-duration critical sections where we're concerned
// about native mutex_t or HotSpot Mutex:: latency.
// The mux construct provides a spin-then-block mutual exclusion
// mechanism.
//
// Testing has shown that contention on the ListLock guarding gFreeList
// is common.  If we implement ListLock as a simple SpinLock it's common
// for the JVM to devolve to yielding with little progress.  This is true
// despite the fact that the critical sections protected by ListLock are
// extremely short.
//
// TODO-FIXME: ListLock should be of type SpinLock.
// We should make this a 1st-class type, integrated into the lock
// hierarchy as leaf-locks.  Critically, the SpinLock structure
// should have sufficient padding to avoid false-sharing and excessive
// cache-coherency traffic.


typedef volatile int SpinLockT ;

void Thread::SpinAcquire (volatile int * adr, const char * LockName) {
  if (Atomic::cmpxchg (1, adr, 0) == 0) {
     return ;   // normal fast-path return
  }

  // Slow-path : We've encountered contention -- Spin/Yield/Block strategy.
  TEVENT (SpinAcquire - ctx) ;
  int ctr = 0 ;
  int Yields = 0 ;
  for (;;) {
     while (*adr != 0) {
        ++ctr ;
        if ((ctr & 0xFFF) == 0 || !os::is_MP()) {
           if (Yields > 5) {
             os::naked_short_sleep(1);
           } else {
             os::NakedYield() ;
             ++Yields ;
           }
        } else {
           SpinPause() ;
        }
     }
     if (Atomic::cmpxchg (1, adr, 0) == 0) return ;
  }
}

void Thread::SpinRelease (volatile int * adr) {
  assert (*adr != 0, "invariant") ;
  OrderAccess::fence() ;      // guarantee at least release consistency.
  // Roach-motel semantics.
  // It's safe if subsequent LDs and STs float "up" into the critical section,
  // but prior LDs and STs within the critical section can't be allowed
  // to reorder or float past the ST that releases the lock.
  *adr = 0 ;
}

// muxAcquire and muxRelease:
//
// *  muxAcquire and muxRelease support a single-word lock-word construct.
//    The LSB of the word is set IFF the lock is held.
//    The remainder of the word points to the head of a singly-linked list
//    of threads blocked on the lock.
//
// *  The current implementation of muxAcquire-muxRelease uses its own
//    dedicated Thread._MuxEvent instance.  If we're interested in
//    minimizing the peak number of extant ParkEvent instances then
//    we could eliminate _MuxEvent and "borrow" _ParkEvent as long
//    as certain invariants were satisfied.  Specifically, care would need
//    to be taken with regards to consuming unpark() "permits".
//    A safe rule of thumb is that a thread would never call muxAcquire()
//    if it's enqueued (cxq, EntryList, WaitList, etc) and will subsequently
//    park().  Otherwise the _ParkEvent park() operation in muxAcquire() could
//    consume an unpark() permit intended for monitorenter, for instance.
//    One way around this would be to widen the restricted-range semaphore
//    implemented in park().  Another alternative would be to provide
//    multiple instances of the PlatformEvent() for each thread.  One
//    instance would be dedicated to muxAcquire-muxRelease, for instance.
//
// *  Usage:
//    -- Only as leaf locks
//    -- for short-term locking only as muxAcquire does not perform
//       thread state transitions.
//
// Alternatives:
// *  We could implement muxAcquire and muxRelease with MCS or CLH locks
//    but with parking or spin-then-park instead of pure spinning.
// *  Use Taura-Oyama-Yonenzawa locks.
// *  It's possible to construct a 1-0 lock if we encode the lockword as
//    (List,LockByte).  Acquire will CAS the full lockword while Release
//    will STB 0 into the LockByte.  The 1-0 scheme admits stranding, so
//    acquiring threads use timers (ParkTimed) to detect and recover from
//    the stranding window.  Thread/Node structures must be aligned on 256-byte
//    boundaries by using placement-new.
// *  Augment MCS with advisory back-link fields maintained with CAS().
//    Pictorially:  LockWord -> T1 <-> T2 <-> T3 <-> ... <-> Tn <-> Owner.
//    The validity of the backlinks must be ratified before we trust the value.
//    If the backlinks are invalid the exiting thread must back-track through the
//    the forward links, which are always trustworthy.
// *  Add a successor indication.  The LockWord is currently encoded as
//    (List, LOCKBIT:1).  We could also add a SUCCBIT or an explicit _succ variable
//    to provide the usual futile-wakeup optimization.
//    See RTStt for details.
// *  Consider schedctl.sc_nopreempt to cover the critical section.
//


typedef volatile intptr_t MutexT ;      // Mux Lock-word
enum MuxBits { LOCKBIT = 1 } ;

void Thread::muxAcquire (volatile intptr_t * Lock, const char * LockName) {
  intptr_t w = Atomic::cmpxchg_ptr (LOCKBIT, Lock, 0) ;
  if (w == 0) return ;
  if ((w & LOCKBIT) == 0 && Atomic::cmpxchg_ptr (w|LOCKBIT, Lock, w) == w) {
     return ;
  }

  TEVENT (muxAcquire - Contention) ;
  ParkEvent * const Self = Thread::current()->_MuxEvent ;
  assert ((intptr_t(Self) & LOCKBIT) == 0, "invariant") ;
  for (;;) {
     int its = (os::is_MP() ? 100 : 0) + 1 ;

     // Optional spin phase: spin-then-park strategy
     while (--its >= 0) {
       w = *Lock ;
       if ((w & LOCKBIT) == 0 && Atomic::cmpxchg_ptr (w|LOCKBIT, Lock, w) == w) {
          return ;
       }
     }

     Self->reset() ;
     Self->OnList = intptr_t(Lock) ;
     // The following fence() isn't _strictly necessary as the subsequent
     // CAS() both serializes execution and ratifies the fetched *Lock value.
     OrderAccess::fence();
     for (;;) {
        w = *Lock ;
        if ((w & LOCKBIT) == 0) {
            if (Atomic::cmpxchg_ptr (w|LOCKBIT, Lock, w) == w) {
                Self->OnList = 0 ;   // hygiene - allows stronger asserts
                return ;
            }
            continue ;      // Interference -- *Lock changed -- Just retry
        }
        assert (w & LOCKBIT, "invariant") ;
        Self->ListNext = (ParkEvent *) (w & ~LOCKBIT );
        if (Atomic::cmpxchg_ptr (intptr_t(Self)|LOCKBIT, Lock, w) == w) break ;
     }

     while (Self->OnList != 0) {
        Self->park() ;
     }
  }
}

void Thread::muxAcquireW (volatile intptr_t * Lock, ParkEvent * ev) {
  intptr_t w = Atomic::cmpxchg_ptr (LOCKBIT, Lock, 0) ;
  if (w == 0) return ;
  if ((w & LOCKBIT) == 0 && Atomic::cmpxchg_ptr (w|LOCKBIT, Lock, w) == w) {
    return ;
  }

  TEVENT (muxAcquire - Contention) ;
  ParkEvent * ReleaseAfter = NULL ;
  if (ev == NULL) {
    ev = ReleaseAfter = ParkEvent::Allocate (NULL) ;
  }
  assert ((intptr_t(ev) & LOCKBIT) == 0, "invariant") ;
  for (;;) {
    guarantee (ev->OnList == 0, "invariant") ;
    int its = (os::is_MP() ? 100 : 0) + 1 ;

    // Optional spin phase: spin-then-park strategy
    while (--its >= 0) {
      w = *Lock ;
      if ((w & LOCKBIT) == 0 && Atomic::cmpxchg_ptr (w|LOCKBIT, Lock, w) == w) {
        if (ReleaseAfter != NULL) {
          ParkEvent::Release (ReleaseAfter) ;
        }
        return ;
      }
    }

    ev->reset() ;
    ev->OnList = intptr_t(Lock) ;
    // The following fence() isn't _strictly necessary as the subsequent
    // CAS() both serializes execution and ratifies the fetched *Lock value.
    OrderAccess::fence();
    for (;;) {
      w = *Lock ;
      if ((w & LOCKBIT) == 0) {
        if (Atomic::cmpxchg_ptr (w|LOCKBIT, Lock, w) == w) {
          ev->OnList = 0 ;
          // We call ::Release while holding the outer lock, thus
          // artificially lengthening the critical section.
          // Consider deferring the ::Release() until the subsequent unlock(),
          // after we've dropped the outer lock.
          if (ReleaseAfter != NULL) {
            ParkEvent::Release (ReleaseAfter) ;
          }
          return ;
        }
        continue ;      // Interference -- *Lock changed -- Just retry
      }
      assert (w & LOCKBIT, "invariant") ;
      ev->ListNext = (ParkEvent *) (w & ~LOCKBIT );
      if (Atomic::cmpxchg_ptr (intptr_t(ev)|LOCKBIT, Lock, w) == w) break ;
    }

    while (ev->OnList != 0) {
      ev->park() ;
    }
  }
}

// Release() must extract a successor from the list and then wake that thread.
// It can "pop" the front of the list or use a detach-modify-reattach (DMR) scheme
// similar to that used by ParkEvent::Allocate() and ::Release().  DMR-based
// Release() would :
// (A) CAS() or swap() null to *Lock, releasing the lock and detaching the list.
// (B) Extract a successor from the private list "in-hand"
// (C) attempt to CAS() the residual back into *Lock over null.
//     If there were any newly arrived threads and the CAS() would fail.
//     In that case Release() would detach the RATs, re-merge the list in-hand
//     with the RATs and repeat as needed.  Alternately, Release() might
//     detach and extract a successor, but then pass the residual list to the wakee.
//     The wakee would be responsible for reattaching and remerging before it
//     competed for the lock.
//
// Both "pop" and DMR are immune from ABA corruption -- there can be
// multiple concurrent pushers, but only one popper or detacher.
// This implementation pops from the head of the list.  This is unfair,
// but tends to provide excellent throughput as hot threads remain hot.
// (We wake recently run threads first).

void Thread::muxRelease (volatile intptr_t * Lock)  {
  for (;;) {
    const intptr_t w = Atomic::cmpxchg_ptr (0, Lock, LOCKBIT) ;
    assert (w & LOCKBIT, "invariant") ;
    if (w == LOCKBIT) return ;
    ParkEvent * List = (ParkEvent *) (w & ~LOCKBIT) ;
    assert (List != NULL, "invariant") ;
    assert (List->OnList == intptr_t(Lock), "invariant") ;
    ParkEvent * nxt = List->ListNext ;

    // The following CAS() releases the lock and pops the head element.
    if (Atomic::cmpxchg_ptr (intptr_t(nxt), Lock, w) != w) {
      continue ;
    }
    List->OnList = 0 ;
    OrderAccess::fence() ;
    List->unpark () ;
    return ;
  }
}


void Threads::verify() {
  ALL_JAVA_THREADS(p) {
    p->verify();
  }
  VMThread* thread = VMThread::vm_thread();
  if (thread != NULL) thread->verify();
}<|MERGE_RESOLUTION|>--- conflicted
+++ resolved
@@ -1482,7 +1482,6 @@
   _in_deopt_handler = 0;
   _doing_unsafe_access = false;
   _stack_guard_state = stack_guard_unused;
-<<<<<<< HEAD
 #if INCLUDE_JVMCI
   _pending_monitorenter = false;
   _pending_deoptimization = -1;
@@ -1499,10 +1498,7 @@
     _jvmci_counters = NULL;
   }
 #endif
-  (void)const_cast<oop&>(_exception_oop = NULL);
-=======
   (void)const_cast<oop&>(_exception_oop = oop(NULL));
->>>>>>> 6efbfc69
   _exception_pc  = 0;
   _exception_handler_pc = 0;
   _is_method_handle_return = 0;
