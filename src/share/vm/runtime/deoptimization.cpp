/*
 * Copyright (c) 1997, 2016, Oracle and/or its affiliates. All rights reserved.
 * DO NOT ALTER OR REMOVE COPYRIGHT NOTICES OR THIS FILE HEADER.
 *
 * This code is free software; you can redistribute it and/or modify it
 * under the terms of the GNU General Public License version 2 only, as
 * published by the Free Software Foundation.
 *
 * This code is distributed in the hope that it will be useful, but WITHOUT
 * ANY WARRANTY; without even the implied warranty of MERCHANTABILITY or
 * FITNESS FOR A PARTICULAR PURPOSE.  See the GNU General Public License
 * version 2 for more details (a copy is included in the LICENSE file that
 * accompanied this code).
 *
 * You should have received a copy of the GNU General Public License version
 * 2 along with this work; if not, write to the Free Software Foundation,
 * Inc., 51 Franklin St, Fifth Floor, Boston, MA 02110-1301 USA.
 *
 * Please contact Oracle, 500 Oracle Parkway, Redwood Shores, CA 94065 USA
 * or visit www.oracle.com if you need additional information or have any
 * questions.
 *
 */

#include "precompiled.hpp"
#include "classfile/systemDictionary.hpp"
#include "code/debugInfoRec.hpp"
#include "code/nmethod.hpp"
#include "code/pcDesc.hpp"
#include "code/scopeDesc.hpp"
#include "interpreter/bytecode.hpp"
#include "interpreter/interpreter.hpp"
#include "interpreter/oopMapCache.hpp"
#include "memory/allocation.inline.hpp"
#include "memory/oopFactory.hpp"
#include "memory/resourceArea.hpp"
#include "oops/method.hpp"
#include "oops/oop.inline.hpp"
#include "oops/fieldStreams.hpp"
#include "prims/jvmtiThreadState.hpp"
#include "runtime/biasedLocking.hpp"
#include "runtime/compilationPolicy.hpp"
#include "runtime/deoptimization.hpp"
#include "runtime/interfaceSupport.hpp"
#include "runtime/sharedRuntime.hpp"
#include "runtime/signature.hpp"
#include "runtime/stubRoutines.hpp"
#include "runtime/thread.hpp"
#include "runtime/vframe.hpp"
#include "runtime/vframeArray.hpp"
#include "runtime/vframe_hp.hpp"
#include "utilities/events.hpp"
#include "utilities/xmlstream.hpp"
#ifdef TARGET_ARCH_x86
# include "vmreg_x86.inline.hpp"
#endif
#ifdef TARGET_ARCH_sparc
# include "vmreg_sparc.inline.hpp"
#endif
#ifdef TARGET_ARCH_zero
# include "vmreg_zero.inline.hpp"
#endif
#ifdef TARGET_ARCH_arm
# include "vmreg_arm.inline.hpp"
#endif
#ifdef TARGET_ARCH_ppc
# include "vmreg_ppc.inline.hpp"
#endif
#ifdef COMPILER2
#if defined AD_MD_HPP
# include AD_MD_HPP
#elif defined TARGET_ARCH_MODEL_x86_32
# include "adfiles/ad_x86_32.hpp"
#elif defined TARGET_ARCH_MODEL_x86_64
# include "adfiles/ad_x86_64.hpp"
#elif defined TARGET_ARCH_MODEL_sparc
# include "adfiles/ad_sparc.hpp"
#elif defined TARGET_ARCH_MODEL_zero
# include "adfiles/ad_zero.hpp"
#elif defined TARGET_ARCH_MODEL_ppc_64
# include "adfiles/ad_ppc_64.hpp"
#endif
#endif // COMPILER2

PRAGMA_FORMAT_MUTE_WARNINGS_FOR_GCC

#if INCLUDE_JVMCI
#include "jvmci/jvmciRuntime.hpp"
#include "jvmci/jvmciJavaClasses.hpp"
#endif


bool DeoptimizationMarker::_is_active = false;

Deoptimization::UnrollBlock::UnrollBlock(int  size_of_deoptimized_frame,
                                         int  caller_adjustment,
                                         int  caller_actual_parameters,
                                         int  number_of_frames,
                                         intptr_t* frame_sizes,
                                         address* frame_pcs,
                                         BasicType return_type,
                                         int exec_mode) {
  _size_of_deoptimized_frame = size_of_deoptimized_frame;
  _caller_adjustment         = caller_adjustment;
  _caller_actual_parameters  = caller_actual_parameters;
  _number_of_frames          = number_of_frames;
  _frame_sizes               = frame_sizes;
  _frame_pcs                 = frame_pcs;
  _register_block            = NEW_C_HEAP_ARRAY(intptr_t, RegisterMap::reg_count * 2, mtCompiler);
  _return_type               = return_type;
  _initial_info              = 0;
  // PD (x86 only)
  _counter_temp              = 0;
  _unpack_kind               = exec_mode;
  _sender_sp_temp            = 0;

  _total_frame_sizes         = size_of_frames();
  assert(exec_mode >= 0 && exec_mode < Unpack_LIMIT, "Unexpected exec_mode");
}


Deoptimization::UnrollBlock::~UnrollBlock() {
  FREE_C_HEAP_ARRAY(intptr_t, _frame_sizes, mtCompiler);
  FREE_C_HEAP_ARRAY(intptr_t, _frame_pcs, mtCompiler);
  FREE_C_HEAP_ARRAY(intptr_t, _register_block, mtCompiler);
}


intptr_t* Deoptimization::UnrollBlock::value_addr_at(int register_number) const {
  assert(register_number < RegisterMap::reg_count, "checking register number");
  return &_register_block[register_number * 2];
}



int Deoptimization::UnrollBlock::size_of_frames() const {
  // Acount first for the adjustment of the initial frame
  int result = _caller_adjustment;
  for (int index = 0; index < number_of_frames(); index++) {
    result += frame_sizes()[index];
  }
  return result;
}


void Deoptimization::UnrollBlock::print() {
  ttyLocker ttyl;
  tty->print_cr("UnrollBlock");
  tty->print_cr("  size_of_deoptimized_frame = %d", _size_of_deoptimized_frame);
  tty->print(   "  frame_sizes: ");
  for (int index = 0; index < number_of_frames(); index++) {
    tty->print("%d ", frame_sizes()[index]);
  }
  tty->cr();
}


// In order to make fetch_unroll_info work properly with escape
// analysis, The method was changed from JRT_LEAF to JRT_BLOCK_ENTRY and
// ResetNoHandleMark and HandleMark were removed from it. The actual reallocation
// of previously eliminated objects occurs in realloc_objects, which is
// called from the method fetch_unroll_info_helper below.
JRT_BLOCK_ENTRY(Deoptimization::UnrollBlock*, Deoptimization::fetch_unroll_info(JavaThread* thread, int exec_mode))
  // It is actually ok to allocate handles in a leaf method. It causes no safepoints,
  // but makes the entry a little slower. There is however a little dance we have to
  // do in debug mode to get around the NoHandleMark code in the JRT_LEAF macro

  // fetch_unroll_info() is called at the beginning of the deoptimization
  // handler. Note this fact before we start generating temporary frames
  // that can confuse an asynchronous stack walker. This counter is
  // decremented at the end of unpack_frames().
  if (TraceDeoptimization) {
    tty->print_cr("Deoptimizing thread " INTPTR_FORMAT, thread);
  }
  thread->inc_in_deopt_handler();

  return fetch_unroll_info_helper(thread, exec_mode);
JRT_END


// This is factored, since it is both called from a JRT_LEAF (deoptimization) and a JRT_ENTRY (uncommon_trap)
Deoptimization::UnrollBlock* Deoptimization::fetch_unroll_info_helper(JavaThread* thread, int exec_mode) {

  // Note: there is a safepoint safety issue here. No matter whether we enter
  // via vanilla deopt or uncommon trap we MUST NOT stop at a safepoint once
  // the vframeArray is created.
  //

  // Allocate our special deoptimization ResourceMark
  DeoptResourceMark* dmark = new DeoptResourceMark(thread);
  assert(thread->deopt_mark() == NULL, "Pending deopt!");
  thread->set_deopt_mark(dmark);

  frame stub_frame = thread->last_frame(); // Makes stack walkable as side effect
  RegisterMap map(thread, true);
  RegisterMap dummy_map(thread, false);
  // Now get the deoptee with a valid map
  frame deoptee = stub_frame.sender(&map);
  // Set the deoptee nmethod
  assert(thread->deopt_nmethod() == NULL, "Pending deopt!");
  thread->set_deopt_nmethod(deoptee.cb()->as_nmethod_or_null());
  bool skip_internal = thread->deopt_nmethod() != NULL && !thread->deopt_nmethod()->compiler()->is_jvmci();

  if (VerifyStack) {
    thread->validate_frame_layout();
  }

  // Create a growable array of VFrames where each VFrame represents an inlined
  // Java frame.  This storage is allocated with the usual system arena.
  assert(deoptee.is_compiled_frame(), "Wrong frame type");
  GrowableArray<compiledVFrame*>* chunk = new GrowableArray<compiledVFrame*>(10);
  vframe* vf = vframe::new_vframe(&deoptee, &map, thread);
  while (!vf->is_top()) {
    assert(vf->is_compiled_frame(), "Wrong frame type");
    chunk->push(compiledVFrame::cast(vf));
    vf = vf->sender();
  }
  assert(vf->is_compiled_frame(), "Wrong frame type");
  chunk->push(compiledVFrame::cast(vf));

  ScopeDesc* trap_scope = chunk->at(0)->scope();
  Handle exceptionObject;
  if (trap_scope->rethrow_exception()) {
    if (PrintDeoptimizationDetails) {
      tty->print_cr("Exception to be rethrown in the interpreter for method %s::%s at bci %d", trap_scope->method()->method_holder()->name()->as_C_string(), trap_scope->method()->name()->as_C_string(), trap_scope->bci());
    }
    GrowableArray<ScopeValue*>* expressions = trap_scope->expressions();
    guarantee(expressions != NULL && expressions->length() > 0, "must have exception to throw");
    ScopeValue* topOfStack = expressions->top();
    exceptionObject = StackValue::create_stack_value(&deoptee, &map, topOfStack)->get_obj();
    assert(exceptionObject() != NULL, "exception oop can not be null");
  }

  bool realloc_failures = false;

#if defined(COMPILER2) || INCLUDE_JVMCI
  // Reallocate the non-escaping objects and restore their fields. Then
  // relock objects if synchronization on them was eliminated.
#ifndef INCLUDE_JVMCI
  if (DoEscapeAnalysis || EliminateNestedLocks) {
    if (EliminateAllocations) {
#endif // INCLUDE_JVMCI
      assert (chunk->at(0)->scope() != NULL,"expect only compiled java frames");
      GrowableArray<ScopeValue*>* objects = chunk->at(0)->scope()->objects();

      // The flag return_oop() indicates call sites which return oop
      // in compiled code. Such sites include java method calls,
      // runtime calls (for example, used to allocate new objects/arrays
      // on slow code path) and any other calls generated in compiled code.
      // It is not guaranteed that we can get such information here only
      // by analyzing bytecode in deoptimized frames. This is why this flag
      // is set during method compilation (see Compile::Process_OopMap_Node()).
      // If the previous frame was popped, we don't have a result.
      bool save_oop_result = chunk->at(0)->scope()->return_oop() && !thread->popframe_forcing_deopt_reexecution();
      Handle return_value;
      if (save_oop_result) {
        // Reallocation may trigger GC. If deoptimization happened on return from
        // call which returns oop we need to save it since it is not in oopmap.
        oop result = deoptee.saved_oop_result(&map);
        assert(result == NULL || result->is_oop(), "must be oop");
        return_value = Handle(thread, result);
        assert(Universe::heap()->is_in_or_null(result), "must be heap pointer");
        if (TraceDeoptimization) {
          ttyLocker ttyl;
          tty->print_cr("SAVED OOP RESULT " INTPTR_FORMAT " in thread " INTPTR_FORMAT, (void *)result, thread);
        }
      }
      if (objects != NULL) {
        JRT_BLOCK
          realloc_failures = realloc_objects(thread, &deoptee, objects, THREAD);
        JRT_END
        reassign_fields(&deoptee, &map, objects, realloc_failures, skip_internal);
#ifndef PRODUCT
        if (TraceDeoptimization) {
          ttyLocker ttyl;
          tty->print_cr("REALLOC OBJECTS in thread " INTPTR_FORMAT, thread);
          print_objects(objects, realloc_failures);
        }
#endif
      }
      if (save_oop_result) {
        // Restore result.
        deoptee.set_saved_oop_result(&map, return_value());
      }
#ifndef INCLUDE_JVMCI
    }
    if (EliminateLocks) {
#endif // INCLUDE_JVMCI
#ifndef PRODUCT
      bool first = true;
#endif
      for (int i = 0; i < chunk->length(); i++) {
        compiledVFrame* cvf = chunk->at(i);
        assert (cvf->scope() != NULL,"expect only compiled java frames");
        GrowableArray<MonitorInfo*>* monitors = cvf->monitors();
        if (monitors->is_nonempty()) {
          relock_objects(monitors, thread, realloc_failures);
#ifndef PRODUCT
          if (PrintDeoptimizationDetails) {
            ttyLocker ttyl;
            for (int j = 0; j < monitors->length(); j++) {
              MonitorInfo* mi = monitors->at(j);
              if (mi->eliminated()) {
                if (first) {
                  first = false;
                  tty->print_cr("RELOCK OBJECTS in thread " INTPTR_FORMAT, thread);
                }
                if (mi->owner_is_scalar_replaced()) {
                  Klass* k = java_lang_Class::as_Klass(mi->owner_klass());
                  tty->print_cr("     failed reallocation for klass %s", k->external_name());
                } else {
                  tty->print_cr("     object <" INTPTR_FORMAT "> locked", (void *)mi->owner());
                }
              }
            }
          }
#endif
        }
      }
#ifndef INCLUDE_JVMCI
    }
  }
#endif // INCLUDE_JVMCI
#endif // COMPILER2 || INCLUDE_JVMCI

  // Ensure that no safepoint is taken after pointers have been stored
  // in fields of rematerialized objects.  If a safepoint occurs from here on
  // out the java state residing in the vframeArray will be missed.
  No_Safepoint_Verifier no_safepoint;

  vframeArray* array = create_vframeArray(thread, deoptee, &map, chunk, realloc_failures);
#if defined(COMPILER2) || INCLUDE_JVMCI
  if (realloc_failures) {
    pop_frames_failed_reallocs(thread, array);
  }
#endif

  assert(thread->vframe_array_head() == NULL, "Pending deopt!");
  thread->set_vframe_array_head(array);

  // Now that the vframeArray has been created if we have any deferred local writes
  // added by jvmti then we can free up that structure as the data is now in the
  // vframeArray

  if (thread->deferred_locals() != NULL) {
    GrowableArray<jvmtiDeferredLocalVariableSet*>* list = thread->deferred_locals();
    int i = 0;
    do {
      // Because of inlining we could have multiple vframes for a single frame
      // and several of the vframes could have deferred writes. Find them all.
      if (list->at(i)->id() == array->original().id()) {
        jvmtiDeferredLocalVariableSet* dlv = list->at(i);
        list->remove_at(i);
        // individual jvmtiDeferredLocalVariableSet are CHeapObj's
        delete dlv;
      } else {
        i++;
      }
    } while ( i < list->length() );
    if (list->length() == 0) {
      thread->set_deferred_locals(NULL);
      // free the list and elements back to C heap.
      delete list;
    }

  }

#ifndef SHARK
  // Compute the caller frame based on the sender sp of stub_frame and stored frame sizes info.
  CodeBlob* cb = stub_frame.cb();
  // Verify we have the right vframeArray
  assert(cb->frame_size() >= 0, "Unexpected frame size");
  intptr_t* unpack_sp = stub_frame.sp() + cb->frame_size();

  // If the deopt call site is a MethodHandle invoke call site we have
  // to adjust the unpack_sp.
  nmethod* deoptee_nm = deoptee.cb()->as_nmethod_or_null();
  if (deoptee_nm != NULL && deoptee_nm->is_method_handle_return(deoptee.pc()))
    unpack_sp = deoptee.unextended_sp();

#ifdef ASSERT
  assert(cb->is_deoptimization_stub() ||
         cb->is_uncommon_trap_stub() ||
         strcmp("Stub<DeoptimizationStub.deoptimizationHandler>", cb->name()) == 0 ||
         strcmp("Stub<UncommonTrapStub.uncommonTrapHandler>", cb->name()) == 0,
         err_msg("unexpected code blob: %s", cb->name()));
#endif
#else
  intptr_t* unpack_sp = stub_frame.sender(&dummy_map).unextended_sp();
#endif // !SHARK

  // This is a guarantee instead of an assert because if vframe doesn't match
  // we will unpack the wrong deoptimized frame and wind up in strange places
  // where it will be very difficult to figure out what went wrong. Better
  // to die an early death here than some very obscure death later when the
  // trail is cold.
  // Note: on ia64 this guarantee can be fooled by frames with no memory stack
  // in that it will fail to detect a problem when there is one. This needs
  // more work in tiger timeframe.
  guarantee(array->unextended_sp() == unpack_sp, "vframe_array_head must contain the vframeArray to unpack");

  int number_of_frames = array->frames();

  // Compute the vframes' sizes.  Note that frame_sizes[] entries are ordered from outermost to innermost
  // virtual activation, which is the reverse of the elements in the vframes array.
  intptr_t* frame_sizes = NEW_C_HEAP_ARRAY(intptr_t, number_of_frames, mtCompiler);
  // +1 because we always have an interpreter return address for the final slot.
  address* frame_pcs = NEW_C_HEAP_ARRAY(address, number_of_frames + 1, mtCompiler);
  int popframe_extra_args = 0;
  // Create an interpreter return address for the stub to use as its return
  // address so the skeletal frames are perfectly walkable
  frame_pcs[number_of_frames] = Interpreter::deopt_entry(vtos, 0);

  // PopFrame requires that the preserved incoming arguments from the recently-popped topmost
  // activation be put back on the expression stack of the caller for reexecution
  if (JvmtiExport::can_pop_frame() && thread->popframe_forcing_deopt_reexecution()) {
    popframe_extra_args = in_words(thread->popframe_preserved_args_size_in_words());
  }

  // Find the current pc for sender of the deoptee. Since the sender may have been deoptimized
  // itself since the deoptee vframeArray was created we must get a fresh value of the pc rather
  // than simply use array->sender.pc(). This requires us to walk the current set of frames
  //
  frame deopt_sender = stub_frame.sender(&dummy_map); // First is the deoptee frame
  deopt_sender = deopt_sender.sender(&dummy_map);     // Now deoptee caller

  // It's possible that the number of paramters at the call site is
  // different than number of arguments in the callee when method
  // handles are used.  If the caller is interpreted get the real
  // value so that the proper amount of space can be added to it's
  // frame.
  bool caller_was_method_handle = false;
  if (deopt_sender.is_interpreted_frame()) {
    methodHandle method = deopt_sender.interpreter_frame_method();
    Bytecode_invoke cur = Bytecode_invoke_check(method, deopt_sender.interpreter_frame_bci());
    if (cur.is_invokedynamic() || cur.is_invokehandle()) {
      // Method handle invokes may involve fairly arbitrary chains of
      // calls so it's impossible to know how much actual space the
      // caller has for locals.
      caller_was_method_handle = true;
    }
  }

  //
  // frame_sizes/frame_pcs[0] oldest frame (int or c2i)
  // frame_sizes/frame_pcs[1] next oldest frame (int)
  // frame_sizes/frame_pcs[n] youngest frame (int)
  //
  // Now a pc in frame_pcs is actually the return address to the frame's caller (a frame
  // owns the space for the return address to it's caller).  Confusing ain't it.
  //
  // The vframe array can address vframes with indices running from
  // 0.._frames-1. Index  0 is the youngest frame and _frame - 1 is the oldest (root) frame.
  // When we create the skeletal frames we need the oldest frame to be in the zero slot
  // in the frame_sizes/frame_pcs so the assembly code can do a trivial walk.
  // so things look a little strange in this loop.
  //
  int callee_parameters = 0;
  int callee_locals = 0;
  for (int index = 0; index < array->frames(); index++ ) {
    // frame[number_of_frames - 1 ] = on_stack_size(youngest)
    // frame[number_of_frames - 2 ] = on_stack_size(sender(youngest))
    // frame[number_of_frames - 3 ] = on_stack_size(sender(sender(youngest)))
    frame_sizes[number_of_frames - 1 - index] = BytesPerWord * array->element(index)->on_stack_size(callee_parameters,
                                                                                                    callee_locals,
                                                                                                    index == 0,
                                                                                                    popframe_extra_args);
    // This pc doesn't have to be perfect just good enough to identify the frame
    // as interpreted so the skeleton frame will be walkable
    // The correct pc will be set when the skeleton frame is completely filled out
    // The final pc we store in the loop is wrong and will be overwritten below
    frame_pcs[number_of_frames - 1 - index ] = Interpreter::deopt_entry(vtos, 0) - frame::pc_return_offset;

    callee_parameters = array->element(index)->method()->size_of_parameters();
    callee_locals = array->element(index)->method()->max_locals();
    popframe_extra_args = 0;
  }

  // Compute whether the root vframe returns a float or double value.
  BasicType return_type;
  {
    HandleMark hm;
    methodHandle method(thread, array->element(0)->method());
    Bytecode_invoke invoke = Bytecode_invoke_check(method, array->element(0)->bci());
    return_type = invoke.is_valid() ? invoke.result_type() : T_ILLEGAL;
  }

  // Compute information for handling adapters and adjusting the frame size of the caller.
  int caller_adjustment = 0;

  // Compute the amount the oldest interpreter frame will have to adjust
  // its caller's stack by. If the caller is a compiled frame then
  // we pretend that the callee has no parameters so that the
  // extension counts for the full amount of locals and not just
  // locals-parms. This is because without a c2i adapter the parm
  // area as created by the compiled frame will not be usable by
  // the interpreter. (Depending on the calling convention there
  // may not even be enough space).

  // QQQ I'd rather see this pushed down into last_frame_adjust
  // and have it take the sender (aka caller).

  if (deopt_sender.is_compiled_frame() || caller_was_method_handle) {
    caller_adjustment = last_frame_adjust(0, callee_locals);
  } else if (callee_locals > callee_parameters) {
    // The caller frame may need extending to accommodate
    // non-parameter locals of the first unpacked interpreted frame.
    // Compute that adjustment.
    caller_adjustment = last_frame_adjust(callee_parameters, callee_locals);
  }

  // If the sender is deoptimized the we must retrieve the address of the handler
  // since the frame will "magically" show the original pc before the deopt
  // and we'd undo the deopt.

  frame_pcs[0] = deopt_sender.raw_pc();

#ifndef SHARK
  assert(CodeCache::find_blob_unsafe(frame_pcs[0]) != NULL, "bad pc");
#endif // SHARK

#if INCLUDE_JVMCI
  if (exceptionObject() != NULL) {
    thread->set_exception_oop(exceptionObject());
    exec_mode = Unpack_exception;
  }
#endif

  UnrollBlock* info = new UnrollBlock(array->frame_size() * BytesPerWord,
                                      caller_adjustment * BytesPerWord,
                                      caller_was_method_handle ? 0 : callee_parameters,
                                      number_of_frames,
                                      frame_sizes,
                                      frame_pcs,
                                      return_type,
                                      exec_mode);
  // On some platforms, we need a way to pass some platform dependent
  // information to the unpacking code so the skeletal frames come out
  // correct (initial fp value, unextended sp, ...)
  info->set_initial_info((intptr_t) array->sender().initial_deoptimization_info());

  if (array->frames() > 1) {
    if (VerifyStack && TraceDeoptimization) {
      ttyLocker ttyl;
      tty->print_cr("Deoptimizing method containing inlining");
    }
  }

  array->set_unroll_block(info);
  return info;
}

// Called to cleanup deoptimization data structures in normal case
// after unpacking to stack and when stack overflow error occurs
void Deoptimization::cleanup_deopt_info(JavaThread *thread,
                                        vframeArray *array) {

  // Get array if coming from exception
  if (array == NULL) {
    array = thread->vframe_array_head();
  }
  thread->set_vframe_array_head(NULL);

  // Free the previous UnrollBlock
  vframeArray* old_array = thread->vframe_array_last();
  thread->set_vframe_array_last(array);

  if (old_array != NULL) {
    UnrollBlock* old_info = old_array->unroll_block();
    old_array->set_unroll_block(NULL);
    delete old_info;
    delete old_array;
  }

  // Deallocate any resource creating in this routine and any ResourceObjs allocated
  // inside the vframeArray (StackValueCollections)

  delete thread->deopt_mark();
  thread->set_deopt_mark(NULL);
  thread->set_deopt_nmethod(NULL);


  if (JvmtiExport::can_pop_frame()) {
#ifndef CC_INTERP
    // Regardless of whether we entered this routine with the pending
    // popframe condition bit set, we should always clear it now
    thread->clear_popframe_condition();
#else
    // C++ interpeter will clear has_pending_popframe when it enters
    // with method_resume. For deopt_resume2 we clear it now.
    if (thread->popframe_forcing_deopt_reexecution())
        thread->clear_popframe_condition();
#endif /* CC_INTERP */
  }

  // unpack_frames() is called at the end of the deoptimization handler
  // and (in C2) at the end of the uncommon trap handler. Note this fact
  // so that an asynchronous stack walker can work again. This counter is
  // incremented at the beginning of fetch_unroll_info() and (in C2) at
  // the beginning of uncommon_trap().
  thread->dec_in_deopt_handler();
}


// Return BasicType of value being returned
JRT_LEAF(BasicType, Deoptimization::unpack_frames(JavaThread* thread, int exec_mode))

  // We are already active int he special DeoptResourceMark any ResourceObj's we
  // allocate will be freed at the end of the routine.

  // It is actually ok to allocate handles in a leaf method. It causes no safepoints,
  // but makes the entry a little slower. There is however a little dance we have to
  // do in debug mode to get around the NoHandleMark code in the JRT_LEAF macro
  ResetNoHandleMark rnhm; // No-op in release/product versions
  HandleMark hm;

  frame stub_frame = thread->last_frame();

  // Since the frame to unpack is the top frame of this thread, the vframe_array_head
  // must point to the vframeArray for the unpack frame.
  vframeArray* array = thread->vframe_array_head();

#ifndef PRODUCT
  if (TraceDeoptimization) {
    ttyLocker ttyl;
    tty->print_cr("DEOPT UNPACKING thread " INTPTR_FORMAT " vframeArray " INTPTR_FORMAT " mode %d", thread, array, exec_mode);
  }
#endif
  Events::log(thread, "DEOPT UNPACKING pc=" INTPTR_FORMAT " sp=" INTPTR_FORMAT " mode %d",
              stub_frame.pc(), stub_frame.sp(), exec_mode);

  UnrollBlock* info = array->unroll_block();

  // Unpack the interpreter frames and any adapter frame (c2 only) we might create.
  array->unpack_to_stack(stub_frame, exec_mode, info->caller_actual_parameters());

  BasicType bt = info->return_type();

  // If we have an exception pending, claim that the return type is an oop
  // so the deopt_blob does not overwrite the exception_oop.

  if (exec_mode == Unpack_exception)
    bt = T_OBJECT;

  // Cleanup thread deopt data
  cleanup_deopt_info(thread, array);

#ifndef PRODUCT
  if (VerifyStack) {
    ResourceMark res_mark;

    thread->validate_frame_layout();

    // Verify that the just-unpacked frames match the interpreter's
    // notions of expression stack and locals
    vframeArray* cur_array = thread->vframe_array_last();
    RegisterMap rm(thread, false);
    rm.set_include_argument_oops(false);
    bool is_top_frame = true;
    int callee_size_of_parameters = 0;
    int callee_max_locals = 0;
    for (int i = 0; i < cur_array->frames(); i++) {
      vframeArrayElement* el = cur_array->element(i);
      frame* iframe = el->iframe();
      guarantee(iframe->is_interpreted_frame(), "Wrong frame type");

      // Get the oop map for this bci
      InterpreterOopMap mask;
      int cur_invoke_parameter_size = 0;
      bool try_next_mask = false;
      int next_mask_expression_stack_size = -1;
      int top_frame_expression_stack_adjustment = 0;
      methodHandle mh(thread, iframe->interpreter_frame_method());
      OopMapCache::compute_one_oop_map(mh, iframe->interpreter_frame_bci(), &mask);
      BytecodeStream str(mh);
      str.set_start(iframe->interpreter_frame_bci());
      int max_bci = mh->code_size();
      // Get to the next bytecode if possible
      assert(str.bci() < max_bci, "bci in interpreter frame out of bounds");
      // Check to see if we can grab the number of outgoing arguments
      // at an uncommon trap for an invoke (where the compiler
      // generates debug info before the invoke has executed)
      Bytecodes::Code cur_code = str.next();
      if (cur_code == Bytecodes::_invokevirtual   ||
          cur_code == Bytecodes::_invokespecial   ||
          cur_code == Bytecodes::_invokestatic    ||
          cur_code == Bytecodes::_invokeinterface ||
          cur_code == Bytecodes::_invokedynamic) {
        Bytecode_invoke invoke(mh, iframe->interpreter_frame_bci());
        Symbol* signature = invoke.signature();
        ArgumentSizeComputer asc(signature);
        cur_invoke_parameter_size = asc.size();
        if (invoke.has_receiver()) {
          // Add in receiver
          ++cur_invoke_parameter_size;
        }
        if (i != 0 && !invoke.is_invokedynamic() && MethodHandles::has_member_arg(invoke.klass(), invoke.name())) {
          callee_size_of_parameters++;
        }
      }
      if (str.bci() < max_bci) {
        Bytecodes::Code bc = str.next();
        if (bc >= 0) {
          // The interpreter oop map generator reports results before
          // the current bytecode has executed except in the case of
          // calls. It seems to be hard to tell whether the compiler
          // has emitted debug information matching the "state before"
          // a given bytecode or the state after, so we try both
          switch (cur_code) {
            case Bytecodes::_invokevirtual:
            case Bytecodes::_invokespecial:
            case Bytecodes::_invokestatic:
            case Bytecodes::_invokeinterface:
            case Bytecodes::_invokedynamic:
            case Bytecodes::_athrow:
              break;
            default: {
              InterpreterOopMap next_mask;
              OopMapCache::compute_one_oop_map(mh, str.bci(), &next_mask);
              next_mask_expression_stack_size = next_mask.expression_stack_size();
              // Need to subtract off the size of the result type of
              // the bytecode because this is not described in the
              // debug info but returned to the interpreter in the TOS
              // caching register
              BasicType bytecode_result_type = Bytecodes::result_type(cur_code);
              if (bytecode_result_type != T_ILLEGAL) {
                top_frame_expression_stack_adjustment = type2size[bytecode_result_type];
              }
              assert(top_frame_expression_stack_adjustment >= 0, "");
              try_next_mask = true;
              break;
            }
          }
        }
      }

      // Verify stack depth and oops in frame
      // This assertion may be dependent on the platform we're running on and may need modification (tested on x86 and sparc)
      if (!(
            /* SPARC */
            (iframe->interpreter_frame_expression_stack_size() == mask.expression_stack_size() + callee_size_of_parameters) ||
            /* x86 */
            (iframe->interpreter_frame_expression_stack_size() == mask.expression_stack_size() + callee_max_locals) ||
            (try_next_mask &&
             (iframe->interpreter_frame_expression_stack_size() == (next_mask_expression_stack_size -
                                                                    top_frame_expression_stack_adjustment))) ||
            (is_top_frame && (exec_mode == Unpack_exception) && iframe->interpreter_frame_expression_stack_size() == 0) ||
            (is_top_frame && (exec_mode == Unpack_uncommon_trap || exec_mode == Unpack_reexecute || el->should_reexecute()) &&
             (iframe->interpreter_frame_expression_stack_size() == mask.expression_stack_size() + cur_invoke_parameter_size))
            )) {
        ttyLocker ttyl;

        // Print out some information that will help us debug the problem
        tty->print_cr("Wrong number of expression stack elements during deoptimization");
        tty->print_cr("  Error occurred while verifying frame %d (0..%d, 0 is topmost)", i, cur_array->frames() - 1);
        tty->print_cr("  Fabricated interpreter frame had %d expression stack elements",
                      iframe->interpreter_frame_expression_stack_size());
        tty->print_cr("  Interpreter oop map had %d expression stack elements", mask.expression_stack_size());
        tty->print_cr("  try_next_mask = %d", try_next_mask);
        tty->print_cr("  next_mask_expression_stack_size = %d", next_mask_expression_stack_size);
        tty->print_cr("  callee_size_of_parameters = %d", callee_size_of_parameters);
        tty->print_cr("  callee_max_locals = %d", callee_max_locals);
        tty->print_cr("  top_frame_expression_stack_adjustment = %d", top_frame_expression_stack_adjustment);
        tty->print_cr("  exec_mode = %d", exec_mode);
        tty->print_cr("  cur_invoke_parameter_size = %d", cur_invoke_parameter_size);
        tty->print_cr("  Thread = " INTPTR_FORMAT ", thread ID = " UINTX_FORMAT, thread, thread->osthread()->thread_id());
        tty->print_cr("  Interpreted frames:");
        for (int k = 0; k < cur_array->frames(); k++) {
          vframeArrayElement* el = cur_array->element(k);
          tty->print_cr("    %s (bci %d)", el->method()->name_and_sig_as_C_string(), el->bci());
        }
        cur_array->print_on_2(tty);
        guarantee(false, "wrong number of expression stack elements during deopt");
      }
      VerifyOopClosure verify;
      iframe->oops_interpreted_do(&verify, NULL, &rm, false);
      callee_size_of_parameters = mh->size_of_parameters();
      callee_max_locals = mh->max_locals();
      is_top_frame = false;
    }
  }
#endif /* !PRODUCT */


  return bt;
JRT_END


int Deoptimization::deoptimize_dependents() {
  Threads::deoptimized_wrt_marked_nmethods();
  return 0;
}


#if defined(COMPILER2) || INCLUDE_JVMCI
bool Deoptimization::realloc_objects(JavaThread* thread, frame* fr, GrowableArray<ScopeValue*>* objects, TRAPS) {
  Handle pending_exception(thread->pending_exception());
  const char* exception_file = thread->exception_file();
  int exception_line = thread->exception_line();
  thread->clear_pending_exception();

  bool failures = false;

  for (int i = 0; i < objects->length(); i++) {
    assert(objects->at(i)->is_object(), "invalid debug information");
    ObjectValue* sv = (ObjectValue*) objects->at(i);

    KlassHandle k(java_lang_Class::as_Klass(sv->klass()->as_ConstantOopReadValue()->value()()));
    oop obj = NULL;

    if (k->oop_is_instance()) {
      InstanceKlass* ik = InstanceKlass::cast(k());
      obj = ik->allocate_instance(THREAD);
    } else if (k->oop_is_typeArray()) {
      TypeArrayKlass* ak = TypeArrayKlass::cast(k());
      assert(sv->field_size() % type2size[ak->element_type()] == 0, "non-integral array length");
      int len = sv->field_size() / type2size[ak->element_type()];
      obj = ak->allocate(len, THREAD);
    } else if (k->oop_is_objArray()) {
      ObjArrayKlass* ak = ObjArrayKlass::cast(k());
      obj = ak->allocate(sv->field_size(), THREAD);
    }

    if (obj == NULL) {
      failures = true;
    }

    assert(sv->value().is_null(), "redundant reallocation");
    assert(obj != NULL || HAS_PENDING_EXCEPTION, "allocation should succeed or we should get an exception");
    CLEAR_PENDING_EXCEPTION;
    sv->set_value(obj);
  }

  if (failures) {
    THROW_OOP_(Universe::out_of_memory_error_realloc_objects(), failures);
  } else if (pending_exception.not_null()) {
    thread->set_pending_exception(pending_exception(), exception_file, exception_line);
  }

  return failures;
}

<<<<<<< HEAD
=======
// This assumes that the fields are stored in ObjectValue in the same order
// they are yielded by do_nonstatic_fields.
class FieldReassigner: public FieldClosure {
  frame* _fr;
  RegisterMap* _reg_map;
  ObjectValue* _sv;
  InstanceKlass* _ik;
  oop _obj;

  int _i;
public:
  FieldReassigner(frame* fr, RegisterMap* reg_map, ObjectValue* sv, oop obj) :
    _fr(fr), _reg_map(reg_map), _sv(sv), _obj(obj), _i(0) {}

  int i() const { return _i; }


  void do_field(fieldDescriptor* fd) {
    intptr_t val;
    StackValue* value =
      StackValue::create_stack_value(_fr, _reg_map, _sv->field_at(i()));
    int offset = fd->offset();
    switch (fd->field_type()) {
    case T_OBJECT: case T_ARRAY:
      assert(value->type() == T_OBJECT, "Agreement.");
      _obj->obj_field_put(offset, value->get_obj()());
      break;

    case T_LONG: case T_DOUBLE: {
      assert(value->type() == T_INT, "Agreement.");
      StackValue* low =
        StackValue::create_stack_value(_fr, _reg_map, _sv->field_at(++_i));
#ifdef _LP64
      jlong res = (jlong)low->get_int();
#else
#ifdef SPARC
      // For SPARC we have to swap high and low words.
      jlong res = jlong_from((jint)low->get_int(), (jint)value->get_int());
#else
      jlong res = jlong_from((jint)value->get_int(), (jint)low->get_int());
#endif //SPARC
#endif
      _obj->long_field_put(offset, res);
      break;
    }
    // Have to cast to INT (32 bits) pointer to avoid little/big-endian problem.
    case T_INT: case T_FLOAT: // 4 bytes.
      assert(value->type() == T_INT, "Agreement.");
      val = value->get_int();
      _obj->int_field_put(offset, (jint)*((jint*)&val));
      break;

    case T_SHORT:
      assert(value->type() == T_INT, "Agreement.");
      val = value->get_int();
      _obj->short_field_put(offset, (jshort)*((jint*)&val));
      break;

    case T_CHAR:
      assert(value->type() == T_INT, "Agreement.");
      val = value->get_int();
      _obj->char_field_put(offset, (jchar)*((jint*)&val));
      break;

    case T_BYTE:
      assert(value->type() == T_INT, "Agreement.");
      val = value->get_int();
      _obj->byte_field_put(offset, (jbyte)*((jint*)&val));
      break;

    case T_BOOLEAN:
      assert(value->type() == T_INT, "Agreement.");
      val = value->get_int();
      _obj->bool_field_put(offset, (jboolean)*((jint*)&val));
      break;

    default:
      ShouldNotReachHere();
    }
    _i++;
  }
};

>>>>>>> d27da88e
// restore elements of an eliminated type array
void Deoptimization::reassign_type_array_elements(frame* fr, RegisterMap* reg_map, ObjectValue* sv, typeArrayOop obj, BasicType type) {
  int index = 0;
  intptr_t val;

  for (int i = 0; i < sv->field_size(); i++) {
    StackValue* value = StackValue::create_stack_value(fr, reg_map, sv->field_at(i));
    switch(type) {
    case T_LONG: case T_DOUBLE: {
      assert(value->type() == T_INT, "Agreement.");
      StackValue* low =
        StackValue::create_stack_value(fr, reg_map, sv->field_at(++i));
#ifdef _LP64
      jlong res = (jlong)low->get_int();
#else
#ifdef SPARC
      // For SPARC we have to swap high and low words.
      jlong res = jlong_from((jint)low->get_int(), (jint)value->get_int());
#else
      jlong res = jlong_from((jint)value->get_int(), (jint)low->get_int());
#endif //SPARC
#endif
      obj->long_at_put(index, res);
      break;
    }

    // Have to cast to INT (32 bits) pointer to avoid little/big-endian problem.
    case T_INT: case T_FLOAT: { // 4 bytes.
      assert(value->type() == T_INT, "Agreement.");
      bool big_value = false;
      if (i + 1 < sv->field_size() && type == T_INT) {
        if (sv->field_at(i)->is_location()) {
          Location::Type type = ((LocationValue*) sv->field_at(i))->location().type();
          if (type == Location::dbl || type == Location::lng) {
            big_value = true;
          }
        } else if (sv->field_at(i)->is_constant_int()) {
          ScopeValue* next_scope_field = sv->field_at(i + 1);
          if (next_scope_field->is_constant_long() || next_scope_field->is_constant_double()) {
            big_value = true;
          }
        }
      }

      if (big_value) {
        StackValue* low = StackValue::create_stack_value(fr, reg_map, sv->field_at(++i));
  #ifdef _LP64
        jlong res = (jlong)low->get_int();
  #else
  #ifdef SPARC
        // For SPARC we have to swap high and low words.
        jlong res = jlong_from((jint)low->get_int(), (jint)value->get_int());
  #else
        jlong res = jlong_from((jint)value->get_int(), (jint)low->get_int());
  #endif //SPARC
  #endif
        obj->int_at_put(index, (jint)*((jint*)&res));
        obj->int_at_put(++index, (jint)*(((jint*)&res) + 1));
      } else {
        val = value->get_int();
        obj->int_at_put(index, (jint)*((jint*)&val));
      }
      break;
    }

    case T_SHORT:
      assert(value->type() == T_INT, "Agreement.");
      val = value->get_int();
      obj->short_at_put(index, (jshort)*((jint*)&val));
      break;

    case T_CHAR:
      assert(value->type() == T_INT, "Agreement.");
      val = value->get_int();
      obj->char_at_put(index, (jchar)*((jint*)&val));
      break;

    case T_BYTE:
      assert(value->type() == T_INT, "Agreement.");
      val = value->get_int();
      obj->byte_at_put(index, (jbyte)*((jint*)&val));
      break;

    case T_BOOLEAN:
      assert(value->type() == T_INT, "Agreement.");
      val = value->get_int();
      obj->bool_at_put(index, (jboolean)*((jint*)&val));
      break;

      default:
        ShouldNotReachHere();
    }
    index++;
  }
}


// restore fields of an eliminated object array
void Deoptimization::reassign_object_array_elements(frame* fr, RegisterMap* reg_map, ObjectValue* sv, objArrayOop obj) {
  for (int i = 0; i < sv->field_size(); i++) {
    StackValue* value = StackValue::create_stack_value(fr, reg_map, sv->field_at(i));
    assert(value->type() == T_OBJECT, "object element expected");
    obj->obj_at_put(i, value->get_obj()());
  }
}

class ReassignedField {
public:
  int _offset;
  BasicType _type;
public:
  ReassignedField() {
    _offset = 0;
    _type = T_ILLEGAL;
  }
};

int compare(ReassignedField* left, ReassignedField* right) {
  return left->_offset - right->_offset;
}

// Restore fields of an eliminated instance object using the same field order
// returned by HotSpotResolvedObjectTypeImpl.getInstanceFields(true)
static int reassign_fields_by_klass(InstanceKlass* klass, frame* fr, RegisterMap* reg_map, ObjectValue* sv, int svIndex, oop obj, bool skip_internal) {
  if (klass->superklass() != NULL) {
    svIndex = reassign_fields_by_klass(klass->superklass(), fr, reg_map, sv, svIndex, obj, skip_internal);
  }

  GrowableArray<ReassignedField>* fields = new GrowableArray<ReassignedField>();
  for (AllFieldStream fs(klass); !fs.done(); fs.next()) {
    if (!fs.access_flags().is_static() && (!skip_internal || !fs.access_flags().is_internal())) {
      ReassignedField field;
      field._offset = fs.offset();
      field._type = FieldType::basic_type(fs.signature());
      fields->append(field);
    }
  }
  fields->sort(compare);
  for (int i = 0; i < fields->length(); i++) {
    intptr_t val;
    ScopeValue* scope_field = sv->field_at(svIndex);
    StackValue* value = StackValue::create_stack_value(fr, reg_map, scope_field);
    int offset = fields->at(i)._offset;
    BasicType type = fields->at(i)._type;
    switch (type) {
      case T_OBJECT: case T_ARRAY:
        assert(value->type() == T_OBJECT, "Agreement.");
        obj->obj_field_put(offset, value->get_obj()());
        break;

      // Have to cast to INT (32 bits) pointer to avoid little/big-endian problem.
      case T_INT: case T_FLOAT: { // 4 bytes.
        assert(value->type() == T_INT, "Agreement.");
        bool big_value = false;
        if (i+1 < fields->length() && fields->at(i+1)._type == T_INT) {
          if (scope_field->is_location()) {
            Location::Type type = ((LocationValue*) scope_field)->location().type();
            if (type == Location::dbl || type == Location::lng) {
              big_value = true;
            }
          }
          if (scope_field->is_constant_int()) {
            ScopeValue* next_scope_field = sv->field_at(svIndex + 1);
            if (next_scope_field->is_constant_long() || next_scope_field->is_constant_double()) {
              big_value = true;
            }
          }
        }

        if (big_value) {
          i++;
          assert(i < fields->length(), "second T_INT field needed");
          assert(fields->at(i)._type == T_INT, "T_INT field needed");
        } else {
          val = value->get_int();
          obj->int_field_put(offset, (jint)*((jint*)&val));
          break;
        }
      }
        /* no break */

      case T_LONG: case T_DOUBLE: {
        assert(value->type() == T_INT, "Agreement.");
        StackValue* low = StackValue::create_stack_value(fr, reg_map, sv->field_at(++svIndex));
#ifdef _LP64
        jlong res = (jlong)low->get_int();
#else
#ifdef SPARC
        // For SPARC we have to swap high and low words.
        jlong res = jlong_from((jint)low->get_int(), (jint)value->get_int());
#else
        jlong res = jlong_from((jint)value->get_int(), (jint)low->get_int());
#endif //SPARC
#endif
        obj->long_field_put(offset, res);
        break;
      }

      case T_SHORT: case T_CHAR: // 2 bytes
        assert(value->type() == T_INT, "Agreement.");
        val = value->get_int();
        obj->short_field_put(offset, (jshort)*((jint*)&val));
        break;

      case T_BOOLEAN: case T_BYTE: // 1 byte
        assert(value->type() == T_INT, "Agreement.");
        val = value->get_int();
        obj->bool_field_put(offset, (jboolean)*((jint*)&val));
        break;

      default:
        ShouldNotReachHere();
    }
    svIndex++;
  }
  return svIndex;
}

// restore fields of all eliminated objects and arrays
void Deoptimization::reassign_fields(frame* fr, RegisterMap* reg_map, GrowableArray<ScopeValue*>* objects, bool realloc_failures, bool skip_internal) {
  for (int i = 0; i < objects->length(); i++) {
    ObjectValue* sv = (ObjectValue*) objects->at(i);
    KlassHandle k(java_lang_Class::as_Klass(sv->klass()->as_ConstantOopReadValue()->value()()));
    Handle obj = sv->value();
    assert(obj.not_null() || realloc_failures, "reallocation was missed");
    if (obj.is_null()) {
      continue;
    }
    if (PrintDeoptimizationDetails) {
      tty->print_cr("reassign fields for object of type %s!", k->name()->as_C_string());
    }

    if (k->oop_is_instance()) {
      InstanceKlass* ik = InstanceKlass::cast(k());
      reassign_fields_by_klass(ik, fr, reg_map, sv, 0, obj(), skip_internal);
    } else if (k->oop_is_typeArray()) {
      TypeArrayKlass* ak = TypeArrayKlass::cast(k());
      reassign_type_array_elements(fr, reg_map, sv, (typeArrayOop) obj(), ak->element_type());
    } else if (k->oop_is_objArray()) {
      reassign_object_array_elements(fr, reg_map, sv, (objArrayOop) obj());
    }
  }
}


// relock objects for which synchronization was eliminated
void Deoptimization::relock_objects(GrowableArray<MonitorInfo*>* monitors, JavaThread* thread, bool realloc_failures) {
  for (int i = 0; i < monitors->length(); i++) {
    MonitorInfo* mon_info = monitors->at(i);
    if (mon_info->eliminated()) {
      assert(!mon_info->owner_is_scalar_replaced() || realloc_failures, "reallocation was missed");
      if (!mon_info->owner_is_scalar_replaced()) {
        Handle obj = Handle(mon_info->owner());
        markOop mark = obj->mark();
        if (UseBiasedLocking && mark->has_bias_pattern()) {
          // New allocated objects may have the mark set to anonymously biased.
          // Also the deoptimized method may called methods with synchronization
          // where the thread-local object is bias locked to the current thread.
          assert(mark->is_biased_anonymously() ||
                 mark->biased_locker() == thread, "should be locked to current thread");
          // Reset mark word to unbiased prototype.
          markOop unbiased_prototype = markOopDesc::prototype()->set_age(mark->age());
          obj->set_mark(unbiased_prototype);
        }
        BasicLock* lock = mon_info->lock();
        ObjectSynchronizer::slow_enter(obj, lock, thread);
        assert(mon_info->owner()->is_locked(), "object must be locked now");
      }
    }
  }
}


#ifndef PRODUCT
// print information about reallocated objects
void Deoptimization::print_objects(GrowableArray<ScopeValue*>* objects, bool realloc_failures) {
  fieldDescriptor fd;

  for (int i = 0; i < objects->length(); i++) {
    ObjectValue* sv = (ObjectValue*) objects->at(i);
    KlassHandle k(java_lang_Class::as_Klass(sv->klass()->as_ConstantOopReadValue()->value()()));
    Handle obj = sv->value();

    tty->print("     object <" INTPTR_FORMAT "> of type ", (void *)sv->value()());
    k->print_value();
    assert(obj.not_null() || realloc_failures, "reallocation was missed");
    if (obj.is_null()) {
      tty->print(" allocation failed");
    } else {
      tty->print(" allocated (%d bytes)", obj->size() * HeapWordSize);
    }
    tty->cr();

    if (Verbose && !obj.is_null()) {
      k->oop_print_on(obj(), tty);
    }
  }
}
#endif
#endif // COMPILER2 || INCLUDE_JVMCI

vframeArray* Deoptimization::create_vframeArray(JavaThread* thread, frame fr, RegisterMap *reg_map, GrowableArray<compiledVFrame*>* chunk, bool realloc_failures) {
  Events::log(thread, "DEOPT PACKING pc=" INTPTR_FORMAT " sp=" INTPTR_FORMAT, fr.pc(), fr.sp());

#ifndef PRODUCT
  if (PrintDeoptimizationDetails) {
    ttyLocker ttyl;
    tty->print("DEOPT PACKING thread " INTPTR_FORMAT " ", thread);
    fr.print_on(tty);
    tty->print_cr("     Virtual frames (innermost first):");
    for (int index = 0; index < chunk->length(); index++) {
      compiledVFrame* vf = chunk->at(index);
      tty->print("       %2d - ", index);
      vf->print_value();
      int bci = chunk->at(index)->raw_bci();
      const char* code_name;
      if (bci == SynchronizationEntryBCI) {
        code_name = "sync entry";
      } else {
        Bytecodes::Code code = vf->method()->code_at(bci);
        code_name = Bytecodes::name(code);
      }
      tty->print(" - %s", code_name);
      tty->print_cr(" @ bci %d ", bci);
      if (Verbose) {
        vf->print();
        tty->cr();
      }
    }
  }
#endif

  // Register map for next frame (used for stack crawl).  We capture
  // the state of the deopt'ing frame's caller.  Thus if we need to
  // stuff a C2I adapter we can properly fill in the callee-save
  // register locations.
  frame caller = fr.sender(reg_map);
  int frame_size = caller.sp() - fr.sp();

  frame sender = caller;

  // Since the Java thread being deoptimized will eventually adjust it's own stack,
  // the vframeArray containing the unpacking information is allocated in the C heap.
  // For Compiler1, the caller of the deoptimized frame is saved for use by unpack_frames().
  vframeArray* array = vframeArray::allocate(thread, frame_size, chunk, reg_map, sender, caller, fr, realloc_failures);

  // Compare the vframeArray to the collected vframes
  assert(array->structural_compare(thread, chunk), "just checking");

#ifndef PRODUCT
  if (PrintDeoptimizationDetails) {
    ttyLocker ttyl;
    tty->print_cr("     Created vframeArray " INTPTR_FORMAT, array);
  }
#endif // PRODUCT

  return array;
}

#if defined(COMPILER2) || INCLUDE_JVMCI
void Deoptimization::pop_frames_failed_reallocs(JavaThread* thread, vframeArray* array) {
  // Reallocation of some scalar replaced objects failed. Record
  // that we need to pop all the interpreter frames for the
  // deoptimized compiled frame.
  assert(thread->frames_to_pop_failed_realloc() == 0, "missed frames to pop?");
  thread->set_frames_to_pop_failed_realloc(array->frames());
  // Unlock all monitors here otherwise the interpreter will see a
  // mix of locked and unlocked monitors (because of failed
  // reallocations of synchronized objects) and be confused.
  for (int i = 0; i < array->frames(); i++) {
    MonitorChunk* monitors = array->element(i)->monitors();
    if (monitors != NULL) {
      for (int j = 0; j < monitors->number_of_monitors(); j++) {
        BasicObjectLock* src = monitors->at(j);
        if (src->obj() != NULL) {
          ObjectSynchronizer::fast_exit(src->obj(), src->lock(), thread);
        }
      }
      array->element(i)->free_monitors(thread);
#ifdef ASSERT
      array->element(i)->set_removed_monitors();
#endif
    }
  }
}
#endif

static void collect_monitors(compiledVFrame* cvf, GrowableArray<Handle>* objects_to_revoke) {
  GrowableArray<MonitorInfo*>* monitors = cvf->monitors();
  for (int i = 0; i < monitors->length(); i++) {
    MonitorInfo* mon_info = monitors->at(i);
    if (!mon_info->eliminated() && mon_info->owner() != NULL) {
      objects_to_revoke->append(Handle(mon_info->owner()));
    }
  }
}


void Deoptimization::revoke_biases_of_monitors(JavaThread* thread, frame fr, RegisterMap* map) {
  if (!UseBiasedLocking) {
    return;
  }

  GrowableArray<Handle>* objects_to_revoke = new GrowableArray<Handle>();

  // Unfortunately we don't have a RegisterMap available in most of
  // the places we want to call this routine so we need to walk the
  // stack again to update the register map.
  if (map == NULL || !map->update_map()) {
    StackFrameStream sfs(thread, true);
    bool found = false;
    while (!found && !sfs.is_done()) {
      frame* cur = sfs.current();
      sfs.next();
      found = cur->id() == fr.id();
    }
    assert(found, "frame to be deoptimized not found on target thread's stack");
    map = sfs.register_map();
  }

  vframe* vf = vframe::new_vframe(&fr, map, thread);
  compiledVFrame* cvf = compiledVFrame::cast(vf);
  // Revoke monitors' biases in all scopes
  while (!cvf->is_top()) {
    collect_monitors(cvf, objects_to_revoke);
    cvf = compiledVFrame::cast(cvf->sender());
  }
  collect_monitors(cvf, objects_to_revoke);

  if (SafepointSynchronize::is_at_safepoint()) {
    BiasedLocking::revoke_at_safepoint(objects_to_revoke);
  } else {
    BiasedLocking::revoke(objects_to_revoke);
  }
}


void Deoptimization::revoke_biases_of_monitors(CodeBlob* cb) {
  if (!UseBiasedLocking) {
    return;
  }

  assert(SafepointSynchronize::is_at_safepoint(), "must only be called from safepoint");
  GrowableArray<Handle>* objects_to_revoke = new GrowableArray<Handle>();
  for (JavaThread* jt = Threads::first(); jt != NULL ; jt = jt->next()) {
    if (jt->has_last_Java_frame()) {
      StackFrameStream sfs(jt, true);
      while (!sfs.is_done()) {
        frame* cur = sfs.current();
        if (cb->contains(cur->pc())) {
          vframe* vf = vframe::new_vframe(cur, sfs.register_map(), jt);
          compiledVFrame* cvf = compiledVFrame::cast(vf);
          // Revoke monitors' biases in all scopes
          while (!cvf->is_top()) {
            collect_monitors(cvf, objects_to_revoke);
            cvf = compiledVFrame::cast(cvf->sender());
          }
          collect_monitors(cvf, objects_to_revoke);
        }
        sfs.next();
      }
    }
  }
  BiasedLocking::revoke_at_safepoint(objects_to_revoke);
}


void Deoptimization::deoptimize_single_frame(JavaThread* thread, frame fr, Deoptimization::DeoptReason reason) {
  assert(fr.can_be_deoptimized(), "checking frame type");

  gather_statistics(reason, Action_none, Bytecodes::_illegal);

  if (LogCompilation && xtty != NULL) {
    nmethod* nm = fr.cb()->as_nmethod_or_null();
    assert(nm != NULL, "only nmethods can deopt");

    ttyLocker ttyl;
    xtty->begin_head("deoptimized thread='" UINTX_FORMAT "' pc='" UINTX_FORMAT "'", thread->osthread()->thread_id(), fr.pc());
    nm->log_identity(xtty);
    xtty->end_head();
    for (ScopeDesc* sd = nm->scope_desc_at(fr.pc()); ; sd = sd->sender()) {
      xtty->begin_elem("jvms bci='%d'", sd->bci());
      xtty->method(sd->method());
      xtty->end_elem();
      if (sd->is_top())  break;
    }
    xtty->tail("deoptimized");
  }

  // Patch the nmethod so that when execution returns to it we will
  // deopt the execution state and return to the interpreter.
  fr.deoptimize(thread);
}

void Deoptimization::deoptimize(JavaThread* thread, frame fr, RegisterMap *map) {
  deoptimize(thread, fr, map, Reason_constraint);
}

void Deoptimization::deoptimize(JavaThread* thread, frame fr, RegisterMap *map, DeoptReason reason) {
  // Deoptimize only if the frame comes from compile code.
  // Do not deoptimize the frame which is already patched
  // during the execution of the loops below.
  if (!fr.is_compiled_frame() || fr.is_deoptimized_frame()) {
    return;
  }
  ResourceMark rm;
  DeoptimizationMarker dm;
  if (UseBiasedLocking) {
    revoke_biases_of_monitors(thread, fr, map);
  }
  deoptimize_single_frame(thread, fr, reason);

}


void Deoptimization::deoptimize_frame_internal(JavaThread* thread, intptr_t* id, DeoptReason reason) {
  assert(thread == Thread::current() || SafepointSynchronize::is_at_safepoint(),
         "can only deoptimize other thread at a safepoint");
  // Compute frame and register map based on thread and sp.
  RegisterMap reg_map(thread, UseBiasedLocking);
  frame fr = thread->last_frame();
  while (fr.id() != id) {
    fr = fr.sender(&reg_map);
  }
  deoptimize(thread, fr, &reg_map, reason);
}


void Deoptimization::deoptimize_frame(JavaThread* thread, intptr_t* id, DeoptReason reason) {
  if (thread == Thread::current()) {
    Deoptimization::deoptimize_frame_internal(thread, id, reason);
  } else {
    VM_DeoptimizeFrame deopt(thread, id, reason);
    VMThread::execute(&deopt);
  }
}

void Deoptimization::deoptimize_frame(JavaThread* thread, intptr_t* id) {
  deoptimize_frame(thread, id, Reason_constraint);
}

// JVMTI PopFrame support
JRT_LEAF(void, Deoptimization::popframe_preserve_args(JavaThread* thread, int bytes_to_save, void* start_address))
{
  thread->popframe_preserve_args(in_ByteSize(bytes_to_save), start_address);
}
JRT_END


#if defined(COMPILER2) || defined(SHARK) || INCLUDE_JVMCI
void Deoptimization::load_class_by_index(constantPoolHandle constant_pool, int index, TRAPS) {
  // in case of an unresolved klass entry, load the class.
  if (constant_pool->tag_at(index).is_unresolved_klass()) {
    Klass* tk = constant_pool->klass_at(index, CHECK);
    return;
  }

  if (!constant_pool->tag_at(index).is_symbol()) return;

  Handle class_loader (THREAD, constant_pool->pool_holder()->class_loader());
  Symbol*  symbol  = constant_pool->symbol_at(index);

  // class name?
  if (symbol->byte_at(0) != '(') {
    Handle protection_domain (THREAD, constant_pool->pool_holder()->protection_domain());
    SystemDictionary::resolve_or_null(symbol, class_loader, protection_domain, CHECK);
    return;
  }

  // then it must be a signature!
  ResourceMark rm(THREAD);
  for (SignatureStream ss(symbol); !ss.is_done(); ss.next()) {
    if (ss.is_object()) {
      Symbol* class_name = ss.as_symbol(CHECK);
      Handle protection_domain (THREAD, constant_pool->pool_holder()->protection_domain());
      SystemDictionary::resolve_or_null(class_name, class_loader, protection_domain, CHECK);
    }
  }
}


void Deoptimization::load_class_by_index(constantPoolHandle constant_pool, int index) {
  EXCEPTION_MARK;
  load_class_by_index(constant_pool, index, THREAD);
  if (HAS_PENDING_EXCEPTION) {
    // Exception happened during classloading. We ignore the exception here, since it
    // is going to be rethrown since the current activation is going to be deoptimized and
    // the interpreter will re-execute the bytecode.
    CLEAR_PENDING_EXCEPTION;
    // Class loading called java code which may have caused a stack
    // overflow. If the exception was thrown right before the return
    // to the runtime the stack is no longer guarded. Reguard the
    // stack otherwise if we return to the uncommon trap blob and the
    // stack bang causes a stack overflow we crash.
    assert(THREAD->is_Java_thread(), "only a java thread can be here");
    JavaThread* thread = (JavaThread*)THREAD;
    bool guard_pages_enabled = thread->stack_yellow_zone_enabled();
    if (!guard_pages_enabled) guard_pages_enabled = thread->reguard_stack();
    assert(guard_pages_enabled, "stack banging in uncommon trap blob may cause crash");
  }
}

JRT_ENTRY(void, Deoptimization::uncommon_trap_inner(JavaThread* thread, jint trap_request)) {
  HandleMark hm;

  // uncommon_trap() is called at the beginning of the uncommon trap
  // handler. Note this fact before we start generating temporary frames
  // that can confuse an asynchronous stack walker. This counter is
  // decremented at the end of unpack_frames().
  thread->inc_in_deopt_handler();

  // We need to update the map if we have biased locking.
#if INCLUDE_JVMCI
  // JVMCI might need to get an exception from the stack, which in turn requires the register map to be valid
  RegisterMap reg_map(thread, true);
#else
  RegisterMap reg_map(thread, UseBiasedLocking);
#endif
  frame stub_frame = thread->last_frame();
  frame fr = stub_frame.sender(&reg_map);
  // Make sure the calling nmethod is not getting deoptimized and removed
  // before we are done with it.
  nmethodLocker nl(fr.pc());

  // Log a message
  Events::log(thread, "Uncommon trap: trap_request=" PTR32_FORMAT " fr.pc=" INTPTR_FORMAT " relative=" INTPTR_FORMAT,
              trap_request, fr.pc(), fr.pc() - fr.cb()->code_begin());

  {
    ResourceMark rm;

    // Revoke biases of any monitors in the frame to ensure we can migrate them
    revoke_biases_of_monitors(thread, fr, &reg_map);

    DeoptReason reason = trap_request_reason(trap_request);
    DeoptAction action = trap_request_action(trap_request);
#if INCLUDE_JVMCI
    int debug_id = trap_request_debug_id(trap_request);
#endif
    jint unloaded_class_index = trap_request_index(trap_request); // CP idx or -1

    vframe*  vf  = vframe::new_vframe(&fr, &reg_map, thread);
    compiledVFrame* cvf = compiledVFrame::cast(vf);

    nmethod* nm = cvf->code();

    ScopeDesc*      trap_scope  = cvf->scope();
    
    if (TraceDeoptimization) {
      ttyLocker ttyl;
      tty->print_cr("  bci=%d pc=" INTPTR_FORMAT ", relative_pc=%d, method=%s" JVMCI_ONLY(", debug_id=%d"), trap_scope->bci(), fr.pc(), fr.pc() - nm->code_begin(), trap_scope->method()->name_and_sig_as_C_string()
#if INCLUDE_JVMCI
          , debug_id
#endif
          );
    }

    methodHandle    trap_method = trap_scope->method();
    int             trap_bci    = trap_scope->bci();
#if INCLUDE_JVMCI
    oop speculation = thread->pending_failed_speculation();
    if (nm->is_compiled_by_jvmci()) {
      if (speculation != NULL) {
        oop speculation_log = nm->speculation_log();
        if (speculation_log != NULL) {
          if (TraceDeoptimization || TraceUncollectedSpeculations) {
            if (HotSpotSpeculationLog::lastFailed(speculation_log) != NULL) {
              tty->print_cr("A speculation that was not collected by the compiler is being overwritten");
            }
          }
          if (TraceDeoptimization) {
            tty->print_cr("Saving speculation to speculation log");
          }
          HotSpotSpeculationLog::set_lastFailed(speculation_log, speculation);
        } else {
          if (TraceDeoptimization) {
            tty->print_cr("Speculation present but no speculation log");
          }
        }
        thread->set_pending_failed_speculation(NULL);
      } else {
        if (TraceDeoptimization) {
          tty->print_cr("No speculation");
        }
      }
    } else {
      assert(speculation == NULL, "There should not be a speculation for method compiled by non-JVMCI compilers");
    }

    if (trap_bci == SynchronizationEntryBCI) {
      trap_bci = 0;
      thread->set_pending_monitorenter(true);
    }

    if (reason == Deoptimization::Reason_transfer_to_interpreter) {
      thread->set_pending_transfer_to_interpreter(true);
    }
#endif

    Bytecodes::Code trap_bc     = trap_method->java_code_at(trap_bci);

    // Record this event in the histogram.
    gather_statistics(reason, action, trap_bc);

    // Ensure that we can record deopt. history:
    // Need MDO to record RTM code generation state.
    bool create_if_missing = ProfileTraps RTM_OPT_ONLY( || UseRTMLocking );

    methodHandle profiled_method;
#if INCLUDE_JVMCI
    if (nm->is_compiled_by_jvmci()) {
      profiled_method = nm->method();
    } else {
      profiled_method = trap_method;
    }
#else
    profiled_method = trap_method;
#endif

    MethodData* trap_mdo =
      get_method_data(thread, profiled_method, create_if_missing);

    // Log a message
    Events::log_deopt_message(thread, "Uncommon trap: reason=%s action=%s pc=" INTPTR_FORMAT " method=%s @ %d",
                              trap_reason_name(reason), trap_action_name(action), fr.pc(),
                              trap_method->name_and_sig_as_C_string(), trap_bci);

    // Print a bunch of diagnostics, if requested.
    if (TraceDeoptimization || LogCompilation) {
      ResourceMark rm;
      ttyLocker ttyl;
      char buf[100];
      if (xtty != NULL) {
        xtty->begin_head("uncommon_trap thread='" UINTX_FORMAT"' %s",
                         os::current_thread_id(),
                         format_trap_request(buf, sizeof(buf), trap_request));
        nm->log_identity(xtty);
      }
      Symbol* class_name = NULL;
      bool unresolved = false;
      if (unloaded_class_index >= 0) {
        constantPoolHandle constants (THREAD, trap_method->constants());
        if (constants->tag_at(unloaded_class_index).is_unresolved_klass()) {
          class_name = constants->klass_name_at(unloaded_class_index);
          unresolved = true;
          if (xtty != NULL)
            xtty->print(" unresolved='1'");
        } else if (constants->tag_at(unloaded_class_index).is_symbol()) {
          class_name = constants->symbol_at(unloaded_class_index);
        }
        if (xtty != NULL)
          xtty->name(class_name);
      }
      if (xtty != NULL && trap_mdo != NULL) {
        // Dump the relevant MDO state.
        // This is the deopt count for the current reason, any previous
        // reasons or recompiles seen at this point.
        int dcnt = trap_mdo->trap_count(reason);
        if (dcnt != 0)
          xtty->print(" count='%d'", dcnt);
        ProfileData* pdata = trap_mdo->bci_to_data(trap_bci);
        int dos = (pdata == NULL)? 0: pdata->trap_state();
        if (dos != 0) {
          xtty->print(" state='%s'", format_trap_state(buf, sizeof(buf), dos));
          if (trap_state_is_recompiled(dos)) {
            int recnt2 = trap_mdo->overflow_recompile_count();
            if (recnt2 != 0)
              xtty->print(" recompiles2='%d'", recnt2);
          }
        }
      }
      if (xtty != NULL) {
        xtty->stamp();
        xtty->end_head();
      }
      if (TraceDeoptimization) {  // make noise on the tty
        tty->print("Uncommon trap occurred in");
        nm->method()->print_short_name(tty);
        tty->print(" compiler=%s compile_id=%d", nm->compiler() == NULL ? "" : nm->compiler()->name(), nm->compile_id());
#if INCLUDE_JVMCI
        oop installedCode = nm->jvmci_installed_code();
        if (installedCode != NULL) {
          oop installedCodeName = NULL;
          if (installedCode->is_a(InstalledCode::klass())) {
            installedCodeName = InstalledCode::name(installedCode);
          }
          if (installedCodeName != NULL) {
            tty->print(" (JVMCI: installedCodeName=%s) ", java_lang_String::as_utf8_string(installedCodeName));
          } else {
            tty->print(" (JVMCI: installed code has no name) ");
          }
        } else if (nm->is_compiled_by_jvmci()) {
          tty->print(" (JVMCI: no installed code) ");
        }
#endif
        tty->print(" (@" INTPTR_FORMAT ") thread=" UINTX_FORMAT " reason=%s action=%s unloaded_class_index=%d" JVMCI_ONLY(" debug_id=%d"),
                   fr.pc(),
                   os::current_thread_id(),
                   trap_reason_name(reason),
                   trap_action_name(action),
                   unloaded_class_index
#if INCLUDE_JVMCI
                   , debug_id
#endif
                   );
        if (class_name != NULL) {
          tty->print(unresolved ? " unresolved class: " : " symbol: ");
          class_name->print_symbol_on(tty);
        }
        tty->cr();
      }
      if (xtty != NULL) {
        // Log the precise location of the trap.
        for (ScopeDesc* sd = trap_scope; ; sd = sd->sender()) {
          xtty->begin_elem("jvms bci='%d'", sd->bci());
          xtty->method(sd->method());
          xtty->end_elem();
          if (sd->is_top())  break;
        }
        xtty->tail("uncommon_trap");
      }
    }
    // (End diagnostic printout.)

    // Load class if necessary
    if (unloaded_class_index >= 0) {
      constantPoolHandle constants(THREAD, trap_method->constants());
      load_class_by_index(constants, unloaded_class_index);
    }

    // Flush the nmethod if necessary and desirable.
    //
    // We need to avoid situations where we are re-flushing the nmethod
    // because of a hot deoptimization site.  Repeated flushes at the same
    // point need to be detected by the compiler and avoided.  If the compiler
    // cannot avoid them (or has a bug and "refuses" to avoid them), this
    // module must take measures to avoid an infinite cycle of recompilation
    // and deoptimization.  There are several such measures:
    //
    //   1. If a recompilation is ordered a second time at some site X
    //   and for the same reason R, the action is adjusted to 'reinterpret',
    //   to give the interpreter time to exercise the method more thoroughly.
    //   If this happens, the method's overflow_recompile_count is incremented.
    //
    //   2. If the compiler fails to reduce the deoptimization rate, then
    //   the method's overflow_recompile_count will begin to exceed the set
    //   limit PerBytecodeRecompilationCutoff.  If this happens, the action
    //   is adjusted to 'make_not_compilable', and the method is abandoned
    //   to the interpreter.  This is a performance hit for hot methods,
    //   but is better than a disastrous infinite cycle of recompilations.
    //   (Actually, only the method containing the site X is abandoned.)
    //
    //   3. In parallel with the previous measures, if the total number of
    //   recompilations of a method exceeds the much larger set limit
    //   PerMethodRecompilationCutoff, the method is abandoned.
    //   This should only happen if the method is very large and has
    //   many "lukewarm" deoptimizations.  The code which enforces this
    //   limit is elsewhere (class nmethod, class Method).
    //
    // Note that the per-BCI 'is_recompiled' bit gives the compiler one chance
    // to recompile at each bytecode independently of the per-BCI cutoff.
    //
    // The decision to update code is up to the compiler, and is encoded
    // in the Action_xxx code.  If the compiler requests Action_none
    // no trap state is changed, no compiled code is changed, and the
    // computation suffers along in the interpreter.
    //
    // The other action codes specify various tactics for decompilation
    // and recompilation.  Action_maybe_recompile is the loosest, and
    // allows the compiled code to stay around until enough traps are seen,
    // and until the compiler gets around to recompiling the trapping method.
    //
    // The other actions cause immediate removal of the present code.

    // Traps caused by injected profile shouldn't pollute trap counts.
    bool injected_profile_trap = trap_method->has_injected_profile() &&
                                 (reason == Reason_intrinsic || reason == Reason_unreached);
    bool update_trap_state = !injected_profile_trap;
    bool make_not_entrant = false;
    bool make_not_compilable = false;
    bool reprofile = false;
    switch (action) {
    case Action_none:
      // Keep the old code.
      update_trap_state = false;
      break;
    case Action_maybe_recompile:
      // Do not need to invalidate the present code, but we can
      // initiate another
      // Start compiler without (necessarily) invalidating the nmethod.
      // The system will tolerate the old code, but new code should be
      // generated when possible.
      break;
    case Action_reinterpret:
      // Go back into the interpreter for a while, and then consider
      // recompiling form scratch.
      make_not_entrant = true;
      // Reset invocation counter for outer most method.
      // This will allow the interpreter to exercise the bytecodes
      // for a while before recompiling.
      // By contrast, Action_make_not_entrant is immediate.
      //
      // Note that the compiler will track null_check, null_assert,
      // range_check, and class_check events and log them as if they
      // had been traps taken from compiled code.  This will update
      // the MDO trap history so that the next compilation will
      // properly detect hot trap sites.
      reprofile = true;
      break;
    case Action_make_not_entrant:
      // Request immediate recompilation, and get rid of the old code.
      // Make them not entrant, so next time they are called they get
      // recompiled.  Unloaded classes are loaded now so recompile before next
      // time they are called.  Same for uninitialized.  The interpreter will
      // link the missing class, if any.
      make_not_entrant = true;
      break;
    case Action_make_not_compilable:
      // Give up on compiling this method at all.
      make_not_entrant = true;
      make_not_compilable = true;
      break;
    default:
      ShouldNotReachHere();
    }

    // Setting +ProfileTraps fixes the following, on all platforms:
    // 4852688: ProfileInterpreter is off by default for ia64.  The result is
    // infinite heroic-opt-uncommon-trap/deopt/recompile cycles, since the
    // recompile relies on a MethodData* to record heroic opt failures.

    // Whether the interpreter is producing MDO data or not, we also need
    // to use the MDO to detect hot deoptimization points and control
    // aggressive optimization.
    bool inc_recompile_count = false;
    ProfileData* pdata = NULL;
    if (ProfileTraps && update_trap_state && trap_mdo != NULL) {
      assert(trap_mdo == get_method_data(thread, profiled_method, false), "sanity");
      uint this_trap_count = 0;
      bool maybe_prior_trap = false;
      bool maybe_prior_recompile = false;
      pdata = query_update_method_data(trap_mdo, trap_bci, reason, true,
#if INCLUDE_JVMCI
                                   nm->is_compiled_by_jvmci() && nm->is_osr_method(),
#endif
                                   nm->method(),
                                   //outputs:
                                   this_trap_count,
                                   maybe_prior_trap,
                                   maybe_prior_recompile);
      // Because the interpreter also counts null, div0, range, and class
      // checks, these traps from compiled code are double-counted.
      // This is harmless; it just means that the PerXTrapLimit values
      // are in effect a little smaller than they look.

      DeoptReason per_bc_reason = reason_recorded_per_bytecode_if_any(reason);
      if (per_bc_reason != Reason_none) {
        // Now take action based on the partially known per-BCI history.
        if (maybe_prior_trap
            && this_trap_count >= (uint)PerBytecodeTrapLimit) {
          // If there are too many traps at this BCI, force a recompile.
          // This will allow the compiler to see the limit overflow, and
          // take corrective action, if possible.  The compiler generally
          // does not use the exact PerBytecodeTrapLimit value, but instead
          // changes its tactics if it sees any traps at all.  This provides
          // a little hysteresis, delaying a recompile until a trap happens
          // several times.
          //
          // Actually, since there is only one bit of counter per BCI,
          // the possible per-BCI counts are {0,1,(per-method count)}.
          // This produces accurate results if in fact there is only
          // one hot trap site, but begins to get fuzzy if there are
          // many sites.  For example, if there are ten sites each
          // trapping two or more times, they each get the blame for
          // all of their traps.
          make_not_entrant = true;
        }

        // Detect repeated recompilation at the same BCI, and enforce a limit.
        if (make_not_entrant && maybe_prior_recompile) {
          // More than one recompile at this point.
          inc_recompile_count = maybe_prior_trap;
        }
      } else {
        // For reasons which are not recorded per-bytecode, we simply
        // force recompiles unconditionally.
        // (Note that PerMethodRecompilationCutoff is enforced elsewhere.)
        make_not_entrant = true;
      }

      // Go back to the compiler if there are too many traps in this method.
      if (this_trap_count >= per_method_trap_limit(reason)) {
        // If there are too many traps in this method, force a recompile.
        // This will allow the compiler to see the limit overflow, and
        // take corrective action, if possible.
        // (This condition is an unlikely backstop only, because the
        // PerBytecodeTrapLimit is more likely to take effect first,
        // if it is applicable.)
        make_not_entrant = true;
      }

      // Here's more hysteresis:  If there has been a recompile at
      // this trap point already, run the method in the interpreter
      // for a while to exercise it more thoroughly.
      if (make_not_entrant && maybe_prior_recompile && maybe_prior_trap) {
        reprofile = true;
      }

    }

    // Take requested actions on the method:

    // Recompile
    if (make_not_entrant) {
      if (!nm->make_not_entrant()) {
        return; // the call did not change nmethod's state
      }

      if (pdata != NULL) {
        // Record the recompilation event, if any.
        int tstate0 = pdata->trap_state();
        int tstate1 = trap_state_set_recompiled(tstate0, true);
        if (tstate1 != tstate0)
          pdata->set_trap_state(tstate1);
      }

#if INCLUDE_RTM_OPT
      // Restart collecting RTM locking abort statistic if the method
      // is recompiled for a reason other than RTM state change.
      // Assume that in new recompiled code the statistic could be different,
      // for example, due to different inlining.
      if ((reason != Reason_rtm_state_change) && (trap_mdo != NULL) &&
          UseRTMDeopt && (nm->rtm_state() != ProfileRTM)) {
        trap_mdo->atomic_set_rtm_state(ProfileRTM);
      }
#endif
    }

    if (inc_recompile_count) {
      trap_mdo->inc_overflow_recompile_count();
      if ((uint)trap_mdo->overflow_recompile_count() >
          (uint)PerBytecodeRecompilationCutoff) {
        // Give up on the method containing the bad BCI.
        if (trap_method() == nm->method()) {
          make_not_compilable = true;
        } else {
          trap_method->set_not_compilable(CompLevel_full_optimization, true, "overflow_recompile_count > PerBytecodeRecompilationCutoff");
          // But give grace to the enclosing nm->method().
        }
      }
    }

    // Reprofile
    if (reprofile) {
      CompilationPolicy::policy()->reprofile(trap_scope, nm->is_osr_method());
    }

    // Give up compiling
    if (make_not_compilable && !nm->method()->is_not_compilable(CompLevel_full_optimization)) {
      assert(make_not_entrant, "consistent");
      nm->method()->set_not_compilable(CompLevel_full_optimization);
    }

  } // Free marked resources

}
JRT_END

MethodData*
Deoptimization::get_method_data(JavaThread* thread, methodHandle m,
                                bool create_if_missing) {
  Thread* THREAD = thread;
  MethodData* mdo = m()->method_data();
  if (mdo == NULL && create_if_missing && !HAS_PENDING_EXCEPTION) {
    // Build an MDO.  Ignore errors like OutOfMemory;
    // that simply means we won't have an MDO to update.
    Method::build_interpreter_method_data(m, THREAD);
    if (HAS_PENDING_EXCEPTION) {
      assert((PENDING_EXCEPTION->is_a(SystemDictionary::OutOfMemoryError_klass())), "we expect only an OOM error here");
      CLEAR_PENDING_EXCEPTION;
    }
    mdo = m()->method_data();
  }
  return mdo;
}

ProfileData*
Deoptimization::query_update_method_data(MethodData* trap_mdo,
                                         int trap_bci,
                                         Deoptimization::DeoptReason reason,
                                         bool update_total_trap_count,
#if INCLUDE_JVMCI
                                         bool is_osr,
#endif
                                         Method* compiled_method,
                                         //outputs:
                                         uint& ret_this_trap_count,
                                         bool& ret_maybe_prior_trap,
                                         bool& ret_maybe_prior_recompile) {
  bool maybe_prior_trap = false;
  bool maybe_prior_recompile = false;
  uint this_trap_count = 0;
  if (update_total_trap_count) {
    uint idx = reason;
#if INCLUDE_JVMCI
    if (is_osr) {
      idx += Reason_LIMIT;
    }
#endif
    uint prior_trap_count = trap_mdo->trap_count(idx);
    this_trap_count  = trap_mdo->inc_trap_count(idx);

    // If the runtime cannot find a place to store trap history,
    // it is estimated based on the general condition of the method.
    // If the method has ever been recompiled, or has ever incurred
    // a trap with the present reason , then this BCI is assumed
    // (pessimistically) to be the culprit.
    maybe_prior_trap      = (prior_trap_count != 0);
    maybe_prior_recompile = (trap_mdo->decompile_count() != 0);
  }
  ProfileData* pdata = NULL;


  // For reasons which are recorded per bytecode, we check per-BCI data.
  DeoptReason per_bc_reason = reason_recorded_per_bytecode_if_any(reason);
  assert(per_bc_reason != Reason_none || update_total_trap_count, "must be");
  if (per_bc_reason != Reason_none) {
    // Find the profile data for this BCI.  If there isn't one,
    // try to allocate one from the MDO's set of spares.
    // This will let us detect a repeated trap at this point.
    pdata = trap_mdo->allocate_bci_to_data(trap_bci, reason_is_speculate(reason) ? compiled_method : NULL);

    if (pdata != NULL) {
      if (reason_is_speculate(reason) && !pdata->is_SpeculativeTrapData()) {
        if (LogCompilation && xtty != NULL) {
          ttyLocker ttyl;
          // no more room for speculative traps in this MDO
          xtty->elem("speculative_traps_oom");
        }
      }
      // Query the trap state of this profile datum.
      int tstate0 = pdata->trap_state();
      if (!trap_state_has_reason(tstate0, per_bc_reason))
        maybe_prior_trap = false;
      if (!trap_state_is_recompiled(tstate0))
        maybe_prior_recompile = false;

      // Update the trap state of this profile datum.
      int tstate1 = tstate0;
      // Record the reason.
      tstate1 = trap_state_add_reason(tstate1, per_bc_reason);
      // Store the updated state on the MDO, for next time.
      if (tstate1 != tstate0)
        pdata->set_trap_state(tstate1);
    } else {
      if (LogCompilation && xtty != NULL) {
        ttyLocker ttyl;
        // Missing MDP?  Leave a small complaint in the log.
        xtty->elem("missing_mdp bci='%d'", trap_bci);
      }
    }
  }

  // Return results:
  ret_this_trap_count = this_trap_count;
  ret_maybe_prior_trap = maybe_prior_trap;
  ret_maybe_prior_recompile = maybe_prior_recompile;
  return pdata;
}

void
Deoptimization::update_method_data_from_interpreter(MethodData* trap_mdo, int trap_bci, int reason) {
  ResourceMark rm;
  // Ignored outputs:
  uint ignore_this_trap_count;
  bool ignore_maybe_prior_trap;
  bool ignore_maybe_prior_recompile;
  assert(!reason_is_speculate(reason), "reason speculate only used by compiler");
  // JVMCI uses the total counts to determine if deoptimizations are happening too frequently -> do not adjust total counts
  bool update_total_counts = JVMCI_ONLY(false) NOT_JVMCI(true);
  query_update_method_data(trap_mdo, trap_bci,
                           (DeoptReason)reason,
                           update_total_counts,
#if INCLUDE_JVMCI
                           false,
#endif
                           NULL,
                           ignore_this_trap_count,
                           ignore_maybe_prior_trap,
                           ignore_maybe_prior_recompile);
}

Deoptimization::UnrollBlock* Deoptimization::uncommon_trap(JavaThread* thread, jint trap_request, jint exec_mode) {
  if (TraceDeoptimization) {
    tty->print("Uncommon trap "); 
  }
  // Still in Java no safepoints
  {
    // This enters VM and may safepoint
    uncommon_trap_inner(thread, trap_request);
  }
  return fetch_unroll_info_helper(thread, exec_mode);
}

// Local derived constants.
// Further breakdown of DataLayout::trap_state, as promised by DataLayout.
const int DS_REASON_MASK   = DataLayout::trap_mask >> 1;
const int DS_RECOMPILE_BIT = DataLayout::trap_mask - DS_REASON_MASK;

//---------------------------trap_state_reason---------------------------------
Deoptimization::DeoptReason
Deoptimization::trap_state_reason(int trap_state) {
  // This assert provides the link between the width of DataLayout::trap_bits
  // and the encoding of "recorded" reasons.  It ensures there are enough
  // bits to store all needed reasons in the per-BCI MDO profile.
  assert(DS_REASON_MASK >= Reason_RECORDED_LIMIT, "enough bits");
  int recompile_bit = (trap_state & DS_RECOMPILE_BIT);
  trap_state -= recompile_bit;
  if (trap_state == DS_REASON_MASK) {
    return Reason_many;
  } else {
    assert((int)Reason_none == 0, "state=0 => Reason_none");
    return (DeoptReason)trap_state;
  }
}
//-------------------------trap_state_has_reason-------------------------------
int Deoptimization::trap_state_has_reason(int trap_state, int reason) {
  assert(reason_is_recorded_per_bytecode((DeoptReason)reason), "valid reason");
  assert(DS_REASON_MASK >= Reason_RECORDED_LIMIT, "enough bits");
  int recompile_bit = (trap_state & DS_RECOMPILE_BIT);
  trap_state -= recompile_bit;
  if (trap_state == DS_REASON_MASK) {
    return -1;  // true, unspecifically (bottom of state lattice)
  } else if (trap_state == reason) {
    return 1;   // true, definitely
  } else if (trap_state == 0) {
    return 0;   // false, definitely (top of state lattice)
  } else {
    return 0;   // false, definitely
  }
}
//-------------------------trap_state_add_reason-------------------------------
int Deoptimization::trap_state_add_reason(int trap_state, int reason) {
  assert(reason_is_recorded_per_bytecode((DeoptReason)reason) || reason == Reason_many, "valid reason");
  int recompile_bit = (trap_state & DS_RECOMPILE_BIT);
  trap_state -= recompile_bit;
  if (trap_state == DS_REASON_MASK) {
    return trap_state + recompile_bit;     // already at state lattice bottom
  } else if (trap_state == reason) {
    return trap_state + recompile_bit;     // the condition is already true
  } else if (trap_state == 0) {
    return reason + recompile_bit;          // no condition has yet been true
  } else {
    return DS_REASON_MASK + recompile_bit;  // fall to state lattice bottom
  }
}
//-----------------------trap_state_is_recompiled------------------------------
bool Deoptimization::trap_state_is_recompiled(int trap_state) {
  return (trap_state & DS_RECOMPILE_BIT) != 0;
}
//-----------------------trap_state_set_recompiled-----------------------------
int Deoptimization::trap_state_set_recompiled(int trap_state, bool z) {
  if (z)  return trap_state |  DS_RECOMPILE_BIT;
  else    return trap_state & ~DS_RECOMPILE_BIT;
}
//---------------------------format_trap_state---------------------------------
// This is used for debugging and diagnostics, including LogFile output.
const char* Deoptimization::format_trap_state(char* buf, size_t buflen,
                                              int trap_state) {
  DeoptReason reason      = trap_state_reason(trap_state);
  bool        recomp_flag = trap_state_is_recompiled(trap_state);
  // Re-encode the state from its decoded components.
  int decoded_state = 0;
  if (reason_is_recorded_per_bytecode(reason) || reason == Reason_many)
    decoded_state = trap_state_add_reason(decoded_state, reason);
  if (recomp_flag)
    decoded_state = trap_state_set_recompiled(decoded_state, recomp_flag);
  // If the state re-encodes properly, format it symbolically.
  // Because this routine is used for debugging and diagnostics,
  // be robust even if the state is a strange value.
  size_t len;
  if (decoded_state != trap_state) {
    // Random buggy state that doesn't decode??
    len = jio_snprintf(buf, buflen, "#%d", trap_state);
  } else {
    len = jio_snprintf(buf, buflen, "%s%s",
                       trap_reason_name(reason),
                       recomp_flag ? " recompiled" : "");
  }
  if (len >= buflen)
    buf[buflen-1] = '\0';
  return buf;
}


//--------------------------------statics--------------------------------------
Deoptimization::DeoptAction Deoptimization::_unloaded_action
  = Deoptimization::Action_reinterpret;
const char* Deoptimization::_trap_reason_name[] = {
  // Note:  Keep this in sync. with enum DeoptReason.
  "none",
  "null_check",
  "null_assert" JVMCI_ONLY("_or_unreached0"),
  "range_check",
  "class_check",
  "array_check",
  "intrinsic" JVMCI_ONLY("_or_type_checked_inlining"),
  "bimorphic" JVMCI_ONLY("_or_optimized_type_check"),
  "unloaded",
  "uninitialized",
  "unreached",
  "unhandled",
  "constraint",
  "div0_check",
  "age",
  "predicate",
  "loop_limit_check",
  "speculate_class_check",
  "rtm_state_change",
  "unstable_if",
#if INCLUDE_JVMCI
  "aliasing",
  "transfer_to_interpreter",
  "not_compiled_exception_handler",
  "unresolved",
  "jsr_mismatch"
#endif
};
const char* Deoptimization::_trap_action_name[] = {
  // Note:  Keep this in sync. with enum DeoptAction.
  "none",
  "maybe_recompile",
  "reinterpret",
  "make_not_entrant",
  "make_not_compilable"
};

const char* Deoptimization::trap_reason_name(int reason) {
  // Check that every reason has a name
  STATIC_ASSERT(sizeof(_trap_reason_name)/sizeof(const char*) == Reason_LIMIT);

  if (reason == Reason_many)  return "many";
  if ((uint)reason < Reason_LIMIT)
    return _trap_reason_name[reason];
  static char buf[20];
  sprintf(buf, "reason%d", reason);
  return buf;
}
const char* Deoptimization::trap_action_name(int action) {
  // Check that every action has a name
  STATIC_ASSERT(sizeof(_trap_action_name)/sizeof(const char*) == Action_LIMIT);

  if ((uint)action < Action_LIMIT)
    return _trap_action_name[action];
  static char buf[20];
  sprintf(buf, "action%d", action);
  return buf;
}

// This is used for debugging and diagnostics, including LogFile output.
const char* Deoptimization::format_trap_request(char* buf, size_t buflen,
                                                int trap_request) {
  jint unloaded_class_index = trap_request_index(trap_request);
  const char* reason = trap_reason_name(trap_request_reason(trap_request));
  const char* action = trap_action_name(trap_request_action(trap_request));
#if INCLUDE_JVMCI
  int debug_id = trap_request_debug_id(trap_request);
#endif
  size_t len;
  if (unloaded_class_index < 0) {
    len = jio_snprintf(buf, buflen, "reason='%s' action='%s'" JVMCI_ONLY(" debug_id='%d'"),
                       reason, action
#if INCLUDE_JVMCI
                       ,debug_id
#endif
                       );
  } else {
    len = jio_snprintf(buf, buflen, "reason='%s' action='%s' index='%d'" JVMCI_ONLY(" debug_id='%d'"),
                       reason, action, unloaded_class_index
#if INCLUDE_JVMCI
                       ,debug_id
#endif
                       );
  }
  if (len >= buflen)
    buf[buflen-1] = '\0';
  return buf;
}

juint Deoptimization::_deoptimization_hist
        [Deoptimization::Reason_LIMIT]
    [1 + Deoptimization::Action_LIMIT]
        [Deoptimization::BC_CASE_LIMIT]
  = {0};

enum {
  LSB_BITS = 8,
  LSB_MASK = right_n_bits(LSB_BITS)
};

void Deoptimization::gather_statistics(DeoptReason reason, DeoptAction action,
                                       Bytecodes::Code bc) {
  assert(reason >= 0 && reason < Reason_LIMIT, "oob");
  assert(action >= 0 && action < Action_LIMIT, "oob");
  _deoptimization_hist[Reason_none][0][0] += 1;  // total
  _deoptimization_hist[reason][0][0]      += 1;  // per-reason total
  juint* cases = _deoptimization_hist[reason][1+action];
  juint* bc_counter_addr = NULL;
  juint  bc_counter      = 0;
  // Look for an unused counter, or an exact match to this BC.
  if (bc != Bytecodes::_illegal) {
    for (int bc_case = 0; bc_case < BC_CASE_LIMIT; bc_case++) {
      juint* counter_addr = &cases[bc_case];
      juint  counter = *counter_addr;
      if ((counter == 0 && bc_counter_addr == NULL)
          || (Bytecodes::Code)(counter & LSB_MASK) == bc) {
        // this counter is either free or is already devoted to this BC
        bc_counter_addr = counter_addr;
        bc_counter = counter | bc;
      }
    }
  }
  if (bc_counter_addr == NULL) {
    // Overflow, or no given bytecode.
    bc_counter_addr = &cases[BC_CASE_LIMIT-1];
    bc_counter = (*bc_counter_addr & ~LSB_MASK);  // clear LSB
  }
  *bc_counter_addr = bc_counter + (1 << LSB_BITS);
}

jint Deoptimization::total_deoptimization_count() {
  return _deoptimization_hist[Reason_none][0][0];
}

jint Deoptimization::deoptimization_count(DeoptReason reason) {
  assert(reason >= 0 && reason < Reason_LIMIT, "oob");
  return _deoptimization_hist[reason][0][0];
}

void Deoptimization::print_statistics() {
  juint total = total_deoptimization_count();
  juint account = total;
  if (total != 0) {
    ttyLocker ttyl;
    if (xtty != NULL)  xtty->head("statistics type='deoptimization'");
    tty->print_cr("Deoptimization traps recorded:");
    #define PRINT_STAT_LINE(name, r) \
      tty->print_cr("  %4d (%4.1f%%) %s", (int)(r), ((r) * 100.0) / total, name);
    PRINT_STAT_LINE("total", total);
    // For each non-zero entry in the histogram, print the reason,
    // the action, and (if specifically known) the type of bytecode.
    for (int reason = 0; reason < Reason_LIMIT; reason++) {
      for (int action = 0; action < Action_LIMIT; action++) {
        juint* cases = _deoptimization_hist[reason][1+action];
        for (int bc_case = 0; bc_case < BC_CASE_LIMIT; bc_case++) {
          juint counter = cases[bc_case];
          if (counter != 0) {
            char name[1*K];
            Bytecodes::Code bc = (Bytecodes::Code)(counter & LSB_MASK);
            if (bc_case == BC_CASE_LIMIT && (int)bc == 0)
              bc = Bytecodes::_illegal;
            sprintf(name, "%s/%s/%s",
                    trap_reason_name(reason),
                    trap_action_name(action),
                    Bytecodes::is_defined(bc)? Bytecodes::name(bc): "other");
            juint r = counter >> LSB_BITS;
            tty->print_cr("  %40s: " UINT32_FORMAT " (%.1f%%)", name, r, (r * 100.0) / total);
            account -= r;
          }
        }
      }
    }
    if (account != 0) {
      PRINT_STAT_LINE("unaccounted", account);
    }
    #undef PRINT_STAT_LINE
    if (xtty != NULL)  xtty->tail("statistics");
  }
}
#else // COMPILER2 || SHARK || INCLUDE_JVMCI


// Stubs for C1 only system.
bool Deoptimization::trap_state_is_recompiled(int trap_state) {
  return false;
}

const char* Deoptimization::trap_reason_name(int reason) {
  return "unknown";
}

void Deoptimization::print_statistics() {
  // no output
}

void
Deoptimization::update_method_data_from_interpreter(MethodData* trap_mdo, int trap_bci, int reason) {
  // no udpate
}

int Deoptimization::trap_state_has_reason(int trap_state, int reason) {
  return 0;
}

void Deoptimization::gather_statistics(DeoptReason reason, DeoptAction action,
                                       Bytecodes::Code bc) {
  // no update
}

const char* Deoptimization::format_trap_state(char* buf, size_t buflen,
                                              int trap_state) {
  jio_snprintf(buf, buflen, "#%d", trap_state);
  return buf;
}

#endif // COMPILER2 || SHARK || INCLUDE_JVMCI<|MERGE_RESOLUTION|>--- conflicted
+++ resolved
@@ -840,92 +840,6 @@
   return failures;
 }
 
-<<<<<<< HEAD
-=======
-// This assumes that the fields are stored in ObjectValue in the same order
-// they are yielded by do_nonstatic_fields.
-class FieldReassigner: public FieldClosure {
-  frame* _fr;
-  RegisterMap* _reg_map;
-  ObjectValue* _sv;
-  InstanceKlass* _ik;
-  oop _obj;
-
-  int _i;
-public:
-  FieldReassigner(frame* fr, RegisterMap* reg_map, ObjectValue* sv, oop obj) :
-    _fr(fr), _reg_map(reg_map), _sv(sv), _obj(obj), _i(0) {}
-
-  int i() const { return _i; }
-
-
-  void do_field(fieldDescriptor* fd) {
-    intptr_t val;
-    StackValue* value =
-      StackValue::create_stack_value(_fr, _reg_map, _sv->field_at(i()));
-    int offset = fd->offset();
-    switch (fd->field_type()) {
-    case T_OBJECT: case T_ARRAY:
-      assert(value->type() == T_OBJECT, "Agreement.");
-      _obj->obj_field_put(offset, value->get_obj()());
-      break;
-
-    case T_LONG: case T_DOUBLE: {
-      assert(value->type() == T_INT, "Agreement.");
-      StackValue* low =
-        StackValue::create_stack_value(_fr, _reg_map, _sv->field_at(++_i));
-#ifdef _LP64
-      jlong res = (jlong)low->get_int();
-#else
-#ifdef SPARC
-      // For SPARC we have to swap high and low words.
-      jlong res = jlong_from((jint)low->get_int(), (jint)value->get_int());
-#else
-      jlong res = jlong_from((jint)value->get_int(), (jint)low->get_int());
-#endif //SPARC
-#endif
-      _obj->long_field_put(offset, res);
-      break;
-    }
-    // Have to cast to INT (32 bits) pointer to avoid little/big-endian problem.
-    case T_INT: case T_FLOAT: // 4 bytes.
-      assert(value->type() == T_INT, "Agreement.");
-      val = value->get_int();
-      _obj->int_field_put(offset, (jint)*((jint*)&val));
-      break;
-
-    case T_SHORT:
-      assert(value->type() == T_INT, "Agreement.");
-      val = value->get_int();
-      _obj->short_field_put(offset, (jshort)*((jint*)&val));
-      break;
-
-    case T_CHAR:
-      assert(value->type() == T_INT, "Agreement.");
-      val = value->get_int();
-      _obj->char_field_put(offset, (jchar)*((jint*)&val));
-      break;
-
-    case T_BYTE:
-      assert(value->type() == T_INT, "Agreement.");
-      val = value->get_int();
-      _obj->byte_field_put(offset, (jbyte)*((jint*)&val));
-      break;
-
-    case T_BOOLEAN:
-      assert(value->type() == T_INT, "Agreement.");
-      val = value->get_int();
-      _obj->bool_field_put(offset, (jboolean)*((jint*)&val));
-      break;
-
-    default:
-      ShouldNotReachHere();
-    }
-    _i++;
-  }
-};
-
->>>>>>> d27da88e
 // restore elements of an eliminated type array
 void Deoptimization::reassign_type_array_elements(frame* fr, RegisterMap* reg_map, ObjectValue* sv, typeArrayOop obj, BasicType type) {
   int index = 0;
@@ -1000,13 +914,13 @@
     case T_CHAR:
       assert(value->type() == T_INT, "Agreement.");
       val = value->get_int();
-      obj->char_at_put(index, (jchar)*((jint*)&val));
+      obj->char_field_put(index, (jchar)*((jint*)&val));
       break;
 
     case T_BYTE:
       assert(value->type() == T_INT, "Agreement.");
       val = value->get_int();
-      obj->byte_at_put(index, (jbyte)*((jint*)&val));
+      obj->byte_field_put(index, (jbyte)*((jint*)&val));
       break;
 
     case T_BOOLEAN:
@@ -1124,17 +1038,29 @@
         break;
       }
 
-      case T_SHORT: case T_CHAR: // 2 bytes
-        assert(value->type() == T_INT, "Agreement.");
-        val = value->get_int();
-        obj->short_field_put(offset, (jshort)*((jint*)&val));
-        break;
-
-      case T_BOOLEAN: case T_BYTE: // 1 byte
-        assert(value->type() == T_INT, "Agreement.");
-        val = value->get_int();
-        obj->bool_field_put(offset, (jboolean)*((jint*)&val));
-        break;
+    case T_SHORT:
+      assert(value->type() == T_INT, "Agreement.");
+      val = value->get_int();
+      obj->short_field_put(offset, (jshort)*((jint*)&val));
+      break;
+
+    case T_CHAR:
+      assert(value->type() == T_INT, "Agreement.");
+      val = value->get_int();
+      obj->char_field_put(offset, (jchar)*((jint*)&val));
+      break;
+
+    case T_BYTE:
+      assert(value->type() == T_INT, "Agreement.");
+      val = value->get_int();
+      obj->byte_field_put(offset, (jbyte)*((jint*)&val));
+      break;
+
+    case T_BOOLEAN:
+      assert(value->type() == T_INT, "Agreement.");
+      val = value->get_int();
+      obj->bool_field_put(offset, (jboolean)*((jint*)&val));
+      break;
 
       default:
         ShouldNotReachHere();
