/*
 * Copyright (c) 2011, 2018, Oracle and/or its affiliates. All rights reserved.
 * DO NOT ALTER OR REMOVE COPYRIGHT NOTICES OR THIS FILE HEADER.
 *
 * This code is free software; you can redistribute it and/or modify it
 * under the terms of the GNU General Public License version 2 only, as
 * published by the Free Software Foundation.
 *
 * This code is distributed in the hope that it will be useful, but WITHOUT
 * ANY WARRANTY; without even the implied warranty of MERCHANTABILITY or
 * FITNESS FOR A PARTICULAR PURPOSE.  See the GNU General Public License
 * version 2 for more details (a copy is included in the LICENSE file that
 * accompanied this code).
 *
 * You should have received a copy of the GNU General Public License version
 * 2 along with this work; if not, write to the Free Software Foundation,
 * Inc., 51 Franklin St, Fifth Floor, Boston, MA 02110-1301 USA.
 *
 * Please contact Oracle, 500 Oracle Parkway, Redwood Shores, CA 94065 USA
 * or visit www.oracle.com if you need additional information or have any
 * questions.
 */

#ifndef SHARE_VM_JVMCI_JVMCI_COMPILER_TO_VM_HPP
#define SHARE_VM_JVMCI_JVMCI_COMPILER_TO_VM_HPP

#include "prims/jni.h"
#include "runtime/javaCalls.hpp"

// Helper class to ensure that references to Klass* are kept alive for G1
class JVMCIKlassHandle : public StackObj {
 private:
  Klass*     _klass;
  Handle     _holder;
  Thread*    _thread;

  Klass*        klass() const                     { return _klass; }
  Klass*        non_null_klass() const            { assert(_klass != NULL, "resolving NULL _klass"); return _klass; }

 public:
  /* Constructors */
  JVMCIKlassHandle (Thread* thread) : _klass(NULL), _thread(thread) {}
  JVMCIKlassHandle (Thread* thread, Klass* klass);

  JVMCIKlassHandle (const JVMCIKlassHandle &h): _klass(h._klass), _holder(h._holder), _thread(h._thread) {}
  JVMCIKlassHandle& operator=(const JVMCIKlassHandle &s);
  JVMCIKlassHandle& operator=(Klass* klass);

  /* Operators for ease of use */
  Klass*        operator () () const            { return klass(); }
  Klass*        operator -> () const            { return non_null_klass(); }

  bool    operator == (Klass* o) const          { return klass() == o; }
  bool    operator == (const JVMCIKlassHandle& h) const  { return klass() == h.klass(); }

  /* Null checks */
  bool    is_null() const                      { return _klass == NULL; }
  bool    not_null() const                     { return _klass != NULL; }
};

class CompilerToVM {
 public:
  class Data {
    friend class VMStructs;

   private:
    static int Klass_vtable_start_offset;
    static int Klass_vtable_length_offset;

    static int Method_extra_stack_entries;

    static address SharedRuntime_ic_miss_stub;
    static address SharedRuntime_handle_wrong_method_stub;
    static address SharedRuntime_deopt_blob_unpack;
    static address SharedRuntime_deopt_blob_uncommon_trap;

    static size_t ThreadLocalAllocBuffer_alignment_reserve;

    static CollectedHeap* Universe_collectedHeap;
    static int Universe_base_vtable_size;
    static address Universe_narrow_oop_base;
    static int Universe_narrow_oop_shift;
    static address Universe_narrow_klass_base;
    static int Universe_narrow_klass_shift;
    static uintptr_t Universe_verify_oop_mask;
    static uintptr_t Universe_verify_oop_bits;
    static void* Universe_non_oop_bits;

    static bool _supports_inline_contig_alloc;
    static HeapWord** _heap_end_addr;
     static HeapWord** _heap_top_addr;
    static int _max_oop_map_stack_offset;

    static jbyte* cardtable_start_address;
    static int cardtable_shift;
     static int g1_young_card;
     static int dirty_card;

    static int vm_page_size;

    static int sizeof_vtableEntry;
    static int sizeof_ExceptionTableElement;
    static int sizeof_LocalVariableTableElement;
    static int sizeof_ConstantPool;
    static int sizeof_SymbolPointer;
    static int sizeof_narrowKlass;
    static int sizeof_arrayOopDesc;
    static int sizeof_BasicLock;

     static address CodeCache_low_bound;
     static address CodeCache_high_bound;

    static address dsin;
    static address dcos;
    static address dtan;
    static address dexp;
    static address dlog;
    static address dlog10;
    static address dpow;

    static address symbol_init;
    static address symbol_clinit;

<<<<<<< HEAD
    public:
     static void initialize(JVMCI_TRAPS);
=======
   public:
    static void initialize(TRAPS);
>>>>>>> 452657c6

    static int max_oop_map_stack_offset() {
      assert(_max_oop_map_stack_offset > 0, "must be initialized");
      return Data::_max_oop_map_stack_offset;
    }
  };

  static bool cstring_equals(const char* const& s0, const char* const& s1) {
    return strcmp(s0, s1) == 0;
  }

  static unsigned cstring_hash(const char* const& s) {
    int h = 0;
    const char* p = s;
    while (*p != '\0') {
      h = 31 * h + *p;
      p++;
    }
    return h;
  }

  static JNINativeMethod methods[];
  static JNINativeMethod jni_methods[];

<<<<<<< HEAD
  static JVMCIObjectArray initialize_intrinsics(JVMCI_TRAPS);

  static int methods_count();

=======
  static objArrayHandle initialize_intrinsics(TRAPS);
 public:
  static int methods_count();

  static inline Method* asMethod(jobject jvmci_method) {
    return (Method*) (address) HotSpotResolvedJavaMethodImpl::metaspaceMethod(jvmci_method);
  }

  static inline Method* asMethod(Handle jvmci_method) {
    return (Method*) (address) HotSpotResolvedJavaMethodImpl::metaspaceMethod(jvmci_method);
  }

  static inline Method* asMethod(oop jvmci_method) {
    return (Method*) (address) HotSpotResolvedJavaMethodImpl::metaspaceMethod(jvmci_method);
  }

  static inline ConstantPool* asConstantPool(jobject jvmci_constant_pool) {
    return (ConstantPool*) (address) HotSpotConstantPool::metaspaceConstantPool(jvmci_constant_pool);
  }

  static inline ConstantPool* asConstantPool(Handle jvmci_constant_pool) {
    return (ConstantPool*) (address) HotSpotConstantPool::metaspaceConstantPool(jvmci_constant_pool);
  }

  static inline ConstantPool* asConstantPool(oop jvmci_constant_pool) {
    return (ConstantPool*) (address) HotSpotConstantPool::metaspaceConstantPool(jvmci_constant_pool);
  }

  static inline Klass* asKlass(jobject jvmci_type) {
    return java_lang_Class::as_Klass(HotSpotResolvedObjectTypeImpl::javaClass(jvmci_type));
  }

  static inline Klass* asKlass(Handle jvmci_type) {
    return java_lang_Class::as_Klass(HotSpotResolvedObjectTypeImpl::javaClass(jvmci_type));
  }

  static inline Klass* asKlass(oop jvmci_type) {
    return java_lang_Class::as_Klass(HotSpotResolvedObjectTypeImpl::javaClass(jvmci_type));
  }

  static inline Klass* asKlass(jlong metaspaceKlass) {
    return (Klass*) (address) metaspaceKlass;
  }

  static inline MethodData* asMethodData(jlong metaspaceMethodData) {
    return (MethodData*) (address) metaspaceMethodData;
  }

  static oop get_jvmci_method(const methodHandle& method, TRAPS);

  static oop get_jvmci_type(JVMCIKlassHandle& klass, TRAPS);
>>>>>>> 452657c6
};


class JavaArgumentUnboxer : public SignatureIterator {
 protected:
  JavaCallArguments*  _jca;
  arrayOop _args;
  int _index;

  Handle next_arg(BasicType expectedType);

 public:
  JavaArgumentUnboxer(Symbol* signature, JavaCallArguments*  jca, arrayOop args, bool is_static) : SignatureIterator(signature) {
    this->_return_type = T_ILLEGAL;
    _jca = jca;
    _index = 0;
    _args = args;
    if (!is_static) {
      _jca->push_oop(next_arg(T_OBJECT));
    }
    iterate();
    assert(_index == args->length(), "arg count mismatch with signature");
  }

  inline void do_bool()   { if (!is_return_type()) _jca->push_int(next_arg(T_BOOLEAN)->bool_field(java_lang_boxing_object::value_offset_in_bytes(T_BOOLEAN))); }
  inline void do_char()   { if (!is_return_type()) _jca->push_int(next_arg(T_CHAR)->char_field(java_lang_boxing_object::value_offset_in_bytes(T_CHAR))); }
  inline void do_short()  { if (!is_return_type()) _jca->push_int(next_arg(T_SHORT)->short_field(java_lang_boxing_object::value_offset_in_bytes(T_SHORT))); }
  inline void do_byte()   { if (!is_return_type()) _jca->push_int(next_arg(T_BYTE)->byte_field(java_lang_boxing_object::value_offset_in_bytes(T_BYTE))); }
  inline void do_int()    { if (!is_return_type()) _jca->push_int(next_arg(T_INT)->int_field(java_lang_boxing_object::value_offset_in_bytes(T_INT))); }

  inline void do_long()   { if (!is_return_type()) _jca->push_long(next_arg(T_LONG)->long_field(java_lang_boxing_object::value_offset_in_bytes(T_LONG))); }
  inline void do_float()  { if (!is_return_type()) _jca->push_float(next_arg(T_FLOAT)->float_field(java_lang_boxing_object::value_offset_in_bytes(T_FLOAT))); }
  inline void do_double() { if (!is_return_type()) _jca->push_double(next_arg(T_DOUBLE)->double_field(java_lang_boxing_object::value_offset_in_bytes(T_DOUBLE))); }

  inline void do_object() { _jca->push_oop(next_arg(T_OBJECT)); }
  inline void do_object(int begin, int end) { if (!is_return_type()) _jca->push_oop(next_arg(T_OBJECT)); }
  inline void do_array(int begin, int end)  { if (!is_return_type()) _jca->push_oop(next_arg(T_OBJECT)); }
  inline void do_void()                     { }
};

class JNIHandleMark : public StackObj {
  public:
    JNIHandleMark() { push_jni_handle_block(); }
    ~JNIHandleMark() { pop_jni_handle_block(); }

  private:
    static void push_jni_handle_block();
    static void pop_jni_handle_block();
};

#endif // SHARE_VM_JVMCI_JVMCI_COMPILER_TO_VM_HPP<|MERGE_RESOLUTION|>--- conflicted
+++ resolved
@@ -26,37 +26,6 @@
 
 #include "prims/jni.h"
 #include "runtime/javaCalls.hpp"
-
-// Helper class to ensure that references to Klass* are kept alive for G1
-class JVMCIKlassHandle : public StackObj {
- private:
-  Klass*     _klass;
-  Handle     _holder;
-  Thread*    _thread;
-
-  Klass*        klass() const                     { return _klass; }
-  Klass*        non_null_klass() const            { assert(_klass != NULL, "resolving NULL _klass"); return _klass; }
-
- public:
-  /* Constructors */
-  JVMCIKlassHandle (Thread* thread) : _klass(NULL), _thread(thread) {}
-  JVMCIKlassHandle (Thread* thread, Klass* klass);
-
-  JVMCIKlassHandle (const JVMCIKlassHandle &h): _klass(h._klass), _holder(h._holder), _thread(h._thread) {}
-  JVMCIKlassHandle& operator=(const JVMCIKlassHandle &s);
-  JVMCIKlassHandle& operator=(Klass* klass);
-
-  /* Operators for ease of use */
-  Klass*        operator () () const            { return klass(); }
-  Klass*        operator -> () const            { return non_null_klass(); }
-
-  bool    operator == (Klass* o) const          { return klass() == o; }
-  bool    operator == (const JVMCIKlassHandle& h) const  { return klass() == h.klass(); }
-
-  /* Null checks */
-  bool    is_null() const                      { return _klass == NULL; }
-  bool    not_null() const                     { return _klass != NULL; }
-};
 
 class CompilerToVM {
  public:
@@ -121,13 +90,8 @@
     static address symbol_init;
     static address symbol_clinit;
 
-<<<<<<< HEAD
-    public:
+   public:
      static void initialize(JVMCI_TRAPS);
-=======
-   public:
-    static void initialize(TRAPS);
->>>>>>> 452657c6
 
     static int max_oop_map_stack_offset() {
       assert(_max_oop_map_stack_offset > 0, "must be initialized");
@@ -152,64 +116,10 @@
   static JNINativeMethod methods[];
   static JNINativeMethod jni_methods[];
 
-<<<<<<< HEAD
   static JVMCIObjectArray initialize_intrinsics(JVMCI_TRAPS);
-
-  static int methods_count();
-
-=======
-  static objArrayHandle initialize_intrinsics(TRAPS);
  public:
   static int methods_count();
 
-  static inline Method* asMethod(jobject jvmci_method) {
-    return (Method*) (address) HotSpotResolvedJavaMethodImpl::metaspaceMethod(jvmci_method);
-  }
-
-  static inline Method* asMethod(Handle jvmci_method) {
-    return (Method*) (address) HotSpotResolvedJavaMethodImpl::metaspaceMethod(jvmci_method);
-  }
-
-  static inline Method* asMethod(oop jvmci_method) {
-    return (Method*) (address) HotSpotResolvedJavaMethodImpl::metaspaceMethod(jvmci_method);
-  }
-
-  static inline ConstantPool* asConstantPool(jobject jvmci_constant_pool) {
-    return (ConstantPool*) (address) HotSpotConstantPool::metaspaceConstantPool(jvmci_constant_pool);
-  }
-
-  static inline ConstantPool* asConstantPool(Handle jvmci_constant_pool) {
-    return (ConstantPool*) (address) HotSpotConstantPool::metaspaceConstantPool(jvmci_constant_pool);
-  }
-
-  static inline ConstantPool* asConstantPool(oop jvmci_constant_pool) {
-    return (ConstantPool*) (address) HotSpotConstantPool::metaspaceConstantPool(jvmci_constant_pool);
-  }
-
-  static inline Klass* asKlass(jobject jvmci_type) {
-    return java_lang_Class::as_Klass(HotSpotResolvedObjectTypeImpl::javaClass(jvmci_type));
-  }
-
-  static inline Klass* asKlass(Handle jvmci_type) {
-    return java_lang_Class::as_Klass(HotSpotResolvedObjectTypeImpl::javaClass(jvmci_type));
-  }
-
-  static inline Klass* asKlass(oop jvmci_type) {
-    return java_lang_Class::as_Klass(HotSpotResolvedObjectTypeImpl::javaClass(jvmci_type));
-  }
-
-  static inline Klass* asKlass(jlong metaspaceKlass) {
-    return (Klass*) (address) metaspaceKlass;
-  }
-
-  static inline MethodData* asMethodData(jlong metaspaceMethodData) {
-    return (MethodData*) (address) metaspaceMethodData;
-  }
-
-  static oop get_jvmci_method(const methodHandle& method, TRAPS);
-
-  static oop get_jvmci_type(JVMCIKlassHandle& klass, TRAPS);
->>>>>>> 452657c6
 };
 
 
