--- conflicted
+++ resolved
@@ -69,13 +69,8 @@
     JVMCI_THROW_NULL(NullPointerException);
   }
 
-<<<<<<< HEAD
   JVMCIObject reg = jvmci_env()->get_code_Location_reg(location);
   jint offset = jvmci_env()->get_code_Location_offset(location);
-=======
-  Handle reg(THREAD, code_Location::reg(location));
-  jint offset = code_Location::offset(location);
->>>>>>> 452657c6
 
   if (reg.is_non_null()) {
     // register
@@ -108,40 +103,9 @@
   }
 }
 
-objArrayOop CodeInstaller::sites() {
-  return (objArrayOop) JNIHandles::resolve(_sites_handle);
-}
-
-arrayOop CodeInstaller::code() {
-  return (arrayOop) JNIHandles::resolve(_code_handle);
-}
-
-arrayOop CodeInstaller::data_section() {
-  return (arrayOop) JNIHandles::resolve(_data_section_handle);
-}
-
-objArrayOop CodeInstaller::data_section_patches() {
-  return (objArrayOop) JNIHandles::resolve(_data_section_patches_handle);
-}
-
-#ifndef PRODUCT
-objArrayOop CodeInstaller::comments() {
-  return (objArrayOop) JNIHandles::resolve(_comments_handle);
-}
-#endif
-
-oop CodeInstaller::word_kind() {
-  return JNIHandles::resolve(_word_kind_handle);
-}
-
 // creates a HotSpot oop map out of the byte arrays provided by DebugInfo
-<<<<<<< HEAD
 OopMap* CodeInstaller::create_oop_map(JVMCIObject debug_info, JVMCI_TRAPS) {
   JVMCIObject reference_map = jvmci_env()->get_DebugInfo_referenceMap(debug_info);
-=======
-OopMap* CodeInstaller::create_oop_map(Handle debug_info, TRAPS) {
-  Handle reference_map(THREAD, DebugInfo::referenceMap(debug_info));
->>>>>>> 452657c6
   if (reference_map.is_null()) {
     JVMCI_THROW_NULL(NullPointerException);
   }
@@ -155,32 +119,19 @@
     _has_wide_vector = true;
   }
   OopMap* map = new OopMap(_total_frame_size, _parameter_count);
-<<<<<<< HEAD
   JVMCIObjectArray objects = jvmci_env()->get_HotSpotReferenceMap_objects(reference_map);
   JVMCIObjectArray derivedBase = jvmci_env()->get_HotSpotReferenceMap_derivedBase(reference_map);
   JVMCIPrimitiveArray sizeInBytes = jvmci_env()->get_HotSpotReferenceMap_sizeInBytes(reference_map);
-=======
-  objArrayHandle objects(THREAD, HotSpotReferenceMap::objects(reference_map));
-  objArrayHandle derivedBase(THREAD, HotSpotReferenceMap::derivedBase(reference_map));
-  typeArrayHandle sizeInBytes(THREAD, HotSpotReferenceMap::sizeInBytes(reference_map));
->>>>>>> 452657c6
   if (objects.is_null() || derivedBase.is_null() || sizeInBytes.is_null()) {
     JVMCI_THROW_NULL(NullPointerException);
   }
   if (JVMCIENV->get_length(objects) != JVMCIENV->get_length(derivedBase) || JVMCIENV->get_length(objects) != JVMCIENV->get_length(sizeInBytes)) {
     JVMCI_ERROR_NULL("arrays in reference map have different sizes: %d %d %d", JVMCIENV->get_length(objects), JVMCIENV->get_length(derivedBase), JVMCIENV->get_length(sizeInBytes));
   }
-<<<<<<< HEAD
   for (int i = 0; i < JVMCIENV->get_length(objects); i++) {
     JVMCIObject location = JVMCIENV->get_object_at(objects, i);
     JVMCIObject baseLocation = JVMCIENV->get_object_at(derivedBase, i);
     int bytes = JVMCIENV->get_int_at(sizeInBytes, i);
-=======
-  for (int i = 0; i < objects->length(); i++) {
-    Handle location(THREAD, objects->obj_at(i));
-    Handle baseLocation(THREAD, derivedBase->obj_at(i));
-    int bytes = sizeInBytes->int_at(i);
->>>>>>> 452657c6
 
     VMReg vmReg = getVMRegFromLocation(location, _total_frame_size, JVMCI_CHECK_NULL);
     if (baseLocation.is_non_null()) {
@@ -211,7 +162,6 @@
     }
   }
 
-<<<<<<< HEAD
   JVMCIObject callee_save_info = jvmci_env()->get_DebugInfo_calleeSaveInfo(debug_info);
   if (callee_save_info.is_non_null()) {
     JVMCIObjectArray registers = jvmci_env()->get_RegisterSaveLayout_registers(callee_save_info);
@@ -220,16 +170,6 @@
       JVMCIObject jvmci_reg = JVMCIENV->get_object_at(registers, i);
       jint jvmci_reg_number = jvmci_env()->get_code_Register_number(jvmci_reg);
       VMReg hotspot_reg = CodeInstaller::get_hotspot_reg(jvmci_reg_number, JVMCI_CHECK_NULL);
-=======
-  Handle callee_save_info(THREAD, (oop) DebugInfo::calleeSaveInfo(debug_info));
-  if (callee_save_info.not_null()) {
-    objArrayHandle registers(THREAD, RegisterSaveLayout::registers(callee_save_info));
-    typeArrayHandle slots(THREAD, RegisterSaveLayout::slots(callee_save_info));
-    for (jint i = 0; i < slots->length(); i++) {
-      Handle jvmci_reg (THREAD, registers->obj_at(i));
-      jint jvmci_reg_number = code_Register::number(jvmci_reg);
-      VMReg hotspot_reg = CodeInstaller::get_hotspot_reg(jvmci_reg_number, CHECK_NULL);
->>>>>>> 452657c6
       // HotSpot stack slots are 4 bytes
       jint jvmci_slot = JVMCIENV->get_int_at(slots, i);
       jint hotspot_slot = jvmci_slot * VMRegImpl::slots_per_word;
@@ -245,9 +185,6 @@
   return map;
 }
 
-<<<<<<< HEAD
-  void* CodeInstaller::record_metadata_reference(CodeSection* section, address dest, JVMCIObject constant, JVMCI_TRAPS) {
-=======
 #if INCLUDE_AOT
 AOTOopRecorder::AOTOopRecorder(Arena* arena, bool deduplicate) : OopRecorder(arena, deduplicate) {
   _meta_refs = new GrowableArray<jobject>();
@@ -308,10 +245,9 @@
   assert(index == _meta_refs->length(), "must be last");
   _meta_refs->append(o);
 }
-#endif // INCLUDE_AOT
-
-void* CodeInstaller::record_metadata_reference(CodeSection* section, address dest, Handle constant, TRAPS) {
->>>>>>> 452657c6
+#endif
+
+void* CodeInstaller::record_metadata_reference(CodeSection* section, address dest, JVMCIObject constant, JVMCI_TRAPS) {
   /*
    * This method needs to return a raw (untyped) pointer, since the value of a pointer to the base
    * class is in general not equal to the pointer of the subclass. When patching metaspace pointers,
@@ -339,15 +275,9 @@
 }
 
 #ifdef _LP64
-<<<<<<< HEAD
 narrowKlass CodeInstaller::record_narrow_metadata_reference(CodeSection* section, address dest, JVMCIObject constant, JVMCI_TRAPS) {
   JVMCIObject obj = jvmci_env()->get_HotSpotMetaspaceConstantImpl_metaspaceObject(constant);
   assert(jvmci_env()->get_HotSpotMetaspaceConstantImpl_compressed(constant), err_msg("unexpected uncompressed pointer"));
-=======
-narrowKlass CodeInstaller::record_narrow_metadata_reference(CodeSection* section, address dest, Handle constant, TRAPS) {
-  oop obj = HotSpotMetaspaceConstantImpl::metaspaceObject(constant);
-  assert(HotSpotMetaspaceConstantImpl::compressed(constant), "unexpected uncompressed pointer");
->>>>>>> 452657c6
 
   if (!jvmci_env()->isa_HotSpotResolvedObjectTypeImpl(obj)) {
     JVMCI_ERROR_0("unexpected compressed pointer of type %s", jvmci_env()->klass_name(obj));
@@ -361,15 +291,9 @@
 }
 #endif
 
-<<<<<<< HEAD
 Location::Type CodeInstaller::get_oop_type(JVMCIObject value) {
   JVMCIObject valueKind = jvmci_env()->get_Value_valueKind(value);
   JVMCIObject platformKind = jvmci_env()->get_ValueKind_platformKind(valueKind);
-=======
-Location::Type CodeInstaller::get_oop_type(Thread* thread, Handle value) {
-  Handle valueKind(thread, Value::valueKind(value));
-  Handle platformKind(thread, ValueKind::platformKind(valueKind));
->>>>>>> 452657c6
 
   if (jvmci_env()->equals(platformKind, word_kind())) {
     return Location::oop;
@@ -387,21 +311,14 @@
       JVMCI_ERROR_NULL("unexpected illegal value, expected %s", basictype_to_str(type));
     }
     return _illegal_value;
-<<<<<<< HEAD
   } else if (jvmci_env()->isa_RegisterValue(value)) {
     JVMCIObject reg = jvmci_env()->get_RegisterValue_reg(value);
     jint number = jvmci_env()->get_code_Register_number(reg);
     VMReg hotspotRegister = get_hotspot_reg(number, JVMCI_CHECK_NULL);
-=======
-  } else if (value->is_a(RegisterValue::klass())) {
-    Handle reg(THREAD, RegisterValue::reg(value));
-    jint number = code_Register::number(reg);
-    VMReg hotspotRegister = get_hotspot_reg(number, CHECK_NULL);
->>>>>>> 452657c6
     if (is_general_purpose_reg(hotspotRegister)) {
       Location::Type locationType;
       if (type == T_OBJECT) {
-        locationType = get_oop_type(THREAD, value);
+        locationType = get_oop_type(value);
       } else if (type == T_LONG) {
         locationType = Location::lng;
       } else if (type == T_INT || type == T_FLOAT || type == T_SHORT || type == T_CHAR || type == T_BYTE || type == T_BOOLEAN) {
@@ -438,7 +355,7 @@
 
     Location::Type locationType;
     if (type == T_OBJECT) {
-      locationType = get_oop_type(THREAD, value);
+      locationType = get_oop_type(value);
     } else if (type == T_LONG) {
       locationType = Location::lng;
     } else if (type == T_DOUBLE) {
@@ -459,12 +376,7 @@
         jlong prim = jvmci_env()->get_PrimitiveConstant_primitive(value);
         return new ConstantLongValue(prim);
       } else {
-<<<<<<< HEAD
         BasicType constantType = jvmci_env()->kindToBasicType(jvmci_env()->get_PrimitiveConstant_kind(value), JVMCI_CHECK_NULL);
-=======
-        Handle primitive_constant_kind(THREAD, PrimitiveConstant::kind(value));
-        BasicType constantType = JVMCIRuntime::kindToBasicType(primitive_constant_kind, CHECK_NULL);
->>>>>>> 452657c6
         if (type != constantType) {
           JVMCI_ERROR_NULL("primitive constant type doesn't match, expected %s but got %s", basictype_to_str(type), basictype_to_str(constantType));
         }
@@ -520,7 +432,6 @@
   JVMCI_ERROR_NULL("unexpected value in scope: %s", jvmci_env()->klass_name(value))
 }
 
-<<<<<<< HEAD
 void CodeInstaller::record_object_value(ObjectValue* sv, JVMCIObject value, GrowableArray<ScopeValue*>* objects, JVMCI_TRAPS) {
   JVMCIObject type = jvmci_env()->get_VirtualObject_type(value);
   int id = jvmci_env()->get_VirtualObject_id(value);
@@ -533,24 +444,6 @@
     ScopeValue* cur_second = NULL;
     JVMCIObject object = JVMCIENV->get_object_at(values, i);
     BasicType type = jvmci_env()->kindToBasicType(JVMCIENV->get_object_at(slotKinds, i), JVMCI_CHECK);
-=======
-void CodeInstaller::record_object_value(ObjectValue* sv, Handle value, GrowableArray<ScopeValue*>* objects, TRAPS) {
-  // Might want a HandleMark here.
-  Handle type(THREAD, VirtualObject::type(value));
-  int id = VirtualObject::id(value);
-  oop javaMirror = HotSpotResolvedObjectTypeImpl::javaClass(type);
-  Klass* klass = java_lang_Class::as_Klass(javaMirror);
-  bool isLongArray = klass == Universe::longArrayKlassObj();
-
-  objArrayHandle values(THREAD, VirtualObject::values(value));
-  objArrayHandle slotKinds(THREAD, VirtualObject::slotKinds(value));
-  for (jint i = 0; i < values->length(); i++) {
-    HandleMark hm(THREAD);
-    ScopeValue* cur_second = NULL;
-    Handle object(THREAD, values->obj_at(i));
-    Handle slot_kind (THREAD, slotKinds->obj_at(i));
-    BasicType type = JVMCIRuntime::kindToBasicType(slot_kind, CHECK);
->>>>>>> 452657c6
     ScopeValue* value;
     if (JVMCIENV->equals(object, jvmci_env()->get_Value_ILLEGAL())) {
       // no value needs to be written
@@ -585,19 +478,10 @@
   }
 
   ScopeValue* second = NULL;
-<<<<<<< HEAD
   ScopeValue* owner_value = get_scope_value(jvmci_env()->get_StackLockValue_owner(value), T_OBJECT, objects, second, JVMCI_CHECK_NULL);
   assert(second == NULL, "monitor cannot occupy two stack slots");
 
   ScopeValue* lock_data_value = get_scope_value(jvmci_env()->get_StackLockValue_slot(value), T_LONG, objects, second, JVMCI_CHECK_NULL);
-=======
-  Handle stack_lock_owner(THREAD, StackLockValue::owner(value));
-  ScopeValue* owner_value = get_scope_value(stack_lock_owner, T_OBJECT, objects, second, CHECK_NULL);
-  assert(second == NULL, "monitor cannot occupy two stack slots");
-
-  Handle stack_lock_slot(THREAD, StackLockValue::slot(value));
-  ScopeValue* lock_data_value = get_scope_value(stack_lock_slot, T_LONG, objects, second, CHECK_NULL);
->>>>>>> 452657c6
   assert(second == lock_data_value, "monitor is LONG value that occupies two stack slots");
   assert(lock_data_value->is_location(), "invalid monitor location");
   Location lock_data_loc = ((LocationValue*)lock_data_value)->location();
@@ -610,17 +494,11 @@
   return new MonitorValue(owner_value, lock_data_loc, eliminated);
 }
 
-<<<<<<< HEAD
-void CodeInstaller::initialize_dependencies(JVMCIObject compiled_code, JVMCI_TRAPS) {
-=======
-void CodeInstaller::initialize_dependencies(oop compiled_code, OopRecorder* recorder, TRAPS) {
->>>>>>> 452657c6
+void CodeInstaller::initialize_dependencies(JVMCIObject compiled_code, OopRecorder* oop_recorder, JVMCI_TRAPS) {
   JavaThread* thread = JavaThread::current();
-  assert(THREAD == thread, "");
   CompilerThread* compilerThread = thread->is_Compiler_thread() ? thread->as_CompilerThread() : NULL;
-  _oop_recorder = recorder;
+  _oop_recorder = oop_recorder;
   _dependencies = new Dependencies(&_arena, _oop_recorder, compilerThread != NULL ? compilerThread->log() : NULL);
-<<<<<<< HEAD
   JVMCIObjectArray assumptions = jvmci_env()->get_HotSpotCompiledCode_assumptions(compiled_code);
   if (assumptions.is_non_null()) {
     int length = JVMCIENV->get_length(assumptions);
@@ -637,24 +515,6 @@
           assumption_ConcreteMethod(assumption);
         } else if (jvmci_env()->isa_Assumptions_CallSiteTargetValue(assumption)) {
           assumption_CallSiteTargetValue(assumption, JVMCI_CHECK);
-=======
-  objArrayHandle assumptions(THREAD, HotSpotCompiledCode::assumptions(compiled_code));
-  if (!assumptions.is_null()) {
-    int length = assumptions->length();
-    for (int i = 0; i < length; ++i) {
-      Handle assumption(THREAD, assumptions->obj_at(i));
-      if (!assumption.is_null()) {
-        if (assumption->klass() == Assumptions_NoFinalizableSubclass::klass()) {
-          assumption_NoFinalizableSubclass(THREAD, assumption);
-        } else if (assumption->klass() == Assumptions_ConcreteSubtype::klass()) {
-          assumption_ConcreteSubtype(THREAD, assumption);
-        } else if (assumption->klass() == Assumptions_LeafType::klass()) {
-          assumption_LeafType(THREAD, assumption);
-        } else if (assumption->klass() == Assumptions_ConcreteMethod::klass()) {
-          assumption_ConcreteMethod(THREAD, assumption);
-        } else if (assumption->klass() == Assumptions_CallSiteTargetValue::klass()) {
-          assumption_CallSiteTargetValue(THREAD, assumption);
->>>>>>> 452657c6
         } else {
           JVMCI_ERROR("unexpected Assumption subclass %s", jvmci_env()->klass_name(assumption));
         }
@@ -662,21 +522,12 @@
     }
   }
   if (JvmtiExport::can_hotswap_or_post_breakpoint()) {
-<<<<<<< HEAD
     JVMCIObjectArray methods = jvmci_env()->get_HotSpotCompiledCode_methods(compiled_code);
     if (methods.is_non_null()) {
       int length = JVMCIENV->get_length(methods);
       for (int i = 0; i < length; ++i) {
         JVMCIObject method_handle = JVMCIENV->get_object_at(methods, i);
         methodHandle method = jvmci_env()->asMethod(method_handle);
-=======
-    objArrayHandle methods(THREAD, HotSpotCompiledCode::methods(compiled_code));
-    if (!methods.is_null()) {
-      int length = methods->length();
-      for (int i = 0; i < length; ++i) {
-        Handle method_handle(THREAD, methods->obj_at(i));
-        methodHandle method = getMethodFromHotSpotMethod(method_handle());
->>>>>>> 452657c6
         _dependencies->assert_evol_method(method());
       }
     }
@@ -750,13 +601,8 @@
 // constructor used to create a method
 JVMCI::CodeInstallResult CodeInstaller::install(JVMCICompiler* compiler, JVMCIObject target, JVMCIObject compiled_code, CodeBlob*& cb, JVMCIObject installed_code, JVMCIObject speculation_log, JVMCI_TRAPS) {
   CodeBuffer buffer("JVMCI Compiler CodeBuffer");
-<<<<<<< HEAD
-  initialize_dependencies(compiled_code, JVMCI_CHECK_OK);
-=======
-  jobject compiled_code_obj = JNIHandles::make_local(compiled_code());
   OopRecorder* recorder = new OopRecorder(&_arena, true);
-  initialize_dependencies(JNIHandles::resolve(compiled_code_obj), recorder, CHECK_OK);
->>>>>>> 452657c6
+  initialize_dependencies(compiled_code, recorder, JVMCI_CHECK_OK);
 
   // Get instructions and constants CodeSections early because we need it.
   _instructions = buffer.insts();
@@ -765,32 +611,20 @@
   buffer.set_immutable_PIC(_immutable_pic_compilation);
 #endif
 
-<<<<<<< HEAD
   initialize_fields(target, compiled_code, JVMCI_CHECK_OK);
-  JVMCI::CodeInstallResult result = initialize_buffer(buffer, JVMCI_CHECK_OK);
+  JVMCI::CodeInstallResult result = initialize_buffer(buffer, true, JVMCI_CHECK_OK);
   if (result != JVMCI::ok) {
-=======
-  initialize_fields(target(), JNIHandles::resolve(compiled_code_obj), CHECK_OK);
-  JVMCIEnv::CodeInstallResult result = initialize_buffer(buffer, true, CHECK_OK);
-  if (result != JVMCIEnv::ok) {
->>>>>>> 452657c6
     return result;
   }
 
   int stack_slots = _total_frame_size / HeapWordSize; // conversion to words
 
-<<<<<<< HEAD
   if (!jvmci_env()->isa_HotSpotCompiledNmethod(compiled_code)) {
     JVMCIObject stubName = jvmci_env()->get_HotSpotCompiledCode_name(compiled_code);
+    if (stubName.is_null()) {
+      JVMCI_ERROR_OK("stub should have a name");
+    }
     char* name = strdup(jvmci_env()->as_utf8_string(stubName));
-=======
-  if (!compiled_code->is_a(HotSpotCompiledNmethod::klass())) {
-    oop stubName = HotSpotCompiledCode::name(compiled_code_obj);
-    if (stubName == NULL) {
-      JVMCI_ERROR_OK("stub should have a name");
-    }
-    char* name = strdup(java_lang_String::as_utf8_string(stubName));
->>>>>>> 452657c6
     cb = RuntimeStub::new_runtime_stub(name,
                                        &buffer,
                                        CodeOffsets::frame_never_safe,
@@ -833,17 +667,10 @@
   return result;
 }
 
-<<<<<<< HEAD
 void CodeInstaller::initialize_fields(JVMCIObject target, JVMCIObject compiled_code, JVMCI_TRAPS) {
   if (jvmci_env()->isa_HotSpotCompiledNmethod(compiled_code)) {
     JVMCIObject hotspotJavaMethod = jvmci_env()->get_HotSpotCompiledNmethod_method(compiled_code);
     methodHandle method = jvmci_env()->asMethod(hotspotJavaMethod);
-=======
-void CodeInstaller::initialize_fields(oop target, oop compiled_code, TRAPS) {
-  if (compiled_code->is_a(HotSpotCompiledNmethod::klass())) {
-    Handle hotspotJavaMethod(THREAD, HotSpotCompiledNmethod::method(compiled_code));
-    methodHandle method = getMethodFromHotSpotMethod(hotspotJavaMethod());
->>>>>>> 452657c6
     _parameter_count = method->size_of_parameters();
     TRACE_jvmci_2("installing code for %s", method->name_and_sig_as_C_string());
   } else {
@@ -891,51 +718,34 @@
   _word_kind_handle = jvmci_env()->get_Architecture_wordKind(arch);
 }
 
-<<<<<<< HEAD
 int CodeInstaller::estimate_stubs_size(JVMCI_TRAPS) {
-  // Estimate the number of static call stubs that might be emitted.
-  int static_call_stubs = 0;
-  JVMCIObjectArray sites = this->sites();
-  for (int i = 0; i < JVMCIENV->get_length(sites); i++) {
-    JVMCIObject site = JVMCIENV->get_object_at(sites, i);
-    if (site.is_non_null() && jvmci_env()->isa_site_Mark(site)) {
-      JVMCIObject id_obj = jvmci_env()->get_site_Mark_id(site);
-      if (id_obj.is_non_null()) {
-        if (!jvmci_env()->is_boxing_object(T_INT, id_obj)) {
-          JVMCI_ERROR_0("expected Integer id, got %s", jvmci_env()->klass_name(id_obj));
-        }
-        jint id = jvmci_env()->get_boxed_value(T_INT, id_obj).i;
-        if (id == INVOKESTATIC || id == INVOKESPECIAL) {
-          static_call_stubs++;
-=======
-int CodeInstaller::estimate_stubs_size(TRAPS) {
   // Estimate the number of static and aot call stubs that might be emitted.
   int static_call_stubs = 0;
   int aot_call_stubs = 0;
   int trampoline_stubs = 0;
-  objArrayOop sites = this->sites();
-  for (int i = 0; i < sites->length(); i++) {
-    oop site = sites->obj_at(i);
-    if (site != NULL) {
-      if (site->is_a(site_Mark::klass())) {
-        oop id_obj = site_Mark::id(site);
-        if (id_obj != NULL) {
-          if (!java_lang_boxing_object::is_instance(id_obj, T_INT)) {
-            JVMCI_ERROR_0("expected Integer id, got %s", id_obj->klass()->signature_name());
+  JVMCIObjectArray sites = this->sites();
+  for (int i = 0; i < JVMCIENV->get_length(sites); i++) {
+    JVMCIObject site = JVMCIENV->get_object_at(sites, i);
+    if (!site.is_null()) {
+      if (jvmci_env()->isa_site_Mark(site)) {
+        JVMCIObject id_obj = jvmci_env()->get_site_Mark_id(site);
+        if (id_obj.is_non_null()) {
+          if (!jvmci_env()->is_boxing_object(T_INT, id_obj)) {
+            JVMCI_ERROR_0("expected Integer id, got %s", jvmci_env()->klass_name(id_obj));
           }
-          jint id = id_obj->int_field(java_lang_boxing_object::value_offset_in_bytes(T_INT));
+          jint id = jvmci_env()->get_boxed_value(T_INT, id_obj).i;
           switch (id) {
-          case INVOKEINTERFACE:
-          case INVOKEVIRTUAL:
-            trampoline_stubs++;
-            break;
-          case INVOKESTATIC:
-          case INVOKESPECIAL:
-            static_call_stubs++;
-            trampoline_stubs++;
-            break;
-          default:
-            break;
+            case INVOKEINTERFACE:
+            case INVOKEVIRTUAL:
+              trampoline_stubs++;
+              break;
+            case INVOKESTATIC:
+            case INVOKESPECIAL:
+              static_call_stubs++;
+              trampoline_stubs++;
+              break;
+            default:
+              break;
           }
         }
       }
@@ -946,7 +756,6 @@
         if (!target_klass->is_subclass_of(SystemDictionary::HotSpotForeignCallTarget_klass())) {
           // Add far aot trampolines.
           aot_call_stubs++;
->>>>>>> 452657c6
         }
       }
 #endif
@@ -961,35 +770,20 @@
 }
 
 // perform data and call relocation on the CodeBuffer
-<<<<<<< HEAD
-JVMCI::CodeInstallResult CodeInstaller::initialize_buffer(CodeBuffer& buffer, JVMCI_TRAPS) {
+JVMCI::CodeInstallResult CodeInstaller::initialize_buffer(CodeBuffer& buffer, bool check_size, JVMCI_TRAPS) {
   HandleMark hm;
   JVMCIObjectArray sites = this->sites();
   int locs_buffer_size = JVMCIENV->get_length(sites) * (relocInfo::length_limit + sizeof(relocInfo));
-=======
-JVMCIEnv::CodeInstallResult CodeInstaller::initialize_buffer(CodeBuffer& buffer, bool check_size, TRAPS) {
-  HandleMark hm;
-  objArrayHandle sites(THREAD, this->sites());
-  int locs_buffer_size = sites->length() * (relocInfo::length_limit + sizeof(relocInfo));
->>>>>>> 452657c6
 
   // Allocate enough space in the stub section for the static call
   // stubs.  Stubs have extra relocs but they are managed by the stub
   // section itself so they don't need to be accounted for in the
   // locs_buffer above.
-<<<<<<< HEAD
   int stubs_size = estimate_stubs_size(JVMCI_CHECK_OK);
-  int total_size = round_to(_code_size, buffer.insts()->alignment()) + round_to(_constants_size, buffer.consts()->alignment()) + round_to(stubs_size, buffer.stubs()->alignment());
-
-  if (total_size > JVMCINMethodSizeLimit) {
+  int total_size = align_up(_code_size, buffer.insts()->alignment()) + align_up(_constants_size, buffer.consts()->alignment()) + align_up(stubs_size, buffer.stubs()->alignment());
+
+  if (check_size && total_size > JVMCINMethodSizeLimit) {
     return JVMCI::code_too_large;
-=======
-  int stubs_size = estimate_stubs_size(CHECK_OK);
-  int total_size = align_up(_code_size, buffer.insts()->alignment()) + align_up(_constants_size, buffer.consts()->alignment()) + align_up(stubs_size, buffer.stubs()->alignment());
-
-  if (check_size && total_size > JVMCINMethodSizeLimit) {
-    return JVMCIEnv::code_too_large;
->>>>>>> 452657c6
   }
 
   buffer.initialize(total_size, locs_buffer_size);
@@ -1015,33 +809,20 @@
   JVMCIENV->copy_bytes_to(code(), (jbyte*) _instructions->start(), 0, _code_size);
   _instructions->set_end(end_pc);
 
-<<<<<<< HEAD
   for (int i = 0; i < JVMCIENV->get_length(data_section_patches()); i++) {
+    // HandleMark hm(THREAD);
     JVMCIObject patch = JVMCIENV->get_object_at(data_section_patches(), i);
-=======
-  for (int i = 0; i < data_section_patches()->length(); i++) {
-    HandleMark hm(THREAD);
-    Handle patch(THREAD, data_section_patches()->obj_at(i));
->>>>>>> 452657c6
     if (patch.is_null()) {
       JVMCI_THROW_(NullPointerException, JVMCI::ok);
     }
-<<<<<<< HEAD
     JVMCIObject reference = jvmci_env()->get_site_DataPatch_reference(patch);
-=======
-    Handle reference(THREAD, site_DataPatch::reference(patch));
->>>>>>> 452657c6
     if (reference.is_null()) {
       JVMCI_THROW_(NullPointerException, JVMCI::ok);
     }
     if (!jvmci_env()->isa_site_ConstantReference(reference)) {
       JVMCI_ERROR_OK("invalid patch in data section: %s", jvmci_env()->klass_name(reference));
     }
-<<<<<<< HEAD
     JVMCIObject constant = jvmci_env()->get_site_ConstantReference_constant(reference);
-=======
-    Handle constant(THREAD, site_ConstantReference::constant(reference));
->>>>>>> 452657c6
     if (constant.is_null()) {
       JVMCI_THROW_(NullPointerException, JVMCI::ok);
     }
@@ -1056,14 +837,9 @@
       } else {
         *((void**) dest) = record_metadata_reference(_constants, dest, constant, JVMCI_CHECK_OK);
       }
-<<<<<<< HEAD
     } else if (jvmci_env()->isa_HotSpotObjectConstantImpl(constant)) {
-      Handle obj = jvmci_env()->asConstant(constant, JVMCI_CHECK_OK);
-=======
-    } else if (constant->is_a(HotSpotObjectConstantImpl::klass())) {
-      Handle obj(THREAD, HotSpotObjectConstantImpl::object(constant));
->>>>>>> 452657c6
-      jobject value = JNIHandles::make_local(obj());
+      oop obj = jvmci_env()->asConstant(constant, JVMCI_CHECK_OK);
+      jobject value = JNIHandles::make_local(obj);
       int oop_index = _oop_recorder->find_index(value);
 
       if (jvmci_env()->get_HotSpotObjectConstantImpl_compressed(constant)) {
@@ -1080,14 +856,9 @@
     }
   }
   jint last_pc_offset = -1;
-<<<<<<< HEAD
   for (int i = 0; i < JVMCIENV->get_length(sites); i++) {
+    // HandleMark hm(THREAD);
     JVMCIObject site = JVMCIENV->get_object_at(sites, i);
-=======
-  for (int i = 0; i < sites->length(); i++) {
-    HandleMark hm(THREAD);
-    Handle site(THREAD, sites->obj_at(i));
->>>>>>> 452657c6
     if (site.is_null()) {
       JVMCI_THROW_(NullPointerException, JVMCI::ok);
     }
@@ -1099,15 +870,10 @@
       site_Call(buffer, pc_offset, site, JVMCI_CHECK_OK);
     } else if (jvmci_env()->isa_site_Infopoint(site)) {
       // three reasons for infopoints denote actual safepoints
-<<<<<<< HEAD
       JVMCIObject reason = jvmci_env()->get_site_Infopoint_reason(site);
       if (JVMCIENV->equals(reason, jvmci_env()->get_site_InfopointReason_SAFEPOINT()) ||
           JVMCIENV->equals(reason, jvmci_env()->get_site_InfopointReason_CALL()) ||
           JVMCIENV->equals(reason, jvmci_env()->get_site_InfopointReason_IMPLICIT_EXCEPTION())) {
-=======
-      oop reason = site_Infopoint::reason(site);
-      if (site_InfopointReason::SAFEPOINT() == reason || site_InfopointReason::CALL() == reason || site_InfopointReason::IMPLICIT_EXCEPTION() == reason) {
->>>>>>> 452657c6
         TRACE_jvmci_4("safepoint at %i", pc_offset);
         site_Safepoint(buffer, pc_offset, site, JVMCI_CHECK_OK);
         if (_orig_pc_offset < 0) {
@@ -1156,7 +922,6 @@
   return JVMCI::ok;
 }
 
-<<<<<<< HEAD
 void CodeInstaller::assumption_NoFinalizableSubclass(JVMCIObject assumption) {
   JVMCIObject receiverType_handle = jvmci_env()->get_Assumptions_NoFinalizableSubclass_receiverType(assumption);
   Klass* receiverType = jvmci_env()->asKlass(receiverType_handle);
@@ -1168,46 +933,21 @@
   JVMCIObject subtype_handle = jvmci_env()->get_Assumptions_ConcreteSubtype_subtype(assumption);
   Klass* context = jvmci_env()->asKlass(context_handle);
   Klass* subtype = jvmci_env()->asKlass(subtype_handle);
-=======
-void CodeInstaller::assumption_NoFinalizableSubclass(Thread* thread, Handle assumption) {
-  Handle receiverType_handle (thread, Assumptions_NoFinalizableSubclass::receiverType(assumption()));
-  Klass* receiverType = java_lang_Class::as_Klass(HotSpotResolvedObjectTypeImpl::javaClass(receiverType_handle));
-  _dependencies->assert_has_no_finalizable_subclasses(receiverType);
-}
-
-void CodeInstaller::assumption_ConcreteSubtype(Thread* thread, Handle assumption) {
-  Handle context_handle (thread, Assumptions_ConcreteSubtype::context(assumption()));
-  Handle subtype_handle (thread, Assumptions_ConcreteSubtype::subtype(assumption()));
-  Klass* context = java_lang_Class::as_Klass(HotSpotResolvedObjectTypeImpl::javaClass(context_handle));
-  Klass* subtype = java_lang_Class::as_Klass(HotSpotResolvedObjectTypeImpl::javaClass(subtype_handle));
->>>>>>> 452657c6
 
   assert(context->is_abstract(), "");
   _dependencies->assert_abstract_with_unique_concrete_subtype(context, subtype);
 }
 
-<<<<<<< HEAD
 void CodeInstaller::assumption_LeafType(JVMCIObject assumption) {
   JVMCIObject context_handle = jvmci_env()->get_Assumptions_LeafType_context(assumption);
   Klass* context = jvmci_env()->asKlass(context_handle);
-=======
-void CodeInstaller::assumption_LeafType(Thread* thread, Handle assumption) {
-  Handle context_handle (thread, Assumptions_LeafType::context(assumption()));
-  Klass* context = java_lang_Class::as_Klass(HotSpotResolvedObjectTypeImpl::javaClass(context_handle));
->>>>>>> 452657c6
 
   _dependencies->assert_leaf_type(context);
 }
 
-<<<<<<< HEAD
 void CodeInstaller::assumption_ConcreteMethod(JVMCIObject assumption) {
   JVMCIObject impl_handle = jvmci_env()->get_Assumptions_ConcreteMethod_impl(assumption);
   JVMCIObject context_handle = jvmci_env()->get_Assumptions_ConcreteMethod_context(assumption);
-=======
-void CodeInstaller::assumption_ConcreteMethod(Thread* thread, Handle assumption) {
-  Handle impl_handle (thread, Assumptions_ConcreteMethod::impl(assumption()));
-  Handle context_handle (thread, Assumptions_ConcreteMethod::context(assumption()));
->>>>>>> 452657c6
 
   methodHandle impl = jvmci_env()->asMethod(impl_handle);
   Klass* context = jvmci_env()->asKlass(context_handle);
@@ -1215,17 +955,11 @@
   _dependencies->assert_unique_concrete_method(context, impl());
 }
 
-<<<<<<< HEAD
 void CodeInstaller::assumption_CallSiteTargetValue(JVMCIObject assumption, JVMCI_TRAPS) {
   JVMCIObject callSiteConstant = jvmci_env()->get_Assumptions_CallSiteTargetValue_callSite(assumption);
   Handle callSite = jvmci_env()->asConstant(callSiteConstant, JVMCI_CHECK);
   JVMCIObject methodConstant = jvmci_env()->get_Assumptions_CallSiteTargetValue_methodHandle(assumption);
   Handle methodHandle = jvmci_env()->asConstant(methodConstant, JVMCI_CHECK);
-=======
-void CodeInstaller::assumption_CallSiteTargetValue(Thread* thread, Handle assumption) {
-  Handle callSite(thread, HotSpotObjectConstantImpl::object(Assumptions_CallSiteTargetValue::callSite(assumption())));
-  Handle methodHandle(thread, HotSpotObjectConstantImpl::object(Assumptions_CallSiteTargetValue::methodHandle(assumption())));
->>>>>>> 452657c6
 
   _dependencies->assert_call_site_target_value(callSite(), methodHandle());
 }
@@ -1256,35 +990,21 @@
   return true;
 }
 
-<<<<<<< HEAD
 GrowableArray<ScopeValue*>* CodeInstaller::record_virtual_objects(JVMCIObject debug_info, JVMCI_TRAPS) {
   JVMCIObjectArray virtualObjects = jvmci_env()->get_DebugInfo_virtualObjectMapping(debug_info);
-=======
-GrowableArray<ScopeValue*>* CodeInstaller::record_virtual_objects(Handle debug_info, TRAPS) {
-  objArrayHandle virtualObjects(THREAD, DebugInfo::virtualObjectMapping(debug_info));
->>>>>>> 452657c6
   if (virtualObjects.is_null()) {
     return NULL;
   }
   GrowableArray<ScopeValue*>* objects = new GrowableArray<ScopeValue*>(JVMCIENV->get_length(virtualObjects), JVMCIENV->get_length(virtualObjects), NULL);
   // Create the unique ObjectValues
-<<<<<<< HEAD
   for (int i = 0; i < JVMCIENV->get_length(virtualObjects); i++) {
+    // HandleMark hm(THREAD);
     JVMCIObject value = JVMCIENV->get_object_at(virtualObjects, i);
     int id = jvmci_env()->get_VirtualObject_id(value);
     JVMCIObject base_object = JVMCIENV->get_VirtualObject_baseObject(value);
     JVMCIObject type = jvmci_env()->get_VirtualObject_type(value);
     Klass* klass = jvmci_env()->asKlass(type);
     oop javaMirror = klass->java_mirror();
-=======
-  for (int i = 0; i < virtualObjects->length(); i++) {
-    HandleMark hm(THREAD);
-    Handle value(THREAD, virtualObjects->obj_at(i));
-    int id = VirtualObject::id(value);
-    Handle base_object = VirtualObject::baseObject(value);
-    Handle type(THREAD, VirtualObject::type(value));
-    oop javaMirror = HotSpotResolvedObjectTypeImpl::javaClass(type);
->>>>>>> 452657c6
     ScopeValue* baseObjectValue;
     if (base_object.is_null()) {
       baseObjectValue = _oop_null_scope_value;
@@ -1303,30 +1023,18 @@
   }
   // All the values which could be referenced by the VirtualObjects
   // exist, so now describe all the VirtualObjects themselves.
-<<<<<<< HEAD
   for (int i = 0; i < JVMCIENV->get_length(virtualObjects); i++) {
+    // HandleMark hm(THREAD);
     JVMCIObject value = JVMCIENV->get_object_at(virtualObjects, i);
     int id = jvmci_env()->get_VirtualObject_id(value);
     record_object_value(objects->at(id)->as_ObjectValue(), value, objects, JVMCI_CHECK_NULL);
-=======
-  for (int i = 0; i < virtualObjects->length(); i++) {
-    HandleMark hm(THREAD);
-    Handle value(THREAD, virtualObjects->obj_at(i));
-    int id = VirtualObject::id(value);
-    record_object_value(objects->at(id)->as_ObjectValue(), value, objects, CHECK_NULL);
->>>>>>> 452657c6
   }
   _debug_recorder->dump_object_pool(objects);
   return objects;
 }
 
-<<<<<<< HEAD
 void CodeInstaller::record_scope(jint pc_offset, JVMCIObject debug_info, ScopeMode scope_mode, bool return_oop, JVMCI_TRAPS) {
   JVMCIObject position = jvmci_env()->get_DebugInfo_bytecodePosition(debug_info);
-=======
-void CodeInstaller::record_scope(jint pc_offset, Handle debug_info, ScopeMode scope_mode, bool return_oop, TRAPS) {
-  Handle position(THREAD, DebugInfo::bytecodePosition(debug_info));
->>>>>>> 452657c6
   if (position.is_null()) {
     // Stubs do not record scope info, just oop maps
     return;
@@ -1369,7 +1077,6 @@
     }
     frame = position;
   }
-<<<<<<< HEAD
   JVMCIObject caller_frame = jvmci_env()->get_BytecodePosition_caller(position);
   if (caller_frame.is_non_null()) {
     record_scope(pc_offset, caller_frame, scope_mode, objects, return_oop, JVMCI_CHECK);
@@ -1381,16 +1088,6 @@
   if (bci == jvmci_env()->get_BytecodeFrame_BEFORE_BCI()) {
     bci = SynchronizationEntryBCI;
   }
-=======
-  Handle caller_frame (THREAD, BytecodePosition::caller(position));
-  if (caller_frame.not_null()) {
-    record_scope(pc_offset, caller_frame, scope_mode, objects, return_oop, CHECK);
-  }
-
-  Handle hotspot_method (THREAD, BytecodePosition::method(position));
-  Method* method = getMethodFromHotSpotMethod(hotspot_method());
-  jint bci = map_jvmci_bci(BytecodePosition::bci(position));
->>>>>>> 452657c6
 
   TRACE_jvmci_2("Recording scope pc_offset=%d bci=%d method=%s", pc_offset, bci, method->name_and_sig_as_C_string());
 
@@ -1412,21 +1109,12 @@
   DebugToken* monitors_token = NULL;
   bool throw_exception = false;
 
-<<<<<<< HEAD
   if (frame.is_non_null()) {
     jint local_count = jvmci_env()->get_BytecodeFrame_numLocals(frame);
     jint expression_count = jvmci_env()->get_BytecodeFrame_numStack(frame);
     jint monitor_count = jvmci_env()->get_BytecodeFrame_numLocks(frame);
     JVMCIObjectArray values = jvmci_env()->get_BytecodeFrame_values(frame);
     JVMCIObjectArray slotKinds = jvmci_env()->get_BytecodeFrame_slotKinds(frame);
-=======
-  if (frame.not_null()) {
-    jint local_count = BytecodeFrame::numLocals(frame);
-    jint expression_count = BytecodeFrame::numStack(frame);
-    jint monitor_count = BytecodeFrame::numLocks(frame);
-    objArrayHandle values(THREAD, BytecodeFrame::values(frame));
-    objArrayHandle slotKinds(THREAD, BytecodeFrame::slotKinds(frame));
->>>>>>> 452657c6
 
     if (values.is_null() || slotKinds.is_null()) {
       JVMCI_THROW(NullPointerException);
@@ -1445,34 +1133,20 @@
     TRACE_jvmci_2("Scope at bci %d with %d values", bci, JVMCIENV->get_length(values));
     TRACE_jvmci_2("%d locals %d expressions, %d monitors", local_count, expression_count, monitor_count);
 
-<<<<<<< HEAD
     for (jint i = 0; i < JVMCIENV->get_length(values); i++) {
+      // HandleMark hm(THREAD);
       ScopeValue* second = NULL;
       JVMCIObject value = JVMCIENV->get_object_at(values, i);
       if (i < local_count) {
         BasicType type = jvmci_env()->kindToBasicType(JVMCIENV->get_object_at(slotKinds, i), JVMCI_CHECK);
         ScopeValue* first = get_scope_value(value, type, objects, second, JVMCI_CHECK);
-=======
-    for (jint i = 0; i < values->length(); i++) {
-      HandleMark hm(THREAD);
-      ScopeValue* second = NULL;
-      Handle value(THREAD, values->obj_at(i));
-      if (i < local_count) {
-        BasicType type = JVMCIRuntime::kindToBasicType(Handle(THREAD, slotKinds->obj_at(i)), CHECK);
-        ScopeValue* first = get_scope_value(value, type, objects, second, CHECK);
->>>>>>> 452657c6
         if (second != NULL) {
           locals->append(second);
         }
         locals->append(first);
       } else if (i < local_count + expression_count) {
-<<<<<<< HEAD
         BasicType type = jvmci_env()->kindToBasicType(JVMCIENV->get_object_at(slotKinds, i), JVMCI_CHECK);
         ScopeValue* first = get_scope_value(value, type, objects, second, JVMCI_CHECK);
-=======
-        BasicType type = JVMCIRuntime::kindToBasicType(Handle(THREAD, slotKinds->obj_at(i)), CHECK);
-        ScopeValue* first = get_scope_value(value, type, objects, second, CHECK);
->>>>>>> 452657c6
         if (second != NULL) {
           expressions->append(second);
         }
@@ -1500,13 +1174,8 @@
                                   locals_token, expressions_token, monitors_token);
 }
 
-<<<<<<< HEAD
 void CodeInstaller::site_Safepoint(CodeBuffer& buffer, jint pc_offset, JVMCIObject site, JVMCI_TRAPS) {
   JVMCIObject debug_info = jvmci_env()->get_site_Infopoint_debugInfo(site);
-=======
-void CodeInstaller::site_Safepoint(CodeBuffer& buffer, jint pc_offset, Handle site, TRAPS) {
-  Handle debug_info (THREAD, site_Infopoint::debugInfo(site));
->>>>>>> 452657c6
   if (debug_info.is_null()) {
     JVMCI_ERROR("debug info expected at safepoint at %i", pc_offset);
   }
@@ -1519,13 +1188,8 @@
   _debug_recorder->end_safepoint(pc_offset);
 }
 
-<<<<<<< HEAD
 void CodeInstaller::site_Infopoint(CodeBuffer& buffer, jint pc_offset, JVMCIObject site, JVMCI_TRAPS) {
   JVMCIObject debug_info = jvmci_env()->get_site_Infopoint_debugInfo(site);
-=======
-void CodeInstaller::site_Infopoint(CodeBuffer& buffer, jint pc_offset, Handle site, TRAPS) {
-  Handle debug_info (THREAD, site_Infopoint::debugInfo(site));
->>>>>>> 452657c6
   if (debug_info.is_null()) {
     JVMCI_ERROR("debug info expected at infopoint at %i", pc_offset);
   }
@@ -1539,16 +1203,10 @@
   _debug_recorder->end_non_safepoint(pc_offset);
 }
 
-<<<<<<< HEAD
 void CodeInstaller::site_Call(CodeBuffer& buffer, jint pc_offset, JVMCIObject site, JVMCI_TRAPS) {
   JVMCIObject target = jvmci_env()->get_site_Call_target(site);
   JVMCIObject hotspot_method; // JavaMethod
   JVMCIObject foreign_call;
-=======
-void CodeInstaller::site_Call(CodeBuffer& buffer, jint pc_offset, Handle site, TRAPS) {
-  Handle target(THREAD, site_Call::target(site));
-  InstanceKlass* target_klass = InstanceKlass::cast(target->klass());
->>>>>>> 452657c6
 
   if (jvmci_env()->isa_HotSpotForeignCallTarget(target)) {
     foreign_call = target;
@@ -1556,11 +1214,7 @@
     hotspot_method = target;
   }
 
-<<<<<<< HEAD
   JVMCIObject debug_info = jvmci_env()->get_site_Infopoint_debugInfo(site);
-=======
-  Handle debug_info (THREAD, site_Call::debugInfo(site));
->>>>>>> 452657c6
 
   assert(hotspot_method.is_non_null() ^ foreign_call.is_non_null(), "Call site needs exactly one type");
 
@@ -1576,30 +1230,20 @@
     record_scope(next_pc_offset, debug_info, CodeInstaller::FullFrame, return_oop, JVMCI_CHECK);
   }
 
-<<<<<<< HEAD
   if (foreign_call.is_non_null()) {
     jlong foreign_call_destination = jvmci_env()->get_HotSpotForeignCallTarget_address(foreign_call);
-    CodeInstaller::pd_relocate_ForeignCall(inst, foreign_call_destination, JVMCI_CHECK);
-=======
-  if (foreign_call.not_null()) {
-    jlong foreign_call_destination = HotSpotForeignCallTarget::address(foreign_call);
     if (_immutable_pic_compilation) {
       // Use fake short distance during PIC compilation.
       foreign_call_destination = (jlong)(_instructions->start() + pc_offset);
     }
-    CodeInstaller::pd_relocate_ForeignCall(inst, foreign_call_destination, CHECK);
->>>>>>> 452657c6
+    CodeInstaller::pd_relocate_ForeignCall(inst, foreign_call_destination, JVMCI_CHECK);
   } else { // method != NULL
     if (debug_info.is_null()) {
       JVMCI_ERROR("debug info expected at call at %i", pc_offset);
     }
 
     TRACE_jvmci_3("method call");
-<<<<<<< HEAD
-    CodeInstaller::pd_relocate_JavaMethod(hotspot_method, pc_offset, JVMCI_CHECK);
-=======
-    CodeInstaller::pd_relocate_JavaMethod(buffer, hotspot_method, pc_offset, CHECK);
->>>>>>> 452657c6
+    CodeInstaller::pd_relocate_JavaMethod(buffer, hotspot_method, pc_offset, JVMCI_CHECK);
     if (_next_call_type == INVOKESTATIC || _next_call_type == INVOKESPECIAL) {
       // Need a static call stub for transitions from compiled to interpreted.
       CompiledStaticCall::emit_to_interp_stub(buffer, _instructions->start() + pc_offset);
@@ -1617,7 +1261,6 @@
   }
 }
 
-<<<<<<< HEAD
 void CodeInstaller::site_DataPatch(CodeBuffer& buffer, jint pc_offset, JVMCIObject site, JVMCI_TRAPS) {
   JVMCIObject reference = jvmci_env()->get_site_DataPatch_reference(site);
   if (reference.is_null()) {
@@ -1632,28 +1275,18 @@
         const char* to_string = JVMCIENV->as_utf8_string(string);
         JVMCI_THROW_MSG(IllegalArgumentException, err_msg("Direct object constant reached the backend: %s", to_string));
       }
-      pd_patch_OopConstant(pc_offset, constant, JVMCI_CHECK);
-    } else if (jvmci_env()->isa_IndirectHotSpotObjectConstantImpl(constant)) {
-      pd_patch_OopConstant(pc_offset, constant, JVMCI_CHECK);
-    } else if (jvmci_env()->isa_HotSpotMetaspaceConstantImpl(constant)) {
-      pd_patch_MetaspaceConstant(pc_offset, constant, JVMCI_CHECK);
-=======
-void CodeInstaller::site_DataPatch(CodeBuffer& buffer, jint pc_offset, Handle site, TRAPS) {
-  Handle reference(THREAD, site_DataPatch::reference(site));
-  if (reference.is_null()) {
-    THROW(vmSymbols::java_lang_NullPointerException());
-  } else if (reference->is_a(site_ConstantReference::klass())) {
-    Handle constant(THREAD, site_ConstantReference::constant(reference));
-    if (constant.is_null()) {
-      THROW(vmSymbols::java_lang_NullPointerException());
-    } else if (constant->is_a(HotSpotObjectConstantImpl::klass())) {
       if (!_immutable_pic_compilation) {
         // Do not patch during PIC compilation.
-        pd_patch_OopConstant(pc_offset, constant, CHECK);
-      }
-    } else if (constant->is_a(HotSpotMetaspaceConstantImpl::klass())) {
+        pd_patch_OopConstant(pc_offset, constant, JVMCI_CHECK);
+      }
+    } else if (jvmci_env()->isa_IndirectHotSpotObjectConstantImpl(constant)) {
       if (!_immutable_pic_compilation) {
-        pd_patch_MetaspaceConstant(pc_offset, constant, CHECK);
+        // Do not patch during PIC compilation.	
+        pd_patch_OopConstant(pc_offset, constant, JVMCI_CHECK);
+      }
+    } else if (jvmci_env()->isa_HotSpotMetaspaceConstantImpl(constant)) {
+      if (!_immutable_pic_compilation) {
+        pd_patch_MetaspaceConstant(pc_offset, constant, JVMCI_CHECK);
       }
 #if INCLUDE_AOT
     } else if (constant->is_a(HotSpotSentinelConstant::klass())) {
@@ -1661,7 +1294,6 @@
         JVMCI_ERROR("sentinel constant not supported for normal compiles: %s", constant->klass()->signature_name());
       }
 #endif
->>>>>>> 452657c6
     } else {
       JVMCI_ERROR("unknown constant type in data patch: %s", jvmci_env()->klass_name(constant));
     }
@@ -1677,13 +1309,8 @@
   }
 }
 
-<<<<<<< HEAD
 void CodeInstaller::site_Mark(CodeBuffer& buffer, jint pc_offset, JVMCIObject site, JVMCI_TRAPS) {
   JVMCIObject id_obj = jvmci_env()->get_site_Mark_id(site);
-=======
-void CodeInstaller::site_Mark(CodeBuffer& buffer, jint pc_offset, Handle site, TRAPS) {
-  Handle id_obj (THREAD, site_Mark::id(site));
->>>>>>> 452657c6
 
   if (id_obj.is_non_null()) {
     if (!jvmci_env()->is_boxing_object(T_INT, id_obj)) {
