/*
 * Copyright (c) 2001, 2013, Oracle and/or its affiliates. All rights reserved.
 * DO NOT ALTER OR REMOVE COPYRIGHT NOTICES OR THIS FILE HEADER.
 *
 * This code is free software; you can redistribute it and/or modify it
 * under the terms of the GNU General Public License version 2 only, as
 * published by the Free Software Foundation.
 *
 * This code is distributed in the hope that it will be useful, but WITHOUT
 * ANY WARRANTY; without even the implied warranty of MERCHANTABILITY or
 * FITNESS FOR A PARTICULAR PURPOSE.  See the GNU General Public License
 * version 2 for more details (a copy is included in the LICENSE file that
 * accompanied this code).
 *
 * You should have received a copy of the GNU General Public License version
 * 2 along with this work; if not, write to the Free Software Foundation,
 * Inc., 51 Franklin St, Fifth Floor, Boston, MA 02110-1301 USA.
 *
 * Please contact Oracle, 500 Oracle Parkway, Redwood Shores, CA 94065 USA
 * or visit www.oracle.com if you need additional information or have any
 * questions.
 *
 */

#include "precompiled.hpp"
#include "code/codeCache.hpp"
#include "code/icBuffer.hpp"
#include "gc_implementation/g1/bufferingOopClosure.hpp"
#include "gc_implementation/g1/concurrentG1Refine.hpp"
#include "gc_implementation/g1/concurrentG1RefineThread.hpp"
#include "gc_implementation/g1/concurrentMarkThread.inline.hpp"
#include "gc_implementation/g1/g1AllocRegion.inline.hpp"
#include "gc_implementation/g1/g1CollectedHeap.inline.hpp"
#include "gc_implementation/g1/g1CollectorPolicy.hpp"
#include "gc_implementation/g1/g1ErgoVerbose.hpp"
#include "gc_implementation/g1/g1EvacFailure.hpp"
#include "gc_implementation/g1/g1GCPhaseTimes.hpp"
#include "gc_implementation/g1/g1Log.hpp"
#include "gc_implementation/g1/g1MarkSweep.hpp"
#include "gc_implementation/g1/g1OopClosures.inline.hpp"
#include "gc_implementation/g1/g1RemSet.inline.hpp"
#include "gc_implementation/g1/g1YCTypes.hpp"
#include "gc_implementation/g1/heapRegion.inline.hpp"
#include "gc_implementation/g1/heapRegionRemSet.hpp"
#include "gc_implementation/g1/heapRegionSeq.inline.hpp"
#include "gc_implementation/g1/vm_operations_g1.hpp"
#include "gc_implementation/shared/gcHeapSummary.hpp"
#include "gc_implementation/shared/gcTimer.hpp"
#include "gc_implementation/shared/gcTrace.hpp"
#include "gc_implementation/shared/gcTraceTime.hpp"
#include "gc_implementation/shared/isGCActiveMark.hpp"
#include "memory/gcLocker.inline.hpp"
#include "memory/genOopClosures.inline.hpp"
#include "memory/generationSpec.hpp"
#include "memory/referenceProcessor.hpp"
#include "oops/oop.inline.hpp"
#include "oops/oop.pcgc.inline.hpp"
#include "runtime/vmThread.hpp"

size_t G1CollectedHeap::_humongous_object_threshold_in_words = 0;

// turn it on so that the contents of the young list (scan-only /
// to-be-collected) are printed at "strategic" points before / during
// / after the collection --- this is useful for debugging
#define YOUNG_LIST_VERBOSE 0
// CURRENT STATUS
// This file is under construction.  Search for "FIXME".

// INVARIANTS/NOTES
//
// All allocation activity covered by the G1CollectedHeap interface is
// serialized by acquiring the HeapLock.  This happens in mem_allocate
// and allocate_new_tlab, which are the "entry" points to the
// allocation code from the rest of the JVM.  (Note that this does not
// apply to TLAB allocation, which is not part of this interface: it
// is done by clients of this interface.)

// Notes on implementation of parallelism in different tasks.
//
// G1ParVerifyTask uses heap_region_par_iterate_chunked() for parallelism.
// The number of GC workers is passed to heap_region_par_iterate_chunked().
// It does use run_task() which sets _n_workers in the task.
// G1ParTask executes g1_process_strong_roots() ->
// SharedHeap::process_strong_roots() which calls eventually to
// CardTableModRefBS::par_non_clean_card_iterate_work() which uses
// SequentialSubTasksDone.  SharedHeap::process_strong_roots() also
// directly uses SubTasksDone (_process_strong_tasks field in SharedHeap).
//

// Local to this file.

class RefineCardTableEntryClosure: public CardTableEntryClosure {
  SuspendibleThreadSet* _sts;
  G1RemSet* _g1rs;
  ConcurrentG1Refine* _cg1r;
  bool _concurrent;
public:
  RefineCardTableEntryClosure(SuspendibleThreadSet* sts,
                              G1RemSet* g1rs,
                              ConcurrentG1Refine* cg1r) :
    _sts(sts), _g1rs(g1rs), _cg1r(cg1r), _concurrent(true)
  {}
  bool do_card_ptr(jbyte* card_ptr, int worker_i) {
    bool oops_into_cset = _g1rs->refine_card(card_ptr, worker_i, false);
    // This path is executed by the concurrent refine or mutator threads,
    // concurrently, and so we do not care if card_ptr contains references
    // that point into the collection set.
    assert(!oops_into_cset, "should be");

    if (_concurrent && _sts->should_yield()) {
      // Caller will actually yield.
      return false;
    }
    // Otherwise, we finished successfully; return true.
    return true;
  }
  void set_concurrent(bool b) { _concurrent = b; }
};


class ClearLoggedCardTableEntryClosure: public CardTableEntryClosure {
  int _calls;
  G1CollectedHeap* _g1h;
  CardTableModRefBS* _ctbs;
  int _histo[256];
public:
  ClearLoggedCardTableEntryClosure() :
    _calls(0), _g1h(G1CollectedHeap::heap()), _ctbs(_g1h->g1_barrier_set())
  {
    for (int i = 0; i < 256; i++) _histo[i] = 0;
  }
  bool do_card_ptr(jbyte* card_ptr, int worker_i) {
    if (_g1h->is_in_reserved(_ctbs->addr_for(card_ptr))) {
      _calls++;
      unsigned char* ujb = (unsigned char*)card_ptr;
      int ind = (int)(*ujb);
      _histo[ind]++;
      *card_ptr = -1;
    }
    return true;
  }
  int calls() { return _calls; }
  void print_histo() {
    gclog_or_tty->print_cr("Card table value histogram:");
    for (int i = 0; i < 256; i++) {
      if (_histo[i] != 0) {
        gclog_or_tty->print_cr("  %d: %d", i, _histo[i]);
      }
    }
  }
};

class RedirtyLoggedCardTableEntryClosure: public CardTableEntryClosure {
  int _calls;
  G1CollectedHeap* _g1h;
  CardTableModRefBS* _ctbs;
public:
  RedirtyLoggedCardTableEntryClosure() :
    _calls(0), _g1h(G1CollectedHeap::heap()), _ctbs(_g1h->g1_barrier_set()) {}

  bool do_card_ptr(jbyte* card_ptr, int worker_i) {
    if (_g1h->is_in_reserved(_ctbs->addr_for(card_ptr))) {
      _calls++;
      *card_ptr = 0;
    }
    return true;
  }
  int calls() { return _calls; }
};

class RedirtyLoggedCardTableEntryFastClosure : public CardTableEntryClosure {
public:
  bool do_card_ptr(jbyte* card_ptr, int worker_i) {
    *card_ptr = CardTableModRefBS::dirty_card_val();
    return true;
  }
};

YoungList::YoungList(G1CollectedHeap* g1h) :
    _g1h(g1h), _head(NULL), _length(0), _last_sampled_rs_lengths(0),
    _survivor_head(NULL), _survivor_tail(NULL), _survivor_length(0) {
  guarantee(check_list_empty(false), "just making sure...");
}

void YoungList::push_region(HeapRegion *hr) {
  assert(!hr->is_young(), "should not already be young");
  assert(hr->get_next_young_region() == NULL, "cause it should!");

  hr->set_next_young_region(_head);
  _head = hr;

  _g1h->g1_policy()->set_region_eden(hr, (int) _length);
  ++_length;
}

void YoungList::add_survivor_region(HeapRegion* hr) {
  assert(hr->is_survivor(), "should be flagged as survivor region");
  assert(hr->get_next_young_region() == NULL, "cause it should!");

  hr->set_next_young_region(_survivor_head);
  if (_survivor_head == NULL) {
    _survivor_tail = hr;
  }
  _survivor_head = hr;
  ++_survivor_length;
}

void YoungList::empty_list(HeapRegion* list) {
  while (list != NULL) {
    HeapRegion* next = list->get_next_young_region();
    list->set_next_young_region(NULL);
    list->uninstall_surv_rate_group();
    list->set_not_young();
    list = next;
  }
}

void YoungList::empty_list() {
  assert(check_list_well_formed(), "young list should be well formed");

  empty_list(_head);
  _head = NULL;
  _length = 0;

  empty_list(_survivor_head);
  _survivor_head = NULL;
  _survivor_tail = NULL;
  _survivor_length = 0;

  _last_sampled_rs_lengths = 0;

  assert(check_list_empty(false), "just making sure...");
}

bool YoungList::check_list_well_formed() {
  bool ret = true;

  uint length = 0;
  HeapRegion* curr = _head;
  HeapRegion* last = NULL;
  while (curr != NULL) {
    if (!curr->is_young()) {
      gclog_or_tty->print_cr("### YOUNG REGION "PTR_FORMAT"-"PTR_FORMAT" "
                             "incorrectly tagged (y: %d, surv: %d)",
                             curr->bottom(), curr->end(),
                             curr->is_young(), curr->is_survivor());
      ret = false;
    }
    ++length;
    last = curr;
    curr = curr->get_next_young_region();
  }
  ret = ret && (length == _length);

  if (!ret) {
    gclog_or_tty->print_cr("### YOUNG LIST seems not well formed!");
    gclog_or_tty->print_cr("###   list has %u entries, _length is %u",
                           length, _length);
  }

  return ret;
}

bool YoungList::check_list_empty(bool check_sample) {
  bool ret = true;

  if (_length != 0) {
    gclog_or_tty->print_cr("### YOUNG LIST should have 0 length, not %u",
                  _length);
    ret = false;
  }
  if (check_sample && _last_sampled_rs_lengths != 0) {
    gclog_or_tty->print_cr("### YOUNG LIST has non-zero last sampled RS lengths");
    ret = false;
  }
  if (_head != NULL) {
    gclog_or_tty->print_cr("### YOUNG LIST does not have a NULL head");
    ret = false;
  }
  if (!ret) {
    gclog_or_tty->print_cr("### YOUNG LIST does not seem empty");
  }

  return ret;
}

void
YoungList::rs_length_sampling_init() {
  _sampled_rs_lengths = 0;
  _curr               = _head;
}

bool
YoungList::rs_length_sampling_more() {
  return _curr != NULL;
}

void
YoungList::rs_length_sampling_next() {
  assert( _curr != NULL, "invariant" );
  size_t rs_length = _curr->rem_set()->occupied();

  _sampled_rs_lengths += rs_length;

  // The current region may not yet have been added to the
  // incremental collection set (it gets added when it is
  // retired as the current allocation region).
  if (_curr->in_collection_set()) {
    // Update the collection set policy information for this region
    _g1h->g1_policy()->update_incremental_cset_info(_curr, rs_length);
  }

  _curr = _curr->get_next_young_region();
  if (_curr == NULL) {
    _last_sampled_rs_lengths = _sampled_rs_lengths;
    // gclog_or_tty->print_cr("last sampled RS lengths = %d", _last_sampled_rs_lengths);
  }
}

void
YoungList::reset_auxilary_lists() {
  guarantee( is_empty(), "young list should be empty" );
  assert(check_list_well_formed(), "young list should be well formed");

  // Add survivor regions to SurvRateGroup.
  _g1h->g1_policy()->note_start_adding_survivor_regions();
  _g1h->g1_policy()->finished_recalculating_age_indexes(true /* is_survivors */);

  int young_index_in_cset = 0;
  for (HeapRegion* curr = _survivor_head;
       curr != NULL;
       curr = curr->get_next_young_region()) {
    _g1h->g1_policy()->set_region_survivor(curr, young_index_in_cset);

    // The region is a non-empty survivor so let's add it to
    // the incremental collection set for the next evacuation
    // pause.
    _g1h->g1_policy()->add_region_to_incremental_cset_rhs(curr);
    young_index_in_cset += 1;
  }
  assert((uint) young_index_in_cset == _survivor_length, "post-condition");
  _g1h->g1_policy()->note_stop_adding_survivor_regions();

  _head   = _survivor_head;
  _length = _survivor_length;
  if (_survivor_head != NULL) {
    assert(_survivor_tail != NULL, "cause it shouldn't be");
    assert(_survivor_length > 0, "invariant");
    _survivor_tail->set_next_young_region(NULL);
  }

  // Don't clear the survivor list handles until the start of
  // the next evacuation pause - we need it in order to re-tag
  // the survivor regions from this evacuation pause as 'young'
  // at the start of the next.

  _g1h->g1_policy()->finished_recalculating_age_indexes(false /* is_survivors */);

  assert(check_list_well_formed(), "young list should be well formed");
}

void YoungList::print() {
  HeapRegion* lists[] = {_head,   _survivor_head};
  const char* names[] = {"YOUNG", "SURVIVOR"};

  for (unsigned int list = 0; list < ARRAY_SIZE(lists); ++list) {
    gclog_or_tty->print_cr("%s LIST CONTENTS", names[list]);
    HeapRegion *curr = lists[list];
    if (curr == NULL)
      gclog_or_tty->print_cr("  empty");
    while (curr != NULL) {
      gclog_or_tty->print_cr("  "HR_FORMAT", P: "PTR_FORMAT "N: "PTR_FORMAT", age: %4d",
                             HR_FORMAT_PARAMS(curr),
                             curr->prev_top_at_mark_start(),
                             curr->next_top_at_mark_start(),
                             curr->age_in_surv_rate_group_cond());
      curr = curr->get_next_young_region();
    }
  }

  gclog_or_tty->print_cr("");
}

void G1CollectedHeap::push_dirty_cards_region(HeapRegion* hr)
{
  // Claim the right to put the region on the dirty cards region list
  // by installing a self pointer.
  HeapRegion* next = hr->get_next_dirty_cards_region();
  if (next == NULL) {
    HeapRegion* res = (HeapRegion*)
      Atomic::cmpxchg_ptr(hr, hr->next_dirty_cards_region_addr(),
                          NULL);
    if (res == NULL) {
      HeapRegion* head;
      do {
        // Put the region to the dirty cards region list.
        head = _dirty_cards_region_list;
        next = (HeapRegion*)
          Atomic::cmpxchg_ptr(hr, &_dirty_cards_region_list, head);
        if (next == head) {
          assert(hr->get_next_dirty_cards_region() == hr,
                 "hr->get_next_dirty_cards_region() != hr");
          if (next == NULL) {
            // The last region in the list points to itself.
            hr->set_next_dirty_cards_region(hr);
          } else {
            hr->set_next_dirty_cards_region(next);
          }
        }
      } while (next != head);
    }
  }
}

HeapRegion* G1CollectedHeap::pop_dirty_cards_region()
{
  HeapRegion* head;
  HeapRegion* hr;
  do {
    head = _dirty_cards_region_list;
    if (head == NULL) {
      return NULL;
    }
    HeapRegion* new_head = head->get_next_dirty_cards_region();
    if (head == new_head) {
      // The last region.
      new_head = NULL;
    }
    hr = (HeapRegion*)Atomic::cmpxchg_ptr(new_head, &_dirty_cards_region_list,
                                          head);
  } while (hr != head);
  assert(hr != NULL, "invariant");
  hr->set_next_dirty_cards_region(NULL);
  return hr;
}

void G1CollectedHeap::stop_conc_gc_threads() {
  _cg1r->stop();
  _cmThread->stop();
}

#ifdef ASSERT
// A region is added to the collection set as it is retired
// so an address p can point to a region which will be in the
// collection set but has not yet been retired.  This method
// therefore is only accurate during a GC pause after all
// regions have been retired.  It is used for debugging
// to check if an nmethod has references to objects that can
// be move during a partial collection.  Though it can be
// inaccurate, it is sufficient for G1 because the conservative
// implementation of is_scavengable() for G1 will indicate that
// all nmethods must be scanned during a partial collection.
bool G1CollectedHeap::is_in_partial_collection(const void* p) {
  HeapRegion* hr = heap_region_containing(p);
  return hr != NULL && hr->in_collection_set();
}
#endif

// Returns true if the reference points to an object that
// can move in an incremental collection.
bool G1CollectedHeap::is_scavengable(const void* p) {
  G1CollectedHeap* g1h = G1CollectedHeap::heap();
  G1CollectorPolicy* g1p = g1h->g1_policy();
  HeapRegion* hr = heap_region_containing(p);
  if (hr == NULL) {
     // null
     assert(p == NULL, err_msg("Not NULL " PTR_FORMAT ,p));
     return false;
  } else {
    return !hr->isHumongous();
  }
}

void G1CollectedHeap::check_ct_logs_at_safepoint() {
  DirtyCardQueueSet& dcqs = JavaThread::dirty_card_queue_set();
  CardTableModRefBS* ct_bs = g1_barrier_set();

  // Count the dirty cards at the start.
  CountNonCleanMemRegionClosure count1(this);
  ct_bs->mod_card_iterate(&count1);
  int orig_count = count1.n();

  // First clear the logged cards.
  ClearLoggedCardTableEntryClosure clear;
  dcqs.set_closure(&clear);
  dcqs.apply_closure_to_all_completed_buffers();
  dcqs.iterate_closure_all_threads(false);
  clear.print_histo();

  // Now ensure that there's no dirty cards.
  CountNonCleanMemRegionClosure count2(this);
  ct_bs->mod_card_iterate(&count2);
  if (count2.n() != 0) {
    gclog_or_tty->print_cr("Card table has %d entries; %d originally",
                           count2.n(), orig_count);
  }
  guarantee(count2.n() == 0, "Card table should be clean.");

  RedirtyLoggedCardTableEntryClosure redirty;
  JavaThread::dirty_card_queue_set().set_closure(&redirty);
  dcqs.apply_closure_to_all_completed_buffers();
  dcqs.iterate_closure_all_threads(false);
  gclog_or_tty->print_cr("Log entries = %d, dirty cards = %d.",
                         clear.calls(), orig_count);
  guarantee(redirty.calls() == clear.calls(),
            "Or else mechanism is broken.");

  CountNonCleanMemRegionClosure count3(this);
  ct_bs->mod_card_iterate(&count3);
  if (count3.n() != orig_count) {
    gclog_or_tty->print_cr("Should have restored them all: orig = %d, final = %d.",
                           orig_count, count3.n());
    guarantee(count3.n() >= orig_count, "Should have restored them all.");
  }

  JavaThread::dirty_card_queue_set().set_closure(_refine_cte_cl);
}

// Private class members.

G1CollectedHeap* G1CollectedHeap::_g1h;

// Private methods.

HeapRegion*
G1CollectedHeap::new_region_try_secondary_free_list() {
  MutexLockerEx x(SecondaryFreeList_lock, Mutex::_no_safepoint_check_flag);
  while (!_secondary_free_list.is_empty() || free_regions_coming()) {
    if (!_secondary_free_list.is_empty()) {
      if (G1ConcRegionFreeingVerbose) {
        gclog_or_tty->print_cr("G1ConcRegionFreeing [region alloc] : "
                               "secondary_free_list has %u entries",
                               _secondary_free_list.length());
      }
      // It looks as if there are free regions available on the
      // secondary_free_list. Let's move them to the free_list and try
      // again to allocate from it.
      append_secondary_free_list();

      assert(!_free_list.is_empty(), "if the secondary_free_list was not "
             "empty we should have moved at least one entry to the free_list");
      HeapRegion* res = _free_list.remove_head();
      if (G1ConcRegionFreeingVerbose) {
        gclog_or_tty->print_cr("G1ConcRegionFreeing [region alloc] : "
                               "allocated "HR_FORMAT" from secondary_free_list",
                               HR_FORMAT_PARAMS(res));
      }
      return res;
    }

    // Wait here until we get notified either when (a) there are no
    // more free regions coming or (b) some regions have been moved on
    // the secondary_free_list.
    SecondaryFreeList_lock->wait(Mutex::_no_safepoint_check_flag);
  }

  if (G1ConcRegionFreeingVerbose) {
    gclog_or_tty->print_cr("G1ConcRegionFreeing [region alloc] : "
                           "could not allocate from secondary_free_list");
  }
  return NULL;
}

HeapRegion* G1CollectedHeap::new_region(size_t word_size, bool do_expand) {
  assert(!isHumongous(word_size) || word_size <= HeapRegion::GrainWords,
         "the only time we use this to allocate a humongous region is "
         "when we are allocating a single humongous region");

  HeapRegion* res;
  if (G1StressConcRegionFreeing) {
    if (!_secondary_free_list.is_empty()) {
      if (G1ConcRegionFreeingVerbose) {
        gclog_or_tty->print_cr("G1ConcRegionFreeing [region alloc] : "
                               "forced to look at the secondary_free_list");
      }
      res = new_region_try_secondary_free_list();
      if (res != NULL) {
        return res;
      }
    }
  }
  res = _free_list.remove_head_or_null();
  if (res == NULL) {
    if (G1ConcRegionFreeingVerbose) {
      gclog_or_tty->print_cr("G1ConcRegionFreeing [region alloc] : "
                             "res == NULL, trying the secondary_free_list");
    }
    res = new_region_try_secondary_free_list();
  }
  if (res == NULL && do_expand && _expand_heap_after_alloc_failure) {
    // Currently, only attempts to allocate GC alloc regions set
    // do_expand to true. So, we should only reach here during a
    // safepoint. If this assumption changes we might have to
    // reconsider the use of _expand_heap_after_alloc_failure.
    assert(SafepointSynchronize::is_at_safepoint(), "invariant");

    ergo_verbose1(ErgoHeapSizing,
                  "attempt heap expansion",
                  ergo_format_reason("region allocation request failed")
                  ergo_format_byte("allocation request"),
                  word_size * HeapWordSize);
    if (expand(word_size * HeapWordSize)) {
      // Given that expand() succeeded in expanding the heap, and we
      // always expand the heap by an amount aligned to the heap
      // region size, the free list should in theory not be empty. So
      // it would probably be OK to use remove_head(). But the extra
      // check for NULL is unlikely to be a performance issue here (we
      // just expanded the heap!) so let's just be conservative and
      // use remove_head_or_null().
      res = _free_list.remove_head_or_null();
    } else {
      _expand_heap_after_alloc_failure = false;
    }
  }
  return res;
}

uint G1CollectedHeap::humongous_obj_allocate_find_first(uint num_regions,
                                                        size_t word_size) {
  assert(isHumongous(word_size), "word_size should be humongous");
  assert(num_regions * HeapRegion::GrainWords >= word_size, "pre-condition");

  uint first = G1_NULL_HRS_INDEX;
  if (num_regions == 1) {
    // Only one region to allocate, no need to go through the slower
    // path. The caller will attempt the expansion if this fails, so
    // let's not try to expand here too.
    HeapRegion* hr = new_region(word_size, false /* do_expand */);
    if (hr != NULL) {
      first = hr->hrs_index();
    } else {
      first = G1_NULL_HRS_INDEX;
    }
  } else {
    // We can't allocate humongous regions while cleanupComplete() is
    // running, since some of the regions we find to be empty might not
    // yet be added to the free list and it is not straightforward to
    // know which list they are on so that we can remove them. Note
    // that we only need to do this if we need to allocate more than
    // one region to satisfy the current humongous allocation
    // request. If we are only allocating one region we use the common
    // region allocation code (see above).
    wait_while_free_regions_coming();
    append_secondary_free_list_if_not_empty_with_lock();

    if (free_regions() >= num_regions) {
      first = _hrs.find_contiguous(num_regions);
      if (first != G1_NULL_HRS_INDEX) {
        for (uint i = first; i < first + num_regions; ++i) {
          HeapRegion* hr = region_at(i);
          assert(hr->is_empty(), "sanity");
          assert(is_on_master_free_list(hr), "sanity");
          hr->set_pending_removal(true);
        }
        _free_list.remove_all_pending(num_regions);
      }
    }
  }
  return first;
}

HeapWord*
G1CollectedHeap::humongous_obj_allocate_initialize_regions(uint first,
                                                           uint num_regions,
                                                           size_t word_size) {
  assert(first != G1_NULL_HRS_INDEX, "pre-condition");
  assert(isHumongous(word_size), "word_size should be humongous");
  assert(num_regions * HeapRegion::GrainWords >= word_size, "pre-condition");

  // Index of last region in the series + 1.
  uint last = first + num_regions;

  // We need to initialize the region(s) we just discovered. This is
  // a bit tricky given that it can happen concurrently with
  // refinement threads refining cards on these regions and
  // potentially wanting to refine the BOT as they are scanning
  // those cards (this can happen shortly after a cleanup; see CR
  // 6991377). So we have to set up the region(s) carefully and in
  // a specific order.

  // The word size sum of all the regions we will allocate.
  size_t word_size_sum = (size_t) num_regions * HeapRegion::GrainWords;
  assert(word_size <= word_size_sum, "sanity");

  // This will be the "starts humongous" region.
  HeapRegion* first_hr = region_at(first);
  // The header of the new object will be placed at the bottom of
  // the first region.
  HeapWord* new_obj = first_hr->bottom();
  // This will be the new end of the first region in the series that
  // should also match the end of the last region in the series.
  HeapWord* new_end = new_obj + word_size_sum;
  // This will be the new top of the first region that will reflect
  // this allocation.
  HeapWord* new_top = new_obj + word_size;

  // First, we need to zero the header of the space that we will be
  // allocating. When we update top further down, some refinement
  // threads might try to scan the region. By zeroing the header we
  // ensure that any thread that will try to scan the region will
  // come across the zero klass word and bail out.
  //
  // NOTE: It would not have been correct to have used
  // CollectedHeap::fill_with_object() and make the space look like
  // an int array. The thread that is doing the allocation will
  // later update the object header to a potentially different array
  // type and, for a very short period of time, the klass and length
  // fields will be inconsistent. This could cause a refinement
  // thread to calculate the object size incorrectly.
  Copy::fill_to_words(new_obj, oopDesc::header_size(), 0);

  // We will set up the first region as "starts humongous". This
  // will also update the BOT covering all the regions to reflect
  // that there is a single object that starts at the bottom of the
  // first region.
  first_hr->set_startsHumongous(new_top, new_end);

  // Then, if there are any, we will set up the "continues
  // humongous" regions.
  HeapRegion* hr = NULL;
  for (uint i = first + 1; i < last; ++i) {
    hr = region_at(i);
    hr->set_continuesHumongous(first_hr);
  }
  // If we have "continues humongous" regions (hr != NULL), then the
  // end of the last one should match new_end.
  assert(hr == NULL || hr->end() == new_end, "sanity");

  // Up to this point no concurrent thread would have been able to
  // do any scanning on any region in this series. All the top
  // fields still point to bottom, so the intersection between
  // [bottom,top] and [card_start,card_end] will be empty. Before we
  // update the top fields, we'll do a storestore to make sure that
  // no thread sees the update to top before the zeroing of the
  // object header and the BOT initialization.
  OrderAccess::storestore();

  // Now that the BOT and the object header have been initialized,
  // we can update top of the "starts humongous" region.
  assert(first_hr->bottom() < new_top && new_top <= first_hr->end(),
         "new_top should be in this region");
  first_hr->set_top(new_top);
  if (_hr_printer.is_active()) {
    HeapWord* bottom = first_hr->bottom();
    HeapWord* end = first_hr->orig_end();
    if ((first + 1) == last) {
      // the series has a single humongous region
      _hr_printer.alloc(G1HRPrinter::SingleHumongous, first_hr, new_top);
    } else {
      // the series has more than one humongous regions
      _hr_printer.alloc(G1HRPrinter::StartsHumongous, first_hr, end);
    }
  }

  // Now, we will update the top fields of the "continues humongous"
  // regions. The reason we need to do this is that, otherwise,
  // these regions would look empty and this will confuse parts of
  // G1. For example, the code that looks for a consecutive number
  // of empty regions will consider them empty and try to
  // re-allocate them. We can extend is_empty() to also include
  // !continuesHumongous(), but it is easier to just update the top
  // fields here. The way we set top for all regions (i.e., top ==
  // end for all regions but the last one, top == new_top for the
  // last one) is actually used when we will free up the humongous
  // region in free_humongous_region().
  hr = NULL;
  for (uint i = first + 1; i < last; ++i) {
    hr = region_at(i);
    if ((i + 1) == last) {
      // last continues humongous region
      assert(hr->bottom() < new_top && new_top <= hr->end(),
             "new_top should fall on this region");
      hr->set_top(new_top);
      _hr_printer.alloc(G1HRPrinter::ContinuesHumongous, hr, new_top);
    } else {
      // not last one
      assert(new_top > hr->end(), "new_top should be above this region");
      hr->set_top(hr->end());
      _hr_printer.alloc(G1HRPrinter::ContinuesHumongous, hr, hr->end());
    }
  }
  // If we have continues humongous regions (hr != NULL), then the
  // end of the last one should match new_end and its top should
  // match new_top.
  assert(hr == NULL ||
         (hr->end() == new_end && hr->top() == new_top), "sanity");

  assert(first_hr->used() == word_size * HeapWordSize, "invariant");
  _summary_bytes_used += first_hr->used();
  _humongous_set.add(first_hr);

  return new_obj;
}

// If could fit into free regions w/o expansion, try.
// Otherwise, if can expand, do so.
// Otherwise, if using ex regions might help, try with ex given back.
HeapWord* G1CollectedHeap::humongous_obj_allocate(size_t word_size) {
  assert_heap_locked_or_at_safepoint(true /* should_be_vm_thread */);

  verify_region_sets_optional();

  size_t word_size_rounded = round_to(word_size, HeapRegion::GrainWords);
  uint num_regions = (uint) (word_size_rounded / HeapRegion::GrainWords);
  uint x_num = expansion_regions();
  uint fs = _hrs.free_suffix();
  uint first = humongous_obj_allocate_find_first(num_regions, word_size);
  if (first == G1_NULL_HRS_INDEX) {
    // The only thing we can do now is attempt expansion.
    if (fs + x_num >= num_regions) {
      // If the number of regions we're trying to allocate for this
      // object is at most the number of regions in the free suffix,
      // then the call to humongous_obj_allocate_find_first() above
      // should have succeeded and we wouldn't be here.
      //
      // We should only be trying to expand when the free suffix is
      // not sufficient for the object _and_ we have some expansion
      // room available.
      assert(num_regions > fs, "earlier allocation should have succeeded");

      ergo_verbose1(ErgoHeapSizing,
                    "attempt heap expansion",
                    ergo_format_reason("humongous allocation request failed")
                    ergo_format_byte("allocation request"),
                    word_size * HeapWordSize);
      if (expand((num_regions - fs) * HeapRegion::GrainBytes)) {
        // Even though the heap was expanded, it might not have
        // reached the desired size. So, we cannot assume that the
        // allocation will succeed.
        first = humongous_obj_allocate_find_first(num_regions, word_size);
      }
    }
  }

  HeapWord* result = NULL;
  if (first != G1_NULL_HRS_INDEX) {
    result =
      humongous_obj_allocate_initialize_regions(first, num_regions, word_size);
    assert(result != NULL, "it should always return a valid result");

    // A successful humongous object allocation changes the used space
    // information of the old generation so we need to recalculate the
    // sizes and update the jstat counters here.
    g1mm()->update_sizes();
  }

  verify_region_sets_optional();

  return result;
}

HeapWord* G1CollectedHeap::allocate_new_tlab(size_t word_size) {
  assert_heap_not_locked_and_not_at_safepoint();
  assert(!isHumongous(word_size), "we do not allow humongous TLABs");

  unsigned int dummy_gc_count_before;
  int dummy_gclocker_retry_count = 0;
  return attempt_allocation(word_size, &dummy_gc_count_before, &dummy_gclocker_retry_count);
}

HeapWord*
G1CollectedHeap::mem_allocate(size_t word_size,
                              bool*  gc_overhead_limit_was_exceeded) {
  assert_heap_not_locked_and_not_at_safepoint();

  // Loop until the allocation is satisfied, or unsatisfied after GC.
  for (int try_count = 1, gclocker_retry_count = 0; /* we'll return */; try_count += 1) {
    unsigned int gc_count_before;

    HeapWord* result = NULL;
    if (!isHumongous(word_size)) {
      result = attempt_allocation(word_size, &gc_count_before, &gclocker_retry_count);
    } else {
      result = attempt_allocation_humongous(word_size, &gc_count_before, &gclocker_retry_count);
    }
    if (result != NULL) {
      return result;
    }

    // Create the garbage collection operation...
    VM_G1CollectForAllocation op(gc_count_before, word_size);
    // ...and get the VM thread to execute it.
    VMThread::execute(&op);

    if (op.prologue_succeeded() && op.pause_succeeded()) {
      // If the operation was successful we'll return the result even
      // if it is NULL. If the allocation attempt failed immediately
      // after a Full GC, it's unlikely we'll be able to allocate now.
      HeapWord* result = op.result();
      if (result != NULL && !isHumongous(word_size)) {
        // Allocations that take place on VM operations do not do any
        // card dirtying and we have to do it here. We only have to do
        // this for non-humongous allocations, though.
        dirty_young_block(result, word_size);
      }
      return result;
    } else {
      if (gclocker_retry_count > GCLockerRetryAllocationCount) {
        return NULL;
      }
      assert(op.result() == NULL,
             "the result should be NULL if the VM op did not succeed");
    }

    // Give a warning if we seem to be looping forever.
    if ((QueuedAllocationWarningCount > 0) &&
        (try_count % QueuedAllocationWarningCount == 0)) {
      warning("G1CollectedHeap::mem_allocate retries %d times", try_count);
    }
  }

  ShouldNotReachHere();
  return NULL;
}

HeapWord* G1CollectedHeap::attempt_allocation_slow(size_t word_size,
                                           unsigned int *gc_count_before_ret,
                                           int* gclocker_retry_count_ret) {
  // Make sure you read the note in attempt_allocation_humongous().

  assert_heap_not_locked_and_not_at_safepoint();
  assert(!isHumongous(word_size), "attempt_allocation_slow() should not "
         "be called for humongous allocation requests");

  // We should only get here after the first-level allocation attempt
  // (attempt_allocation()) failed to allocate.

  // We will loop until a) we manage to successfully perform the
  // allocation or b) we successfully schedule a collection which
  // fails to perform the allocation. b) is the only case when we'll
  // return NULL.
  HeapWord* result = NULL;
  for (int try_count = 1; /* we'll return */; try_count += 1) {
    bool should_try_gc;
    unsigned int gc_count_before;

    {
      MutexLockerEx x(Heap_lock);

      result = _mutator_alloc_region.attempt_allocation_locked(word_size,
                                                      false /* bot_updates */);
      if (result != NULL) {
        return result;
      }

      // If we reach here, attempt_allocation_locked() above failed to
      // allocate a new region. So the mutator alloc region should be NULL.
      assert(_mutator_alloc_region.get() == NULL, "only way to get here");

      if (GC_locker::is_active_and_needs_gc()) {
        if (g1_policy()->can_expand_young_list()) {
          // No need for an ergo verbose message here,
          // can_expand_young_list() does this when it returns true.
          result = _mutator_alloc_region.attempt_allocation_force(word_size,
                                                      false /* bot_updates */);
          if (result != NULL) {
            return result;
          }
        }
        should_try_gc = false;
      } else {
        // The GCLocker may not be active but the GCLocker initiated
        // GC may not yet have been performed (GCLocker::needs_gc()
        // returns true). In this case we do not try this GC and
        // wait until the GCLocker initiated GC is performed, and
        // then retry the allocation.
        if (GC_locker::needs_gc()) {
          should_try_gc = false;
        } else {
          // Read the GC count while still holding the Heap_lock.
          gc_count_before = total_collections();
          should_try_gc = true;
        }
      }
    }

    if (should_try_gc) {
      bool succeeded;
      result = do_collection_pause(word_size, gc_count_before, &succeeded,
          GCCause::_g1_inc_collection_pause);
      if (result != NULL) {
        assert(succeeded, "only way to get back a non-NULL result");
        return result;
      }

      if (succeeded) {
        // If we get here we successfully scheduled a collection which
        // failed to allocate. No point in trying to allocate
        // further. We'll just return NULL.
        MutexLockerEx x(Heap_lock);
        *gc_count_before_ret = total_collections();
        return NULL;
      }
    } else {
      if (*gclocker_retry_count_ret > GCLockerRetryAllocationCount) {
        MutexLockerEx x(Heap_lock);
        *gc_count_before_ret = total_collections();
        return NULL;
      }
      // The GCLocker is either active or the GCLocker initiated
      // GC has not yet been performed. Stall until it is and
      // then retry the allocation.
      GC_locker::stall_until_clear();
      (*gclocker_retry_count_ret) += 1;
    }

    // We can reach here if we were unsuccessful in scheduling a
    // collection (because another thread beat us to it) or if we were
    // stalled due to the GC locker. In either can we should retry the
    // allocation attempt in case another thread successfully
    // performed a collection and reclaimed enough space. We do the
    // first attempt (without holding the Heap_lock) here and the
    // follow-on attempt will be at the start of the next loop
    // iteration (after taking the Heap_lock).
    result = _mutator_alloc_region.attempt_allocation(word_size,
                                                      false /* bot_updates */);
    if (result != NULL) {
      return result;
    }

    // Give a warning if we seem to be looping forever.
    if ((QueuedAllocationWarningCount > 0) &&
        (try_count % QueuedAllocationWarningCount == 0)) {
      warning("G1CollectedHeap::attempt_allocation_slow() "
              "retries %d times", try_count);
    }
  }

  ShouldNotReachHere();
  return NULL;
}

HeapWord* G1CollectedHeap::attempt_allocation_humongous(size_t word_size,
                                          unsigned int * gc_count_before_ret,
                                          int* gclocker_retry_count_ret) {
  // The structure of this method has a lot of similarities to
  // attempt_allocation_slow(). The reason these two were not merged
  // into a single one is that such a method would require several "if
  // allocation is not humongous do this, otherwise do that"
  // conditional paths which would obscure its flow. In fact, an early
  // version of this code did use a unified method which was harder to
  // follow and, as a result, it had subtle bugs that were hard to
  // track down. So keeping these two methods separate allows each to
  // be more readable. It will be good to keep these two in sync as
  // much as possible.

  assert_heap_not_locked_and_not_at_safepoint();
  assert(isHumongous(word_size), "attempt_allocation_humongous() "
         "should only be called for humongous allocations");

  // Humongous objects can exhaust the heap quickly, so we should check if we
  // need to start a marking cycle at each humongous object allocation. We do
  // the check before we do the actual allocation. The reason for doing it
  // before the allocation is that we avoid having to keep track of the newly
  // allocated memory while we do a GC.
  if (g1_policy()->need_to_start_conc_mark("concurrent humongous allocation",
                                           word_size)) {
    collect(GCCause::_g1_humongous_allocation);
  }

  // We will loop until a) we manage to successfully perform the
  // allocation or b) we successfully schedule a collection which
  // fails to perform the allocation. b) is the only case when we'll
  // return NULL.
  HeapWord* result = NULL;
  for (int try_count = 1; /* we'll return */; try_count += 1) {
    bool should_try_gc;
    unsigned int gc_count_before;

    {
      MutexLockerEx x(Heap_lock);

      // Given that humongous objects are not allocated in young
      // regions, we'll first try to do the allocation without doing a
      // collection hoping that there's enough space in the heap.
      result = humongous_obj_allocate(word_size);
      if (result != NULL) {
        return result;
      }

      if (GC_locker::is_active_and_needs_gc()) {
        should_try_gc = false;
      } else {
         // The GCLocker may not be active but the GCLocker initiated
        // GC may not yet have been performed (GCLocker::needs_gc()
        // returns true). In this case we do not try this GC and
        // wait until the GCLocker initiated GC is performed, and
        // then retry the allocation.
        if (GC_locker::needs_gc()) {
          should_try_gc = false;
        } else {
          // Read the GC count while still holding the Heap_lock.
          gc_count_before = total_collections();
          should_try_gc = true;
        }
      }
    }

    if (should_try_gc) {
      // If we failed to allocate the humongous object, we should try to
      // do a collection pause (if we're allowed) in case it reclaims
      // enough space for the allocation to succeed after the pause.

      bool succeeded;
      result = do_collection_pause(word_size, gc_count_before, &succeeded,
          GCCause::_g1_humongous_allocation);
      if (result != NULL) {
        assert(succeeded, "only way to get back a non-NULL result");
        return result;
      }

      if (succeeded) {
        // If we get here we successfully scheduled a collection which
        // failed to allocate. No point in trying to allocate
        // further. We'll just return NULL.
        MutexLockerEx x(Heap_lock);
        *gc_count_before_ret = total_collections();
        return NULL;
      }
    } else {
      if (*gclocker_retry_count_ret > GCLockerRetryAllocationCount) {
        MutexLockerEx x(Heap_lock);
        *gc_count_before_ret = total_collections();
        return NULL;
      }
      // The GCLocker is either active or the GCLocker initiated
      // GC has not yet been performed. Stall until it is and
      // then retry the allocation.
      GC_locker::stall_until_clear();
      (*gclocker_retry_count_ret) += 1;
    }

    // We can reach here if we were unsuccessful in scheduling a
    // collection (because another thread beat us to it) or if we were
    // stalled due to the GC locker. In either can we should retry the
    // allocation attempt in case another thread successfully
    // performed a collection and reclaimed enough space.  Give a
    // warning if we seem to be looping forever.

    if ((QueuedAllocationWarningCount > 0) &&
        (try_count % QueuedAllocationWarningCount == 0)) {
      warning("G1CollectedHeap::attempt_allocation_humongous() "
              "retries %d times", try_count);
    }
  }

  ShouldNotReachHere();
  return NULL;
}

HeapWord* G1CollectedHeap::attempt_allocation_at_safepoint(size_t word_size,
                                       bool expect_null_mutator_alloc_region) {
  assert_at_safepoint(true /* should_be_vm_thread */);
  assert(_mutator_alloc_region.get() == NULL ||
                                             !expect_null_mutator_alloc_region,
         "the current alloc region was unexpectedly found to be non-NULL");

  if (!isHumongous(word_size)) {
    return _mutator_alloc_region.attempt_allocation_locked(word_size,
                                                      false /* bot_updates */);
  } else {
    HeapWord* result = humongous_obj_allocate(word_size);
    if (result != NULL && g1_policy()->need_to_start_conc_mark("STW humongous allocation")) {
      g1_policy()->set_initiate_conc_mark_if_possible();
    }
    return result;
  }

  ShouldNotReachHere();
}

class PostMCRemSetClearClosure: public HeapRegionClosure {
  G1CollectedHeap* _g1h;
  ModRefBarrierSet* _mr_bs;
public:
  PostMCRemSetClearClosure(G1CollectedHeap* g1h, ModRefBarrierSet* mr_bs) :
    _g1h(g1h), _mr_bs(mr_bs) {}

  bool doHeapRegion(HeapRegion* r) {
    HeapRegionRemSet* hrrs = r->rem_set();

    if (r->continuesHumongous()) {
      // We'll assert that the strong code root list and RSet is empty
      assert(hrrs->strong_code_roots_list_length() == 0, "sanity");
      assert(hrrs->occupied() == 0, "RSet should be empty");
      return false;
    }

    _g1h->reset_gc_time_stamps(r);
    hrrs->clear();
    // You might think here that we could clear just the cards
    // corresponding to the used region.  But no: if we leave a dirty card
    // in a region we might allocate into, then it would prevent that card
    // from being enqueued, and cause it to be missed.
    // Re: the performance cost: we shouldn't be doing full GC anyway!
    _mr_bs->clear(MemRegion(r->bottom(), r->end()));

    return false;
  }
};

void G1CollectedHeap::clear_rsets_post_compaction() {
  PostMCRemSetClearClosure rs_clear(this, g1_barrier_set());
  heap_region_iterate(&rs_clear);
}

class RebuildRSOutOfRegionClosure: public HeapRegionClosure {
  G1CollectedHeap*   _g1h;
  UpdateRSOopClosure _cl;
  int                _worker_i;
public:
  RebuildRSOutOfRegionClosure(G1CollectedHeap* g1, int worker_i = 0) :
    _cl(g1->g1_rem_set(), worker_i),
    _worker_i(worker_i),
    _g1h(g1)
  { }

  bool doHeapRegion(HeapRegion* r) {
    if (!r->continuesHumongous()) {
      _cl.set_from(r);
      r->oop_iterate(&_cl);
    }
    return false;
  }
};

class ParRebuildRSTask: public AbstractGangTask {
  G1CollectedHeap* _g1;
public:
  ParRebuildRSTask(G1CollectedHeap* g1)
    : AbstractGangTask("ParRebuildRSTask"),
      _g1(g1)
  { }

  void work(uint worker_id) {
    RebuildRSOutOfRegionClosure rebuild_rs(_g1, worker_id);
    _g1->heap_region_par_iterate_chunked(&rebuild_rs, worker_id,
                                          _g1->workers()->active_workers(),
                                         HeapRegion::RebuildRSClaimValue);
  }
};

class PostCompactionPrinterClosure: public HeapRegionClosure {
private:
  G1HRPrinter* _hr_printer;
public:
  bool doHeapRegion(HeapRegion* hr) {
    assert(!hr->is_young(), "not expecting to find young regions");
    // We only generate output for non-empty regions.
    if (!hr->is_empty()) {
      if (!hr->isHumongous()) {
        _hr_printer->post_compaction(hr, G1HRPrinter::Old);
      } else if (hr->startsHumongous()) {
        if (hr->region_num() == 1) {
          // single humongous region
          _hr_printer->post_compaction(hr, G1HRPrinter::SingleHumongous);
        } else {
          _hr_printer->post_compaction(hr, G1HRPrinter::StartsHumongous);
        }
      } else {
        assert(hr->continuesHumongous(), "only way to get here");
        _hr_printer->post_compaction(hr, G1HRPrinter::ContinuesHumongous);
      }
    }
    return false;
  }

  PostCompactionPrinterClosure(G1HRPrinter* hr_printer)
    : _hr_printer(hr_printer) { }
};

void G1CollectedHeap::print_hrs_post_compaction() {
  PostCompactionPrinterClosure cl(hr_printer());
  heap_region_iterate(&cl);
}

bool G1CollectedHeap::do_collection(bool explicit_gc,
                                    bool clear_all_soft_refs,
                                    size_t word_size) {
  assert_at_safepoint(true /* should_be_vm_thread */);

  if (GC_locker::check_active_before_gc()) {
    return false;
  }

  STWGCTimer* gc_timer = G1MarkSweep::gc_timer();
  gc_timer->register_gc_start(os::elapsed_counter());

  SerialOldTracer* gc_tracer = G1MarkSweep::gc_tracer();
  gc_tracer->report_gc_start(gc_cause(), gc_timer->gc_start());

  SvcGCMarker sgcm(SvcGCMarker::FULL);
  ResourceMark rm;

  print_heap_before_gc();
  trace_heap_before_gc(gc_tracer);

  size_t metadata_prev_used = MetaspaceAux::allocated_used_bytes();

  HRSPhaseSetter x(HRSPhaseFullGC);
  verify_region_sets_optional();

  const bool do_clear_all_soft_refs = clear_all_soft_refs ||
                           collector_policy()->should_clear_all_soft_refs();

  ClearedAllSoftRefs casr(do_clear_all_soft_refs, collector_policy());

  {
    IsGCActiveMark x;

    // Timing
    assert(gc_cause() != GCCause::_java_lang_system_gc || explicit_gc, "invariant");
    gclog_or_tty->date_stamp(G1Log::fine() && PrintGCDateStamps);
    TraceCPUTime tcpu(G1Log::finer(), true, gclog_or_tty);

    {
      GCTraceTime t(GCCauseString("Full GC", gc_cause()), G1Log::fine(), true, NULL);
      TraceCollectorStats tcs(g1mm()->full_collection_counters());
      TraceMemoryManagerStats tms(true /* fullGC */, gc_cause());

      double start = os::elapsedTime();
      g1_policy()->record_full_collection_start();

      // Note: When we have a more flexible GC logging framework that
      // allows us to add optional attributes to a GC log record we
      // could consider timing and reporting how long we wait in the
      // following two methods.
      wait_while_free_regions_coming();
      // If we start the compaction before the CM threads finish
      // scanning the root regions we might trip them over as we'll
      // be moving objects / updating references. So let's wait until
      // they are done. By telling them to abort, they should complete
      // early.
      _cm->root_regions()->abort();
      _cm->root_regions()->wait_until_scan_finished();
      append_secondary_free_list_if_not_empty_with_lock();

      gc_prologue(true);
      increment_total_collections(true /* full gc */);
      increment_old_marking_cycles_started();

      assert(used() == recalculate_used(), "Should be equal");

      verify_before_gc();

      pre_full_gc_dump(gc_timer);

      COMPILER2_PRESENT(DerivedPointerTable::clear());

      // Disable discovery and empty the discovered lists
      // for the CM ref processor.
      ref_processor_cm()->disable_discovery();
      ref_processor_cm()->abandon_partial_discovery();
      ref_processor_cm()->verify_no_references_recorded();

      // Abandon current iterations of concurrent marking and concurrent
      // refinement, if any are in progress. We have to do this before
      // wait_until_scan_finished() below.
      concurrent_mark()->abort();

      // Make sure we'll choose a new allocation region afterwards.
      release_mutator_alloc_region();
      abandon_gc_alloc_regions();
      g1_rem_set()->cleanupHRRS();

      // We should call this after we retire any currently active alloc
      // regions so that all the ALLOC / RETIRE events are generated
      // before the start GC event.
      _hr_printer.start_gc(true /* full */, (size_t) total_collections());

      // We may have added regions to the current incremental collection
      // set between the last GC or pause and now. We need to clear the
      // incremental collection set and then start rebuilding it afresh
      // after this full GC.
      abandon_collection_set(g1_policy()->inc_cset_head());
      g1_policy()->clear_incremental_cset();
      g1_policy()->stop_incremental_cset_building();

      tear_down_region_sets(false /* free_list_only */);
      g1_policy()->set_gcs_are_young(true);

      // See the comments in g1CollectedHeap.hpp and
      // G1CollectedHeap::ref_processing_init() about
      // how reference processing currently works in G1.

      // Temporarily make discovery by the STW ref processor single threaded (non-MT).
      ReferenceProcessorMTDiscoveryMutator stw_rp_disc_ser(ref_processor_stw(), false);

      // Temporarily clear the STW ref processor's _is_alive_non_header field.
      ReferenceProcessorIsAliveMutator stw_rp_is_alive_null(ref_processor_stw(), NULL);

      ref_processor_stw()->enable_discovery(true /*verify_disabled*/, true /*verify_no_refs*/);
      ref_processor_stw()->setup_policy(do_clear_all_soft_refs);

      // Do collection work
      {
        HandleMark hm;  // Discard invalid handles created during gc
        G1MarkSweep::invoke_at_safepoint(ref_processor_stw(), do_clear_all_soft_refs);
      }

      assert(free_regions() == 0, "we should not have added any free regions");
      rebuild_region_sets(false /* free_list_only */);

      // Enqueue any discovered reference objects that have
      // not been removed from the discovered lists.
      ref_processor_stw()->enqueue_discovered_references();

      COMPILER2_PRESENT(DerivedPointerTable::update_pointers());

      MemoryService::track_memory_usage();

      assert(!ref_processor_stw()->discovery_enabled(), "Postcondition");
      ref_processor_stw()->verify_no_references_recorded();

      // Delete metaspaces for unloaded class loaders and clean up loader_data graph
      ClassLoaderDataGraph::purge();
      MetaspaceAux::verify_metrics();

      // Note: since we've just done a full GC, concurrent
      // marking is no longer active. Therefore we need not
      // re-enable reference discovery for the CM ref processor.
      // That will be done at the start of the next marking cycle.
      assert(!ref_processor_cm()->discovery_enabled(), "Postcondition");
      ref_processor_cm()->verify_no_references_recorded();

      reset_gc_time_stamp();
      // Since everything potentially moved, we will clear all remembered
      // sets, and clear all cards.  Later we will rebuild remembered
      // sets. We will also reset the GC time stamps of the regions.
      clear_rsets_post_compaction();
      check_gc_time_stamps();

      // Resize the heap if necessary.
      resize_if_necessary_after_full_collection(explicit_gc ? 0 : word_size);

      if (_hr_printer.is_active()) {
        // We should do this after we potentially resize the heap so
        // that all the COMMIT / UNCOMMIT events are generated before
        // the end GC event.

        print_hrs_post_compaction();
        _hr_printer.end_gc(true /* full */, (size_t) total_collections());
      }

      G1HotCardCache* hot_card_cache = _cg1r->hot_card_cache();
      if (hot_card_cache->use_cache()) {
        hot_card_cache->reset_card_counts();
        hot_card_cache->reset_hot_cache();
      }

      // Rebuild remembered sets of all regions.
      if (G1CollectedHeap::use_parallel_gc_threads()) {
        uint n_workers =
          AdaptiveSizePolicy::calc_active_workers(workers()->total_workers(),
                                                  workers()->active_workers(),
                                                  Threads::number_of_non_daemon_threads());
        assert(UseDynamicNumberOfGCThreads ||
               n_workers == workers()->total_workers(),
               "If not dynamic should be using all the  workers");
        workers()->set_active_workers(n_workers);
        // Set parallel threads in the heap (_n_par_threads) only
        // before a parallel phase and always reset it to 0 after
        // the phase so that the number of parallel threads does
        // no get carried forward to a serial phase where there
        // may be code that is "possibly_parallel".
        set_par_threads(n_workers);

        ParRebuildRSTask rebuild_rs_task(this);
        assert(check_heap_region_claim_values(
               HeapRegion::InitialClaimValue), "sanity check");
        assert(UseDynamicNumberOfGCThreads ||
               workers()->active_workers() == workers()->total_workers(),
               "Unless dynamic should use total workers");
        // Use the most recent number of  active workers
        assert(workers()->active_workers() > 0,
               "Active workers not properly set");
        set_par_threads(workers()->active_workers());
        workers()->run_task(&rebuild_rs_task);
        set_par_threads(0);
        assert(check_heap_region_claim_values(
               HeapRegion::RebuildRSClaimValue), "sanity check");
        reset_heap_region_claim_values();
      } else {
        RebuildRSOutOfRegionClosure rebuild_rs(this);
        heap_region_iterate(&rebuild_rs);
      }

      // Rebuild the strong code root lists for each region
      rebuild_strong_code_roots();

      if (true) { // FIXME
        MetaspaceGC::compute_new_size();
      }

#ifdef TRACESPINNING
      ParallelTaskTerminator::print_termination_counts();
#endif

      // Discard all rset updates
      JavaThread::dirty_card_queue_set().abandon_logs();
      assert(!G1DeferredRSUpdate
             || (G1DeferredRSUpdate &&
                (dirty_card_queue_set().completed_buffers_num() == 0)), "Should not be any");

      _young_list->reset_sampled_info();
      // At this point there should be no regions in the
      // entire heap tagged as young.
      assert(check_young_list_empty(true /* check_heap */),
             "young list should be empty at this point");

      // Update the number of full collections that have been completed.
      increment_old_marking_cycles_completed(false /* concurrent */);

      _hrs.verify_optional();
      verify_region_sets_optional();

      verify_after_gc();

      // Start a new incremental collection set for the next pause
      assert(g1_policy()->collection_set() == NULL, "must be");
      g1_policy()->start_incremental_cset_building();

      // Clear the _cset_fast_test bitmap in anticipation of adding
      // regions to the incremental collection set for the next
      // evacuation pause.
      clear_cset_fast_test();

      init_mutator_alloc_region();

      double end = os::elapsedTime();
      g1_policy()->record_full_collection_end();

      if (G1Log::fine()) {
        g1_policy()->print_heap_transition();
      }

      // We must call G1MonitoringSupport::update_sizes() in the same scoping level
      // as an active TraceMemoryManagerStats object (i.e. before the destructor for the
      // TraceMemoryManagerStats is called) so that the G1 memory pools are updated
      // before any GC notifications are raised.
      g1mm()->update_sizes();

      gc_epilogue(true);
    }

    if (G1Log::finer()) {
      g1_policy()->print_detailed_heap_transition(true /* full */);
    }

    print_heap_after_gc();
    trace_heap_after_gc(gc_tracer);

    post_full_gc_dump(gc_timer);

    gc_timer->register_gc_end(os::elapsed_counter());
    gc_tracer->report_gc_end(gc_timer->gc_end(), gc_timer->time_partitions());
  }

  return true;
}

void G1CollectedHeap::do_full_collection(bool clear_all_soft_refs) {
  // do_collection() will return whether it succeeded in performing
  // the GC. Currently, there is no facility on the
  // do_full_collection() API to notify the caller than the collection
  // did not succeed (e.g., because it was locked out by the GC
  // locker). So, right now, we'll ignore the return value.
  bool dummy = do_collection(true,                /* explicit_gc */
                             clear_all_soft_refs,
                             0                    /* word_size */);
}

// This code is mostly copied from TenuredGeneration.
void
G1CollectedHeap::
resize_if_necessary_after_full_collection(size_t word_size) {
  assert(MinHeapFreeRatio <= MaxHeapFreeRatio, "sanity check");

  // Include the current allocation, if any, and bytes that will be
  // pre-allocated to support collections, as "used".
  const size_t used_after_gc = used();
  const size_t capacity_after_gc = capacity();
  const size_t free_after_gc = capacity_after_gc - used_after_gc;

  // This is enforced in arguments.cpp.
  assert(MinHeapFreeRatio <= MaxHeapFreeRatio,
         "otherwise the code below doesn't make sense");

  // We don't have floating point command-line arguments
  const double minimum_free_percentage = (double) MinHeapFreeRatio / 100.0;
  const double maximum_used_percentage = 1.0 - minimum_free_percentage;
  const double maximum_free_percentage = (double) MaxHeapFreeRatio / 100.0;
  const double minimum_used_percentage = 1.0 - maximum_free_percentage;

  const size_t min_heap_size = collector_policy()->min_heap_byte_size();
  const size_t max_heap_size = collector_policy()->max_heap_byte_size();

  // We have to be careful here as these two calculations can overflow
  // 32-bit size_t's.
  double used_after_gc_d = (double) used_after_gc;
  double minimum_desired_capacity_d = used_after_gc_d / maximum_used_percentage;
  double maximum_desired_capacity_d = used_after_gc_d / minimum_used_percentage;

  // Let's make sure that they are both under the max heap size, which
  // by default will make them fit into a size_t.
  double desired_capacity_upper_bound = (double) max_heap_size;
  minimum_desired_capacity_d = MIN2(minimum_desired_capacity_d,
                                    desired_capacity_upper_bound);
  maximum_desired_capacity_d = MIN2(maximum_desired_capacity_d,
                                    desired_capacity_upper_bound);

  // We can now safely turn them into size_t's.
  size_t minimum_desired_capacity = (size_t) minimum_desired_capacity_d;
  size_t maximum_desired_capacity = (size_t) maximum_desired_capacity_d;

  // This assert only makes sense here, before we adjust them
  // with respect to the min and max heap size.
  assert(minimum_desired_capacity <= maximum_desired_capacity,
         err_msg("minimum_desired_capacity = "SIZE_FORMAT", "
                 "maximum_desired_capacity = "SIZE_FORMAT,
                 minimum_desired_capacity, maximum_desired_capacity));

  // Should not be greater than the heap max size. No need to adjust
  // it with respect to the heap min size as it's a lower bound (i.e.,
  // we'll try to make the capacity larger than it, not smaller).
  minimum_desired_capacity = MIN2(minimum_desired_capacity, max_heap_size);
  // Should not be less than the heap min size. No need to adjust it
  // with respect to the heap max size as it's an upper bound (i.e.,
  // we'll try to make the capacity smaller than it, not greater).
  maximum_desired_capacity =  MAX2(maximum_desired_capacity, min_heap_size);

  if (capacity_after_gc < minimum_desired_capacity) {
    // Don't expand unless it's significant
    size_t expand_bytes = minimum_desired_capacity - capacity_after_gc;
    ergo_verbose4(ErgoHeapSizing,
                  "attempt heap expansion",
                  ergo_format_reason("capacity lower than "
                                     "min desired capacity after Full GC")
                  ergo_format_byte("capacity")
                  ergo_format_byte("occupancy")
                  ergo_format_byte_perc("min desired capacity"),
                  capacity_after_gc, used_after_gc,
                  minimum_desired_capacity, (double) MinHeapFreeRatio);
    expand(expand_bytes);

    // No expansion, now see if we want to shrink
  } else if (capacity_after_gc > maximum_desired_capacity) {
    // Capacity too large, compute shrinking size
    size_t shrink_bytes = capacity_after_gc - maximum_desired_capacity;
    ergo_verbose4(ErgoHeapSizing,
                  "attempt heap shrinking",
                  ergo_format_reason("capacity higher than "
                                     "max desired capacity after Full GC")
                  ergo_format_byte("capacity")
                  ergo_format_byte("occupancy")
                  ergo_format_byte_perc("max desired capacity"),
                  capacity_after_gc, used_after_gc,
                  maximum_desired_capacity, (double) MaxHeapFreeRatio);
    shrink(shrink_bytes);
  }
}


HeapWord*
G1CollectedHeap::satisfy_failed_allocation(size_t word_size,
                                           bool* succeeded) {
  assert_at_safepoint(true /* should_be_vm_thread */);

  *succeeded = true;
  // Let's attempt the allocation first.
  HeapWord* result =
    attempt_allocation_at_safepoint(word_size,
                                 false /* expect_null_mutator_alloc_region */);
  if (result != NULL) {
    assert(*succeeded, "sanity");
    return result;
  }

  // In a G1 heap, we're supposed to keep allocation from failing by
  // incremental pauses.  Therefore, at least for now, we'll favor
  // expansion over collection.  (This might change in the future if we can
  // do something smarter than full collection to satisfy a failed alloc.)
  result = expand_and_allocate(word_size);
  if (result != NULL) {
    assert(*succeeded, "sanity");
    return result;
  }

  // Expansion didn't work, we'll try to do a Full GC.
  bool gc_succeeded = do_collection(false, /* explicit_gc */
                                    false, /* clear_all_soft_refs */
                                    word_size);
  if (!gc_succeeded) {
    *succeeded = false;
    return NULL;
  }

  // Retry the allocation
  result = attempt_allocation_at_safepoint(word_size,
                                  true /* expect_null_mutator_alloc_region */);
  if (result != NULL) {
    assert(*succeeded, "sanity");
    return result;
  }

  // Then, try a Full GC that will collect all soft references.
  gc_succeeded = do_collection(false, /* explicit_gc */
                               true,  /* clear_all_soft_refs */
                               word_size);
  if (!gc_succeeded) {
    *succeeded = false;
    return NULL;
  }

  // Retry the allocation once more
  result = attempt_allocation_at_safepoint(word_size,
                                  true /* expect_null_mutator_alloc_region */);
  if (result != NULL) {
    assert(*succeeded, "sanity");
    return result;
  }

  assert(!collector_policy()->should_clear_all_soft_refs(),
         "Flag should have been handled and cleared prior to this point");

  // What else?  We might try synchronous finalization later.  If the total
  // space available is large enough for the allocation, then a more
  // complete compaction phase than we've tried so far might be
  // appropriate.
  assert(*succeeded, "sanity");
  return NULL;
}

// Attempting to expand the heap sufficiently
// to support an allocation of the given "word_size".  If
// successful, perform the allocation and return the address of the
// allocated block, or else "NULL".

HeapWord* G1CollectedHeap::expand_and_allocate(size_t word_size) {
  assert_at_safepoint(true /* should_be_vm_thread */);

  verify_region_sets_optional();

  size_t expand_bytes = MAX2(word_size * HeapWordSize, MinHeapDeltaBytes);
  ergo_verbose1(ErgoHeapSizing,
                "attempt heap expansion",
                ergo_format_reason("allocation request failed")
                ergo_format_byte("allocation request"),
                word_size * HeapWordSize);
  if (expand(expand_bytes)) {
    _hrs.verify_optional();
    verify_region_sets_optional();
    return attempt_allocation_at_safepoint(word_size,
                                 false /* expect_null_mutator_alloc_region */);
  }
  return NULL;
}

void G1CollectedHeap::update_committed_space(HeapWord* old_end,
                                             HeapWord* new_end) {
  assert(old_end != new_end, "don't call this otherwise");
  assert((HeapWord*) _g1_storage.high() == new_end, "invariant");

  // Update the committed mem region.
  _g1_committed.set_end(new_end);
  // Tell the card table about the update.
  Universe::heap()->barrier_set()->resize_covered_region(_g1_committed);
  // Tell the BOT about the update.
  _bot_shared->resize(_g1_committed.word_size());
  // Tell the hot card cache about the update
  _cg1r->hot_card_cache()->resize_card_counts(capacity());
}

bool G1CollectedHeap::expand(size_t expand_bytes) {
  size_t aligned_expand_bytes = ReservedSpace::page_align_size_up(expand_bytes);
  aligned_expand_bytes = align_size_up(aligned_expand_bytes,
                                       HeapRegion::GrainBytes);
  ergo_verbose2(ErgoHeapSizing,
                "expand the heap",
                ergo_format_byte("requested expansion amount")
                ergo_format_byte("attempted expansion amount"),
                expand_bytes, aligned_expand_bytes);

  if (_g1_storage.uncommitted_size() == 0) {
    ergo_verbose0(ErgoHeapSizing,
                      "did not expand the heap",
                      ergo_format_reason("heap already fully expanded"));
    return false;
  }

  // First commit the memory.
  HeapWord* old_end = (HeapWord*) _g1_storage.high();
  bool successful = _g1_storage.expand_by(aligned_expand_bytes);
  if (successful) {
    // Then propagate this update to the necessary data structures.
    HeapWord* new_end = (HeapWord*) _g1_storage.high();
    update_committed_space(old_end, new_end);

    FreeRegionList expansion_list("Local Expansion List");
    MemRegion mr = _hrs.expand_by(old_end, new_end, &expansion_list);
    assert(mr.start() == old_end, "post-condition");
    // mr might be a smaller region than what was requested if
    // expand_by() was unable to allocate the HeapRegion instances
    assert(mr.end() <= new_end, "post-condition");

    size_t actual_expand_bytes = mr.byte_size();
    assert(actual_expand_bytes <= aligned_expand_bytes, "post-condition");
    assert(actual_expand_bytes == expansion_list.total_capacity_bytes(),
           "post-condition");
    if (actual_expand_bytes < aligned_expand_bytes) {
      // We could not expand _hrs to the desired size. In this case we
      // need to shrink the committed space accordingly.
      assert(mr.end() < new_end, "invariant");

      size_t diff_bytes = aligned_expand_bytes - actual_expand_bytes;
      // First uncommit the memory.
      _g1_storage.shrink_by(diff_bytes);
      // Then propagate this update to the necessary data structures.
      update_committed_space(new_end, mr.end());
    }
    _free_list.add_as_tail(&expansion_list);

    if (_hr_printer.is_active()) {
      HeapWord* curr = mr.start();
      while (curr < mr.end()) {
        HeapWord* curr_end = curr + HeapRegion::GrainWords;
        _hr_printer.commit(curr, curr_end);
        curr = curr_end;
      }
      assert(curr == mr.end(), "post-condition");
    }
    g1_policy()->record_new_heap_size(n_regions());
  } else {
    ergo_verbose0(ErgoHeapSizing,
                  "did not expand the heap",
                  ergo_format_reason("heap expansion operation failed"));
    // The expansion of the virtual storage space was unsuccessful.
    // Let's see if it was because we ran out of swap.
    if (G1ExitOnExpansionFailure &&
        _g1_storage.uncommitted_size() >= aligned_expand_bytes) {
      // We had head room...
      vm_exit_out_of_memory(aligned_expand_bytes, OOM_MMAP_ERROR, "G1 heap expansion");
    }
  }
  return successful;
}

void G1CollectedHeap::shrink_helper(size_t shrink_bytes) {
  size_t aligned_shrink_bytes =
    ReservedSpace::page_align_size_down(shrink_bytes);
  aligned_shrink_bytes = align_size_down(aligned_shrink_bytes,
                                         HeapRegion::GrainBytes);
  uint num_regions_to_remove = (uint)(shrink_bytes / HeapRegion::GrainBytes);

  uint num_regions_removed = _hrs.shrink_by(num_regions_to_remove);
  HeapWord* old_end = (HeapWord*) _g1_storage.high();
  size_t shrunk_bytes = num_regions_removed * HeapRegion::GrainBytes;

  ergo_verbose3(ErgoHeapSizing,
                "shrink the heap",
                ergo_format_byte("requested shrinking amount")
                ergo_format_byte("aligned shrinking amount")
                ergo_format_byte("attempted shrinking amount"),
                shrink_bytes, aligned_shrink_bytes, shrunk_bytes);
  if (num_regions_removed > 0) {
    _g1_storage.shrink_by(shrunk_bytes);
    HeapWord* new_end = (HeapWord*) _g1_storage.high();

    if (_hr_printer.is_active()) {
      HeapWord* curr = old_end;
      while (curr > new_end) {
        HeapWord* curr_end = curr;
        curr -= HeapRegion::GrainWords;
        _hr_printer.uncommit(curr, curr_end);
      }
    }

    _expansion_regions += num_regions_removed;
    update_committed_space(old_end, new_end);
    HeapRegionRemSet::shrink_heap(n_regions());
    g1_policy()->record_new_heap_size(n_regions());
  } else {
    ergo_verbose0(ErgoHeapSizing,
                  "did not shrink the heap",
                  ergo_format_reason("heap shrinking operation failed"));
  }
}

void G1CollectedHeap::shrink(size_t shrink_bytes) {
  verify_region_sets_optional();

  // We should only reach here at the end of a Full GC which means we
  // should not not be holding to any GC alloc regions. The method
  // below will make sure of that and do any remaining clean up.
  abandon_gc_alloc_regions();

  // Instead of tearing down / rebuilding the free lists here, we
  // could instead use the remove_all_pending() method on free_list to
  // remove only the ones that we need to remove.
  tear_down_region_sets(true /* free_list_only */);
  shrink_helper(shrink_bytes);
  rebuild_region_sets(true /* free_list_only */);

  _hrs.verify_optional();
  verify_region_sets_optional();
}

// Public methods.

#ifdef _MSC_VER // the use of 'this' below gets a warning, make it go away
#pragma warning( disable:4355 ) // 'this' : used in base member initializer list
#endif // _MSC_VER


G1CollectedHeap::G1CollectedHeap(G1CollectorPolicy* policy_) :
  SharedHeap(policy_),
  _g1_policy(policy_),
  _dirty_card_queue_set(false),
  _into_cset_dirty_card_queue_set(false),
  _is_alive_closure_cm(this),
  _is_alive_closure_stw(this),
  _ref_processor_cm(NULL),
  _ref_processor_stw(NULL),
  _process_strong_tasks(new SubTasksDone(G1H_PS_NumElements)),
  _bot_shared(NULL),
  _evac_failure_scan_stack(NULL),
  _mark_in_progress(false),
  _cg1r(NULL), _summary_bytes_used(0),
  _g1mm(NULL),
  _refine_cte_cl(NULL),
  _full_collection(false),
  _free_list("Master Free List"),
  _secondary_free_list("Secondary Free List"),
  _old_set("Old Set"),
  _humongous_set("Master Humongous Set"),
  _free_regions_coming(false),
  _young_list(new YoungList(this)),
  _gc_time_stamp(0),
  _retained_old_gc_alloc_region(NULL),
  _survivor_plab_stats(YoungPLABSize, PLABWeight),
  _old_plab_stats(OldPLABSize, PLABWeight),
  _expand_heap_after_alloc_failure(true),
  _surviving_young_words(NULL),
  _old_marking_cycles_started(0),
  _old_marking_cycles_completed(0),
  _concurrent_cycle_started(false),
  _in_cset_fast_test(NULL),
  _in_cset_fast_test_base(NULL),
  _dirty_cards_region_list(NULL),
  _worker_cset_start_region(NULL),
  _worker_cset_start_region_time_stamp(NULL),
  _gc_timer_stw(new (ResourceObj::C_HEAP, mtGC) STWGCTimer()),
  _gc_timer_cm(new (ResourceObj::C_HEAP, mtGC) ConcurrentGCTimer()),
  _gc_tracer_stw(new (ResourceObj::C_HEAP, mtGC) G1NewTracer()),
  _gc_tracer_cm(new (ResourceObj::C_HEAP, mtGC) G1OldTracer()) {

  _g1h = this;
  if (_process_strong_tasks == NULL || !_process_strong_tasks->valid()) {
    vm_exit_during_initialization("Failed necessary allocation.");
  }

  _humongous_object_threshold_in_words = HeapRegion::GrainWords / 2;

  int n_queues = MAX2((int)ParallelGCThreads, 1);
  _task_queues = new RefToScanQueueSet(n_queues);

  int n_rem_sets = HeapRegionRemSet::num_par_rem_sets();
  assert(n_rem_sets > 0, "Invariant.");

  _worker_cset_start_region = NEW_C_HEAP_ARRAY(HeapRegion*, n_queues, mtGC);
  _worker_cset_start_region_time_stamp = NEW_C_HEAP_ARRAY(unsigned int, n_queues, mtGC);
  _evacuation_failed_info_array = NEW_C_HEAP_ARRAY(EvacuationFailedInfo, n_queues, mtGC);

  for (int i = 0; i < n_queues; i++) {
    RefToScanQueue* q = new RefToScanQueue();
    q->initialize();
    _task_queues->register_queue(i, q);
    ::new (&_evacuation_failed_info_array[i]) EvacuationFailedInfo();
  }
  clear_cset_start_regions();

  // Initialize the G1EvacuationFailureALot counters and flags.
  NOT_PRODUCT(reset_evacuation_should_fail();)

  guarantee(_task_queues != NULL, "task_queues allocation failure.");
}

jint G1CollectedHeap::initialize() {
  CollectedHeap::pre_initialize();
  os::enable_vtime();

  G1Log::init();

  // Necessary to satisfy locking discipline assertions.

  MutexLocker x(Heap_lock);

  // We have to initialize the printer before committing the heap, as
  // it will be used then.
  _hr_printer.set_active(G1PrintHeapRegions);

  // While there are no constraints in the GC code that HeapWordSize
  // be any particular value, there are multiple other areas in the
  // system which believe this to be true (e.g. oop->object_size in some
  // cases incorrectly returns the size in wordSize units rather than
  // HeapWordSize).
  guarantee(HeapWordSize == wordSize, "HeapWordSize must equal wordSize");

  size_t init_byte_size = collector_policy()->initial_heap_byte_size();
  size_t max_byte_size = collector_policy()->max_heap_byte_size();
  size_t heap_alignment = collector_policy()->max_alignment();

  // Ensure that the sizes are properly aligned.
  Universe::check_alignment(init_byte_size, HeapRegion::GrainBytes, "g1 heap");
  Universe::check_alignment(max_byte_size, HeapRegion::GrainBytes, "g1 heap");
  Universe::check_alignment(max_byte_size, heap_alignment, "g1 heap");

  _cg1r = new ConcurrentG1Refine(this);

  // Reserve the maximum.

  // When compressed oops are enabled, the preferred heap base
  // is calculated by subtracting the requested size from the
  // 32Gb boundary and using the result as the base address for
  // heap reservation. If the requested size is not aligned to
  // HeapRegion::GrainBytes (i.e. the alignment that is passed
  // into the ReservedHeapSpace constructor) then the actual
  // base of the reserved heap may end up differing from the
  // address that was requested (i.e. the preferred heap base).
  // If this happens then we could end up using a non-optimal
  // compressed oops mode.

  ReservedSpace heap_rs = Universe::reserve_heap(max_byte_size,
                                                 heap_alignment);

  // It is important to do this in a way such that concurrent readers can't
  // temporarily think something is in the heap.  (I've actually seen this
  // happen in asserts: DLD.)
  _reserved.set_word_size(0);
  _reserved.set_start((HeapWord*)heap_rs.base());
  _reserved.set_end((HeapWord*)(heap_rs.base() + heap_rs.size()));

  _expansion_regions = (uint) (max_byte_size / HeapRegion::GrainBytes);

  // Create the gen rem set (and barrier set) for the entire reserved region.
  _rem_set = collector_policy()->create_rem_set(_reserved, 2);
  set_barrier_set(rem_set()->bs());
  if (!barrier_set()->is_a(BarrierSet::G1SATBCTLogging)) {
    vm_exit_during_initialization("G1 requires a G1SATBLoggingCardTableModRefBS");
    return JNI_ENOMEM;
  }

  // Also create a G1 rem set.
  _g1_rem_set = new G1RemSet(this, g1_barrier_set());

  // Carve out the G1 part of the heap.

  ReservedSpace g1_rs   = heap_rs.first_part(max_byte_size);
  _g1_reserved = MemRegion((HeapWord*)g1_rs.base(),
                           g1_rs.size()/HeapWordSize);

  _g1_storage.initialize(g1_rs, 0);
  _g1_committed = MemRegion((HeapWord*)_g1_storage.low(), (size_t) 0);
  _hrs.initialize((HeapWord*) _g1_reserved.start(),
                  (HeapWord*) _g1_reserved.end());
  assert(_hrs.max_length() == _expansion_regions,
         err_msg("max length: %u expansion regions: %u",
                 _hrs.max_length(), _expansion_regions));

  // Do later initialization work for concurrent refinement.
  _cg1r->init();

  // 6843694 - ensure that the maximum region index can fit
  // in the remembered set structures.
  const uint max_region_idx = (1U << (sizeof(RegionIdx_t)*BitsPerByte-1)) - 1;
  guarantee((max_regions() - 1) <= max_region_idx, "too many regions");

  size_t max_cards_per_region = ((size_t)1 << (sizeof(CardIdx_t)*BitsPerByte-1)) - 1;
  guarantee(HeapRegion::CardsPerRegion > 0, "make sure it's initialized");
  guarantee(HeapRegion::CardsPerRegion < max_cards_per_region,
            "too many cards per region");

  HeapRegionSet::set_unrealistically_long_length(max_regions() + 1);

  _bot_shared = new G1BlockOffsetSharedArray(_reserved,
                                             heap_word_size(init_byte_size));

  _g1h = this;

  _in_cset_fast_test_length = max_regions();
  _in_cset_fast_test_base =
                   NEW_C_HEAP_ARRAY(bool, (size_t) _in_cset_fast_test_length, mtGC);

  // We're biasing _in_cset_fast_test to avoid subtracting the
  // beginning of the heap every time we want to index; basically
  // it's the same with what we do with the card table.
  _in_cset_fast_test = _in_cset_fast_test_base -
               ((uintx) _g1_reserved.start() >> HeapRegion::LogOfHRGrainBytes);

  // Clear the _cset_fast_test bitmap in anticipation of adding
  // regions to the incremental collection set for the first
  // evacuation pause.
  clear_cset_fast_test();

  // Create the ConcurrentMark data structure and thread.
  // (Must do this late, so that "max_regions" is defined.)
  _cm = new ConcurrentMark(this, heap_rs);
  if (_cm == NULL || !_cm->completed_initialization()) {
    vm_shutdown_during_initialization("Could not create/initialize ConcurrentMark");
    return JNI_ENOMEM;
  }
  _cmThread = _cm->cmThread();

  // Initialize the from_card cache structure of HeapRegionRemSet.
  HeapRegionRemSet::init_heap(max_regions());

  // Now expand into the initial heap size.
  if (!expand(init_byte_size)) {
    vm_shutdown_during_initialization("Failed to allocate initial heap.");
    return JNI_ENOMEM;
  }

  // Perform any initialization actions delegated to the policy.
  g1_policy()->init();

  _refine_cte_cl =
    new RefineCardTableEntryClosure(ConcurrentG1RefineThread::sts(),
                                    g1_rem_set(),
                                    concurrent_g1_refine());
  JavaThread::dirty_card_queue_set().set_closure(_refine_cte_cl);

  JavaThread::satb_mark_queue_set().initialize(SATB_Q_CBL_mon,
                                               SATB_Q_FL_lock,
                                               G1SATBProcessCompletedThreshold,
                                               Shared_SATB_Q_lock);

  JavaThread::dirty_card_queue_set().initialize(DirtyCardQ_CBL_mon,
                                                DirtyCardQ_FL_lock,
                                                concurrent_g1_refine()->yellow_zone(),
                                                concurrent_g1_refine()->red_zone(),
                                                Shared_DirtyCardQ_lock);

  if (G1DeferredRSUpdate) {
    dirty_card_queue_set().initialize(DirtyCardQ_CBL_mon,
                                      DirtyCardQ_FL_lock,
                                      -1, // never trigger processing
                                      -1, // no limit on length
                                      Shared_DirtyCardQ_lock,
                                      &JavaThread::dirty_card_queue_set());
  }

  // Initialize the card queue set used to hold cards containing
  // references into the collection set.
  _into_cset_dirty_card_queue_set.initialize(DirtyCardQ_CBL_mon,
                                             DirtyCardQ_FL_lock,
                                             -1, // never trigger processing
                                             -1, // no limit on length
                                             Shared_DirtyCardQ_lock,
                                             &JavaThread::dirty_card_queue_set());

  // In case we're keeping closure specialization stats, initialize those
  // counts and that mechanism.
  SpecializationStats::clear();

  // Here we allocate the dummy full region that is required by the
  // G1AllocRegion class. If we don't pass an address in the reserved
  // space here, lots of asserts fire.

  HeapRegion* dummy_region = new_heap_region(0 /* index of bottom region */,
                                             _g1_reserved.start());
  // We'll re-use the same region whether the alloc region will
  // require BOT updates or not and, if it doesn't, then a non-young
  // region will complain that it cannot support allocations without
  // BOT updates. So we'll tag the dummy region as young to avoid that.
  dummy_region->set_young();
  // Make sure it's full.
  dummy_region->set_top(dummy_region->end());
  G1AllocRegion::setup(this, dummy_region);

  init_mutator_alloc_region();

  // Do create of the monitoring and management support so that
  // values in the heap have been properly initialized.
  _g1mm = new G1MonitoringSupport(this);

  return JNI_OK;
}

size_t G1CollectedHeap::conservative_max_heap_alignment() {
  return HeapRegion::max_region_size();
}

void G1CollectedHeap::ref_processing_init() {
  // Reference processing in G1 currently works as follows:
  //
  // * There are two reference processor instances. One is
  //   used to record and process discovered references
  //   during concurrent marking; the other is used to
  //   record and process references during STW pauses
  //   (both full and incremental).
  // * Both ref processors need to 'span' the entire heap as
  //   the regions in the collection set may be dotted around.
  //
  // * For the concurrent marking ref processor:
  //   * Reference discovery is enabled at initial marking.
  //   * Reference discovery is disabled and the discovered
  //     references processed etc during remarking.
  //   * Reference discovery is MT (see below).
  //   * Reference discovery requires a barrier (see below).
  //   * Reference processing may or may not be MT
  //     (depending on the value of ParallelRefProcEnabled
  //     and ParallelGCThreads).
  //   * A full GC disables reference discovery by the CM
  //     ref processor and abandons any entries on it's
  //     discovered lists.
  //
  // * For the STW processor:
  //   * Non MT discovery is enabled at the start of a full GC.
  //   * Processing and enqueueing during a full GC is non-MT.
  //   * During a full GC, references are processed after marking.
  //
  //   * Discovery (may or may not be MT) is enabled at the start
  //     of an incremental evacuation pause.
  //   * References are processed near the end of a STW evacuation pause.
  //   * For both types of GC:
  //     * Discovery is atomic - i.e. not concurrent.
  //     * Reference discovery will not need a barrier.

  SharedHeap::ref_processing_init();
  MemRegion mr = reserved_region();

  // Concurrent Mark ref processor
  _ref_processor_cm =
    new ReferenceProcessor(mr,    // span
                           ParallelRefProcEnabled && (ParallelGCThreads > 1),
                                // mt processing
                           (int) ParallelGCThreads,
                                // degree of mt processing
                           (ParallelGCThreads > 1) || (ConcGCThreads > 1),
                                // mt discovery
                           (int) MAX2(ParallelGCThreads, ConcGCThreads),
                                // degree of mt discovery
                           false,
                                // Reference discovery is not atomic
                           &_is_alive_closure_cm,
                                // is alive closure
                                // (for efficiency/performance)
                           true);
                                // Setting next fields of discovered
                                // lists requires a barrier.

  // STW ref processor
  _ref_processor_stw =
    new ReferenceProcessor(mr,    // span
                           ParallelRefProcEnabled && (ParallelGCThreads > 1),
                                // mt processing
                           MAX2((int)ParallelGCThreads, 1),
                                // degree of mt processing
                           (ParallelGCThreads > 1),
                                // mt discovery
                           MAX2((int)ParallelGCThreads, 1),
                                // degree of mt discovery
                           true,
                                // Reference discovery is atomic
                           &_is_alive_closure_stw,
                                // is alive closure
                                // (for efficiency/performance)
                           false);
                                // Setting next fields of discovered
                                // lists requires a barrier.
}

size_t G1CollectedHeap::capacity() const {
  return _g1_committed.byte_size();
}

void G1CollectedHeap::reset_gc_time_stamps(HeapRegion* hr) {
  assert(!hr->continuesHumongous(), "pre-condition");
  hr->reset_gc_time_stamp();
  if (hr->startsHumongous()) {
    uint first_index = hr->hrs_index() + 1;
    uint last_index = hr->last_hc_index();
    for (uint i = first_index; i < last_index; i += 1) {
      HeapRegion* chr = region_at(i);
      assert(chr->continuesHumongous(), "sanity");
      chr->reset_gc_time_stamp();
    }
  }
}

#ifndef PRODUCT
class CheckGCTimeStampsHRClosure : public HeapRegionClosure {
private:
  unsigned _gc_time_stamp;
  bool _failures;

public:
  CheckGCTimeStampsHRClosure(unsigned gc_time_stamp) :
    _gc_time_stamp(gc_time_stamp), _failures(false) { }

  virtual bool doHeapRegion(HeapRegion* hr) {
    unsigned region_gc_time_stamp = hr->get_gc_time_stamp();
    if (_gc_time_stamp != region_gc_time_stamp) {
      gclog_or_tty->print_cr("Region "HR_FORMAT" has GC time stamp = %d, "
                             "expected %d", HR_FORMAT_PARAMS(hr),
                             region_gc_time_stamp, _gc_time_stamp);
      _failures = true;
    }
    return false;
  }

  bool failures() { return _failures; }
};

void G1CollectedHeap::check_gc_time_stamps() {
  CheckGCTimeStampsHRClosure cl(_gc_time_stamp);
  heap_region_iterate(&cl);
  guarantee(!cl.failures(), "all GC time stamps should have been reset");
}
#endif // PRODUCT

void G1CollectedHeap::iterate_dirty_card_closure(CardTableEntryClosure* cl,
                                                 DirtyCardQueue* into_cset_dcq,
                                                 bool concurrent,
                                                 int worker_i) {
  // Clean cards in the hot card cache
  G1HotCardCache* hot_card_cache = _cg1r->hot_card_cache();
  hot_card_cache->drain(worker_i, g1_rem_set(), into_cset_dcq);

  DirtyCardQueueSet& dcqs = JavaThread::dirty_card_queue_set();
  int n_completed_buffers = 0;
  while (dcqs.apply_closure_to_completed_buffer(cl, worker_i, 0, true)) {
    n_completed_buffers++;
  }
  g1_policy()->phase_times()->record_update_rs_processed_buffers(worker_i, n_completed_buffers);
  dcqs.clear_n_completed_buffers();
  assert(!dcqs.completed_buffers_exist_dirty(), "Completed buffers exist!");
}


// Computes the sum of the storage used by the various regions.

size_t G1CollectedHeap::used() const {
  assert(Heap_lock->owner() != NULL,
         "Should be owned on this thread's behalf.");
  size_t result = _summary_bytes_used;
  // Read only once in case it is set to NULL concurrently
  HeapRegion* hr = _mutator_alloc_region.get();
  if (hr != NULL)
    result += hr->used();
  return result;
}

size_t G1CollectedHeap::used_unlocked() const {
  size_t result = _summary_bytes_used;
  return result;
}

class SumUsedClosure: public HeapRegionClosure {
  size_t _used;
public:
  SumUsedClosure() : _used(0) {}
  bool doHeapRegion(HeapRegion* r) {
    if (!r->continuesHumongous()) {
      _used += r->used();
    }
    return false;
  }
  size_t result() { return _used; }
};

size_t G1CollectedHeap::recalculate_used() const {
  SumUsedClosure blk;
  heap_region_iterate(&blk);
  return blk.result();
}

size_t G1CollectedHeap::unsafe_max_alloc() {
  if (free_regions() > 0) return HeapRegion::GrainBytes;
  // otherwise, is there space in the current allocation region?

  // We need to store the current allocation region in a local variable
  // here. The problem is that this method doesn't take any locks and
  // there may be other threads which overwrite the current allocation
  // region field. attempt_allocation(), for example, sets it to NULL
  // and this can happen *after* the NULL check here but before the call
  // to free(), resulting in a SIGSEGV. Note that this doesn't appear
  // to be a problem in the optimized build, since the two loads of the
  // current allocation region field are optimized away.
  HeapRegion* hr = _mutator_alloc_region.get();
  if (hr == NULL) {
    return 0;
  }
  return hr->free();
}

bool G1CollectedHeap::should_do_concurrent_full_gc(GCCause::Cause cause) {
  switch (cause) {
    case GCCause::_gc_locker:               return GCLockerInvokesConcurrent;
    case GCCause::_java_lang_system_gc:     return ExplicitGCInvokesConcurrent;
    case GCCause::_g1_humongous_allocation: return true;
    default:                                return false;
  }
}

#ifndef PRODUCT
void G1CollectedHeap::allocate_dummy_regions() {
  // Let's fill up most of the region
  size_t word_size = HeapRegion::GrainWords - 1024;
  // And as a result the region we'll allocate will be humongous.
  guarantee(isHumongous(word_size), "sanity");

  for (uintx i = 0; i < G1DummyRegionsPerGC; ++i) {
    // Let's use the existing mechanism for the allocation
    HeapWord* dummy_obj = humongous_obj_allocate(word_size);
    if (dummy_obj != NULL) {
      MemRegion mr(dummy_obj, word_size);
      CollectedHeap::fill_with_object(mr);
    } else {
      // If we can't allocate once, we probably cannot allocate
      // again. Let's get out of the loop.
      break;
    }
  }
}
#endif // !PRODUCT

#ifdef GRAAL
HeapWord** G1CollectedHeap::top_addr() const {
  return _mutator_alloc_region.top_addr();
}

HeapWord** G1CollectedHeap::end_addr()  const {
  return  _mutator_alloc_region.end_addr();
}
#endif

void G1CollectedHeap::increment_old_marking_cycles_started() {
  assert(_old_marking_cycles_started == _old_marking_cycles_completed ||
    _old_marking_cycles_started == _old_marking_cycles_completed + 1,
    err_msg("Wrong marking cycle count (started: %d, completed: %d)",
    _old_marking_cycles_started, _old_marking_cycles_completed));

  _old_marking_cycles_started++;
}

void G1CollectedHeap::increment_old_marking_cycles_completed(bool concurrent) {
  MonitorLockerEx x(FullGCCount_lock, Mutex::_no_safepoint_check_flag);

  // We assume that if concurrent == true, then the caller is a
  // concurrent thread that was joined the Suspendible Thread
  // Set. If there's ever a cheap way to check this, we should add an
  // assert here.

  // Given that this method is called at the end of a Full GC or of a
  // concurrent cycle, and those can be nested (i.e., a Full GC can
  // interrupt a concurrent cycle), the number of full collections
  // completed should be either one (in the case where there was no
  // nesting) or two (when a Full GC interrupted a concurrent cycle)
  // behind the number of full collections started.

  // This is the case for the inner caller, i.e. a Full GC.
  assert(concurrent ||
         (_old_marking_cycles_started == _old_marking_cycles_completed + 1) ||
         (_old_marking_cycles_started == _old_marking_cycles_completed + 2),
         err_msg("for inner caller (Full GC): _old_marking_cycles_started = %u "
                 "is inconsistent with _old_marking_cycles_completed = %u",
                 _old_marking_cycles_started, _old_marking_cycles_completed));

  // This is the case for the outer caller, i.e. the concurrent cycle.
  assert(!concurrent ||
         (_old_marking_cycles_started == _old_marking_cycles_completed + 1),
         err_msg("for outer caller (concurrent cycle): "
                 "_old_marking_cycles_started = %u "
                 "is inconsistent with _old_marking_cycles_completed = %u",
                 _old_marking_cycles_started, _old_marking_cycles_completed));

  _old_marking_cycles_completed += 1;

  // We need to clear the "in_progress" flag in the CM thread before
  // we wake up any waiters (especially when ExplicitInvokesConcurrent
  // is set) so that if a waiter requests another System.gc() it doesn't
  // incorrectly see that a marking cycle is still in progress.
  if (concurrent) {
    _cmThread->clear_in_progress();
  }

  // This notify_all() will ensure that a thread that called
  // System.gc() with (with ExplicitGCInvokesConcurrent set or not)
  // and it's waiting for a full GC to finish will be woken up. It is
  // waiting in VM_G1IncCollectionPause::doit_epilogue().
  FullGCCount_lock->notify_all();
}

void G1CollectedHeap::register_concurrent_cycle_start(jlong start_time) {
  _concurrent_cycle_started = true;
  _gc_timer_cm->register_gc_start(start_time);

  _gc_tracer_cm->report_gc_start(gc_cause(), _gc_timer_cm->gc_start());
  trace_heap_before_gc(_gc_tracer_cm);
}

void G1CollectedHeap::register_concurrent_cycle_end() {
  if (_concurrent_cycle_started) {
    if (_cm->has_aborted()) {
      _gc_tracer_cm->report_concurrent_mode_failure();
    }

    _gc_timer_cm->register_gc_end(os::elapsed_counter());
    _gc_tracer_cm->report_gc_end(_gc_timer_cm->gc_end(), _gc_timer_cm->time_partitions());

    _concurrent_cycle_started = false;
  }
}

void G1CollectedHeap::trace_heap_after_concurrent_cycle() {
  if (_concurrent_cycle_started) {
    trace_heap_after_gc(_gc_tracer_cm);
  }
}

G1YCType G1CollectedHeap::yc_type() {
  bool is_young = g1_policy()->gcs_are_young();
  bool is_initial_mark = g1_policy()->during_initial_mark_pause();
  bool is_during_mark = mark_in_progress();

  if (is_initial_mark) {
    return InitialMark;
  } else if (is_during_mark) {
    return DuringMark;
  } else if (is_young) {
    return Normal;
  } else {
    return Mixed;
  }
}

void G1CollectedHeap::collect(GCCause::Cause cause) {
  assert_heap_not_locked();

  unsigned int gc_count_before;
  unsigned int old_marking_count_before;
  bool retry_gc;

  do {
    retry_gc = false;

    {
      MutexLocker ml(Heap_lock);

      // Read the GC count while holding the Heap_lock
      gc_count_before = total_collections();
      old_marking_count_before = _old_marking_cycles_started;
    }

    if (should_do_concurrent_full_gc(cause)) {
      // Schedule an initial-mark evacuation pause that will start a
      // concurrent cycle. We're setting word_size to 0 which means that
      // we are not requesting a post-GC allocation.
      VM_G1IncCollectionPause op(gc_count_before,
                                 0,     /* word_size */
                                 true,  /* should_initiate_conc_mark */
                                 g1_policy()->max_pause_time_ms(),
                                 cause);

      VMThread::execute(&op);
      if (!op.pause_succeeded()) {
        if (old_marking_count_before == _old_marking_cycles_started) {
          retry_gc = op.should_retry_gc();
        } else {
          // A Full GC happened while we were trying to schedule the
          // initial-mark GC. No point in starting a new cycle given
          // that the whole heap was collected anyway.
        }

        if (retry_gc) {
          if (GC_locker::is_active_and_needs_gc()) {
            GC_locker::stall_until_clear();
          }
        }
      }
    } else {
      if (cause == GCCause::_gc_locker
          DEBUG_ONLY(|| cause == GCCause::_scavenge_alot)) {

        // Schedule a standard evacuation pause. We're setting word_size
        // to 0 which means that we are not requesting a post-GC allocation.
        VM_G1IncCollectionPause op(gc_count_before,
                                   0,     /* word_size */
                                   false, /* should_initiate_conc_mark */
                                   g1_policy()->max_pause_time_ms(),
                                   cause);
        VMThread::execute(&op);
      } else {
        // Schedule a Full GC.
        VM_G1CollectFull op(gc_count_before, old_marking_count_before, cause);
        VMThread::execute(&op);
      }
    }
  } while (retry_gc);
}

bool G1CollectedHeap::is_in(const void* p) const {
  if (_g1_committed.contains(p)) {
    // Given that we know that p is in the committed space,
    // heap_region_containing_raw() should successfully
    // return the containing region.
    HeapRegion* hr = heap_region_containing_raw(p);
    return hr->is_in(p);
  } else {
    return false;
  }
}

// Iteration functions.

// Iterates an OopClosure over all ref-containing fields of objects
// within a HeapRegion.

class IterateOopClosureRegionClosure: public HeapRegionClosure {
  MemRegion _mr;
  ExtendedOopClosure* _cl;
public:
  IterateOopClosureRegionClosure(MemRegion mr, ExtendedOopClosure* cl)
    : _mr(mr), _cl(cl) {}
  bool doHeapRegion(HeapRegion* r) {
    if (!r->continuesHumongous()) {
      r->oop_iterate(_cl);
    }
    return false;
  }
};

void G1CollectedHeap::oop_iterate(ExtendedOopClosure* cl) {
  IterateOopClosureRegionClosure blk(_g1_committed, cl);
  heap_region_iterate(&blk);
}

void G1CollectedHeap::oop_iterate(MemRegion mr, ExtendedOopClosure* cl) {
  IterateOopClosureRegionClosure blk(mr, cl);
  heap_region_iterate(&blk);
}

// Iterates an ObjectClosure over all objects within a HeapRegion.

class IterateObjectClosureRegionClosure: public HeapRegionClosure {
  ObjectClosure* _cl;
public:
  IterateObjectClosureRegionClosure(ObjectClosure* cl) : _cl(cl) {}
  bool doHeapRegion(HeapRegion* r) {
    if (! r->continuesHumongous()) {
      r->object_iterate(_cl);
    }
    return false;
  }
};

void G1CollectedHeap::object_iterate(ObjectClosure* cl) {
  IterateObjectClosureRegionClosure blk(cl);
  heap_region_iterate(&blk);
}

// Calls a SpaceClosure on a HeapRegion.

class SpaceClosureRegionClosure: public HeapRegionClosure {
  SpaceClosure* _cl;
public:
  SpaceClosureRegionClosure(SpaceClosure* cl) : _cl(cl) {}
  bool doHeapRegion(HeapRegion* r) {
    _cl->do_space(r);
    return false;
  }
};

void G1CollectedHeap::space_iterate(SpaceClosure* cl) {
  SpaceClosureRegionClosure blk(cl);
  heap_region_iterate(&blk);
}

void G1CollectedHeap::heap_region_iterate(HeapRegionClosure* cl) const {
  _hrs.iterate(cl);
}

void
G1CollectedHeap::heap_region_par_iterate_chunked(HeapRegionClosure* cl,
                                                 uint worker_id,
                                                 uint no_of_par_workers,
                                                 jint claim_value) {
  const uint regions = n_regions();
  const uint max_workers = (G1CollectedHeap::use_parallel_gc_threads() ?
                             no_of_par_workers :
                             1);
  assert(UseDynamicNumberOfGCThreads ||
         no_of_par_workers == workers()->total_workers(),
         "Non dynamic should use fixed number of workers");
  // try to spread out the starting points of the workers
  const HeapRegion* start_hr =
                        start_region_for_worker(worker_id, no_of_par_workers);
  const uint start_index = start_hr->hrs_index();

  // each worker will actually look at all regions
  for (uint count = 0; count < regions; ++count) {
    const uint index = (start_index + count) % regions;
    assert(0 <= index && index < regions, "sanity");
    HeapRegion* r = region_at(index);
    // we'll ignore "continues humongous" regions (we'll process them
    // when we come across their corresponding "start humongous"
    // region) and regions already claimed
    if (r->claim_value() == claim_value || r->continuesHumongous()) {
      continue;
    }
    // OK, try to claim it
    if (r->claimHeapRegion(claim_value)) {
      // success!
      assert(!r->continuesHumongous(), "sanity");
      if (r->startsHumongous()) {
        // If the region is "starts humongous" we'll iterate over its
        // "continues humongous" first; in fact we'll do them
        // first. The order is important. In on case, calling the
        // closure on the "starts humongous" region might de-allocate
        // and clear all its "continues humongous" regions and, as a
        // result, we might end up processing them twice. So, we'll do
        // them first (notice: most closures will ignore them anyway) and
        // then we'll do the "starts humongous" region.
        for (uint ch_index = index + 1; ch_index < regions; ++ch_index) {
          HeapRegion* chr = region_at(ch_index);

          // if the region has already been claimed or it's not
          // "continues humongous" we're done
          if (chr->claim_value() == claim_value ||
              !chr->continuesHumongous()) {
            break;
          }

          // No one should have claimed it directly. We can given
          // that we claimed its "starts humongous" region.
          assert(chr->claim_value() != claim_value, "sanity");
          assert(chr->humongous_start_region() == r, "sanity");

          if (chr->claimHeapRegion(claim_value)) {
            // we should always be able to claim it; no one else should
            // be trying to claim this region

            bool res2 = cl->doHeapRegion(chr);
            assert(!res2, "Should not abort");

            // Right now, this holds (i.e., no closure that actually
            // does something with "continues humongous" regions
            // clears them). We might have to weaken it in the future,
            // but let's leave these two asserts here for extra safety.
            assert(chr->continuesHumongous(), "should still be the case");
            assert(chr->humongous_start_region() == r, "sanity");
          } else {
            guarantee(false, "we should not reach here");
          }
        }
      }

      assert(!r->continuesHumongous(), "sanity");
      bool res = cl->doHeapRegion(r);
      assert(!res, "Should not abort");
    }
  }
}

class ResetClaimValuesClosure: public HeapRegionClosure {
public:
  bool doHeapRegion(HeapRegion* r) {
    r->set_claim_value(HeapRegion::InitialClaimValue);
    return false;
  }
};

void G1CollectedHeap::reset_heap_region_claim_values() {
  ResetClaimValuesClosure blk;
  heap_region_iterate(&blk);
}

void G1CollectedHeap::reset_cset_heap_region_claim_values() {
  ResetClaimValuesClosure blk;
  collection_set_iterate(&blk);
}

#ifdef ASSERT
// This checks whether all regions in the heap have the correct claim
// value. I also piggy-backed on this a check to ensure that the
// humongous_start_region() information on "continues humongous"
// regions is correct.

class CheckClaimValuesClosure : public HeapRegionClosure {
private:
  jint _claim_value;
  uint _failures;
  HeapRegion* _sh_region;

public:
  CheckClaimValuesClosure(jint claim_value) :
    _claim_value(claim_value), _failures(0), _sh_region(NULL) { }
  bool doHeapRegion(HeapRegion* r) {
    if (r->claim_value() != _claim_value) {
      gclog_or_tty->print_cr("Region " HR_FORMAT ", "
                             "claim value = %d, should be %d",
                             HR_FORMAT_PARAMS(r),
                             r->claim_value(), _claim_value);
      ++_failures;
    }
    if (!r->isHumongous()) {
      _sh_region = NULL;
    } else if (r->startsHumongous()) {
      _sh_region = r;
    } else if (r->continuesHumongous()) {
      if (r->humongous_start_region() != _sh_region) {
        gclog_or_tty->print_cr("Region " HR_FORMAT ", "
                               "HS = "PTR_FORMAT", should be "PTR_FORMAT,
                               HR_FORMAT_PARAMS(r),
                               r->humongous_start_region(),
                               _sh_region);
        ++_failures;
      }
    }
    return false;
  }
  uint failures() { return _failures; }
};

bool G1CollectedHeap::check_heap_region_claim_values(jint claim_value) {
  CheckClaimValuesClosure cl(claim_value);
  heap_region_iterate(&cl);
  return cl.failures() == 0;
}

class CheckClaimValuesInCSetHRClosure: public HeapRegionClosure {
private:
  jint _claim_value;
  uint _failures;

public:
  CheckClaimValuesInCSetHRClosure(jint claim_value) :
    _claim_value(claim_value), _failures(0) { }

  uint failures() { return _failures; }

  bool doHeapRegion(HeapRegion* hr) {
    assert(hr->in_collection_set(), "how?");
    assert(!hr->isHumongous(), "H-region in CSet");
    if (hr->claim_value() != _claim_value) {
      gclog_or_tty->print_cr("CSet Region " HR_FORMAT ", "
                             "claim value = %d, should be %d",
                             HR_FORMAT_PARAMS(hr),
                             hr->claim_value(), _claim_value);
      _failures += 1;
    }
    return false;
  }
};

bool G1CollectedHeap::check_cset_heap_region_claim_values(jint claim_value) {
  CheckClaimValuesInCSetHRClosure cl(claim_value);
  collection_set_iterate(&cl);
  return cl.failures() == 0;
}
#endif // ASSERT

// Clear the cached CSet starting regions and (more importantly)
// the time stamps. Called when we reset the GC time stamp.
void G1CollectedHeap::clear_cset_start_regions() {
  assert(_worker_cset_start_region != NULL, "sanity");
  assert(_worker_cset_start_region_time_stamp != NULL, "sanity");

  int n_queues = MAX2((int)ParallelGCThreads, 1);
  for (int i = 0; i < n_queues; i++) {
    _worker_cset_start_region[i] = NULL;
    _worker_cset_start_region_time_stamp[i] = 0;
  }
}

// Given the id of a worker, obtain or calculate a suitable
// starting region for iterating over the current collection set.
HeapRegion* G1CollectedHeap::start_cset_region_for_worker(int worker_i) {
  assert(get_gc_time_stamp() > 0, "should have been updated by now");

  HeapRegion* result = NULL;
  unsigned gc_time_stamp = get_gc_time_stamp();

  if (_worker_cset_start_region_time_stamp[worker_i] == gc_time_stamp) {
    // Cached starting region for current worker was set
    // during the current pause - so it's valid.
    // Note: the cached starting heap region may be NULL
    // (when the collection set is empty).
    result = _worker_cset_start_region[worker_i];
    assert(result == NULL || result->in_collection_set(), "sanity");
    return result;
  }

  // The cached entry was not valid so let's calculate
  // a suitable starting heap region for this worker.

  // We want the parallel threads to start their collection
  // set iteration at different collection set regions to
  // avoid contention.
  // If we have:
  //          n collection set regions
  //          p threads
  // Then thread t will start at region floor ((t * n) / p)

  result = g1_policy()->collection_set();
  if (G1CollectedHeap::use_parallel_gc_threads()) {
    uint cs_size = g1_policy()->cset_region_length();
    uint active_workers = workers()->active_workers();
    assert(UseDynamicNumberOfGCThreads ||
             active_workers == workers()->total_workers(),
             "Unless dynamic should use total workers");

    uint end_ind   = (cs_size * worker_i) / active_workers;
    uint start_ind = 0;

    if (worker_i > 0 &&
        _worker_cset_start_region_time_stamp[worker_i - 1] == gc_time_stamp) {
      // Previous workers starting region is valid
      // so let's iterate from there
      start_ind = (cs_size * (worker_i - 1)) / active_workers;
      result = _worker_cset_start_region[worker_i - 1];
    }

    for (uint i = start_ind; i < end_ind; i++) {
      result = result->next_in_collection_set();
    }
  }

  // Note: the calculated starting heap region may be NULL
  // (when the collection set is empty).
  assert(result == NULL || result->in_collection_set(), "sanity");
  assert(_worker_cset_start_region_time_stamp[worker_i] != gc_time_stamp,
         "should be updated only once per pause");
  _worker_cset_start_region[worker_i] = result;
  OrderAccess::storestore();
  _worker_cset_start_region_time_stamp[worker_i] = gc_time_stamp;
  return result;
}

HeapRegion* G1CollectedHeap::start_region_for_worker(uint worker_i,
                                                     uint no_of_par_workers) {
  uint worker_num =
           G1CollectedHeap::use_parallel_gc_threads() ? no_of_par_workers : 1U;
  assert(UseDynamicNumberOfGCThreads ||
         no_of_par_workers == workers()->total_workers(),
         "Non dynamic should use fixed number of workers");
  const uint start_index = n_regions() * worker_i / worker_num;
  return region_at(start_index);
}

void G1CollectedHeap::collection_set_iterate(HeapRegionClosure* cl) {
  HeapRegion* r = g1_policy()->collection_set();
  while (r != NULL) {
    HeapRegion* next = r->next_in_collection_set();
    if (cl->doHeapRegion(r)) {
      cl->incomplete();
      return;
    }
    r = next;
  }
}

void G1CollectedHeap::collection_set_iterate_from(HeapRegion* r,
                                                  HeapRegionClosure *cl) {
  if (r == NULL) {
    // The CSet is empty so there's nothing to do.
    return;
  }

  assert(r->in_collection_set(),
         "Start region must be a member of the collection set.");
  HeapRegion* cur = r;
  while (cur != NULL) {
    HeapRegion* next = cur->next_in_collection_set();
    if (cl->doHeapRegion(cur) && false) {
      cl->incomplete();
      return;
    }
    cur = next;
  }
  cur = g1_policy()->collection_set();
  while (cur != r) {
    HeapRegion* next = cur->next_in_collection_set();
    if (cl->doHeapRegion(cur) && false) {
      cl->incomplete();
      return;
    }
    cur = next;
  }
}

CompactibleSpace* G1CollectedHeap::first_compactible_space() {
  return n_regions() > 0 ? region_at(0) : NULL;
}


Space* G1CollectedHeap::space_containing(const void* addr) const {
  Space* res = heap_region_containing(addr);
  return res;
}

HeapWord* G1CollectedHeap::block_start(const void* addr) const {
  Space* sp = space_containing(addr);
  if (sp != NULL) {
    return sp->block_start(addr);
  }
  return NULL;
}

size_t G1CollectedHeap::block_size(const HeapWord* addr) const {
  Space* sp = space_containing(addr);
  assert(sp != NULL, "block_size of address outside of heap");
  return sp->block_size(addr);
}

bool G1CollectedHeap::block_is_obj(const HeapWord* addr) const {
  Space* sp = space_containing(addr);
  return sp->block_is_obj(addr);
}

bool G1CollectedHeap::supports_tlab_allocation() const {
  return true;
}

size_t G1CollectedHeap::tlab_capacity(Thread* ignored) const {
  return HeapRegion::GrainBytes;
}

size_t G1CollectedHeap::unsafe_max_tlab_alloc(Thread* ignored) const {
  // Return the remaining space in the cur alloc region, but not less than
  // the min TLAB size.

  // Also, this value can be at most the humongous object threshold,
  // since we can't allow tlabs to grow big enough to accommodate
  // humongous objects.

  HeapRegion* hr = _mutator_alloc_region.get();
  size_t max_tlab_size = _humongous_object_threshold_in_words * wordSize;
  if (hr == NULL) {
    return max_tlab_size;
  } else {
    return MIN2(MAX2(hr->free(), (size_t) MinTLABSize), max_tlab_size);
  }
}

size_t G1CollectedHeap::max_capacity() const {
  return _g1_reserved.byte_size();
}

jlong G1CollectedHeap::millis_since_last_gc() {
  // assert(false, "NYI");
  return 0;
}

void G1CollectedHeap::prepare_for_verify() {
  if (SafepointSynchronize::is_at_safepoint() || ! UseTLAB) {
    ensure_parsability(false);
  }
  g1_rem_set()->prepare_for_verify();
}

bool G1CollectedHeap::allocated_since_marking(oop obj, HeapRegion* hr,
                                              VerifyOption vo) {
  switch (vo) {
  case VerifyOption_G1UsePrevMarking:
    return hr->obj_allocated_since_prev_marking(obj);
  case VerifyOption_G1UseNextMarking:
    return hr->obj_allocated_since_next_marking(obj);
  case VerifyOption_G1UseMarkWord:
    return false;
  default:
    ShouldNotReachHere();
  }
  return false; // keep some compilers happy
}

HeapWord* G1CollectedHeap::top_at_mark_start(HeapRegion* hr, VerifyOption vo) {
  switch (vo) {
  case VerifyOption_G1UsePrevMarking: return hr->prev_top_at_mark_start();
  case VerifyOption_G1UseNextMarking: return hr->next_top_at_mark_start();
  case VerifyOption_G1UseMarkWord:    return NULL;
  default:                            ShouldNotReachHere();
  }
  return NULL; // keep some compilers happy
}

bool G1CollectedHeap::is_marked(oop obj, VerifyOption vo) {
  switch (vo) {
  case VerifyOption_G1UsePrevMarking: return isMarkedPrev(obj);
  case VerifyOption_G1UseNextMarking: return isMarkedNext(obj);
  case VerifyOption_G1UseMarkWord:    return obj->is_gc_marked();
  default:                            ShouldNotReachHere();
  }
  return false; // keep some compilers happy
}

const char* G1CollectedHeap::top_at_mark_start_str(VerifyOption vo) {
  switch (vo) {
  case VerifyOption_G1UsePrevMarking: return "PTAMS";
  case VerifyOption_G1UseNextMarking: return "NTAMS";
  case VerifyOption_G1UseMarkWord:    return "NONE";
  default:                            ShouldNotReachHere();
  }
  return NULL; // keep some compilers happy
}

// TODO: VerifyRootsClosure extends OopsInGenClosure so that we can
//       pass it as the perm_blk to SharedHeap::process_strong_roots.
//       When process_strong_roots stop calling perm_blk->younger_refs_iterate
//       we can change this closure to extend the simpler OopClosure.
class VerifyRootsClosure: public OopsInGenClosure {
private:
  G1CollectedHeap* _g1h;
  VerifyOption     _vo;
  bool             _failures;
public:
  // _vo == UsePrevMarking -> use "prev" marking information,
  // _vo == UseNextMarking -> use "next" marking information,
  // _vo == UseMarkWord    -> use mark word from object header.
  VerifyRootsClosure(VerifyOption vo) :
    _g1h(G1CollectedHeap::heap()),
    _vo(vo),
    _failures(false) { }

  bool failures() { return _failures; }

  template <class T> void do_oop_nv(T* p) {
    T heap_oop = oopDesc::load_heap_oop(p);
    if (!oopDesc::is_null(heap_oop)) {
      oop obj = oopDesc::decode_heap_oop_not_null(heap_oop);
      if (_g1h->is_obj_dead_cond(obj, _vo)) {
        gclog_or_tty->print_cr("Root location "PTR_FORMAT" "
                              "points to dead obj "PTR_FORMAT, p, (void*) obj);
        if (_vo == VerifyOption_G1UseMarkWord) {
          gclog_or_tty->print_cr("  Mark word: "PTR_FORMAT, (void*)(obj->mark()));
        }
        obj->print_on(gclog_or_tty);
        _failures = true;
      }
    }
  }

  void do_oop(oop* p)       { do_oop_nv(p); }
  void do_oop(narrowOop* p) { do_oop_nv(p); }
};

class G1VerifyCodeRootOopClosure: public OopsInGenClosure {
  G1CollectedHeap* _g1h;
  OopClosure* _root_cl;
  nmethod* _nm;
  VerifyOption _vo;
  bool _failures;

  template <class T> void do_oop_work(T* p) {
    // First verify that this root is live
    _root_cl->do_oop(p);

    if (!G1VerifyHeapRegionCodeRoots) {
      // We're not verifying the code roots attached to heap region.
      return;
    }

    // Don't check the code roots during marking verification in a full GC
    if (_vo == VerifyOption_G1UseMarkWord) {
      return;
    }

    // Now verify that the current nmethod (which contains p) is
    // in the code root list of the heap region containing the
    // object referenced by p.

    T heap_oop = oopDesc::load_heap_oop(p);
    if (!oopDesc::is_null(heap_oop)) {
      oop obj = oopDesc::decode_heap_oop_not_null(heap_oop);

      // Now fetch the region containing the object
      HeapRegion* hr = _g1h->heap_region_containing(obj);
      HeapRegionRemSet* hrrs = hr->rem_set();
      // Verify that the strong code root list for this region
      // contains the nmethod
      if (!hrrs->strong_code_roots_list_contains(_nm)) {
        gclog_or_tty->print_cr("Code root location "PTR_FORMAT" "
                              "from nmethod "PTR_FORMAT" not in strong "
                              "code roots for region ["PTR_FORMAT","PTR_FORMAT")",
                              p, _nm, hr->bottom(), hr->end());
        _failures = true;
      }
    }
  }

public:
  G1VerifyCodeRootOopClosure(G1CollectedHeap* g1h, OopClosure* root_cl, VerifyOption vo):
    _g1h(g1h), _root_cl(root_cl), _vo(vo), _nm(NULL), _failures(false) {}

  void do_oop(oop* p) { do_oop_work(p); }
  void do_oop(narrowOop* p) { do_oop_work(p); }

  void set_nmethod(nmethod* nm) { _nm = nm; }
  bool failures() { return _failures; }
};

class G1VerifyCodeRootBlobClosure: public CodeBlobClosure {
  G1VerifyCodeRootOopClosure* _oop_cl;

public:
  G1VerifyCodeRootBlobClosure(G1VerifyCodeRootOopClosure* oop_cl):
    _oop_cl(oop_cl) {}

  void do_code_blob(CodeBlob* cb) {
    nmethod* nm = cb->as_nmethod_or_null();
    if (nm != NULL) {
      _oop_cl->set_nmethod(nm);
      nm->oops_do(_oop_cl);
    }
  }
};

class YoungRefCounterClosure : public OopClosure {
  G1CollectedHeap* _g1h;
  int              _count;
 public:
  YoungRefCounterClosure(G1CollectedHeap* g1h) : _g1h(g1h), _count(0) {}
  void do_oop(oop* p)       { if (_g1h->is_in_young(*p)) { _count++; } }
  void do_oop(narrowOop* p) { ShouldNotReachHere(); }

  int count() { return _count; }
  void reset_count() { _count = 0; };
};

class VerifyKlassClosure: public KlassClosure {
  YoungRefCounterClosure _young_ref_counter_closure;
  OopClosure *_oop_closure;
 public:
  VerifyKlassClosure(G1CollectedHeap* g1h, OopClosure* cl) : _young_ref_counter_closure(g1h), _oop_closure(cl) {}
  void do_klass(Klass* k) {
    k->oops_do(_oop_closure);

    _young_ref_counter_closure.reset_count();
    k->oops_do(&_young_ref_counter_closure);
    if (_young_ref_counter_closure.count() > 0) {
      guarantee(k->has_modified_oops(), err_msg("Klass %p, has young refs but is not dirty.", k));
    }
  }
};

class VerifyLivenessOopClosure: public OopClosure {
  G1CollectedHeap* _g1h;
  VerifyOption _vo;
public:
  VerifyLivenessOopClosure(G1CollectedHeap* g1h, VerifyOption vo):
    _g1h(g1h), _vo(vo)
  { }
  void do_oop(narrowOop *p) { do_oop_work(p); }
  void do_oop(      oop *p) { do_oop_work(p); }

  template <class T> void do_oop_work(T *p) {
    oop obj = oopDesc::load_decode_heap_oop(p);
    guarantee(obj == NULL || !_g1h->is_obj_dead_cond(obj, _vo),
              "Dead object referenced by a not dead object");
  }
};

class VerifyObjsInRegionClosure: public ObjectClosure {
private:
  G1CollectedHeap* _g1h;
  size_t _live_bytes;
  HeapRegion *_hr;
  VerifyOption _vo;
public:
  // _vo == UsePrevMarking -> use "prev" marking information,
  // _vo == UseNextMarking -> use "next" marking information,
  // _vo == UseMarkWord    -> use mark word from object header.
  VerifyObjsInRegionClosure(HeapRegion *hr, VerifyOption vo)
    : _live_bytes(0), _hr(hr), _vo(vo) {
    _g1h = G1CollectedHeap::heap();
  }
  void do_object(oop o) {
    VerifyLivenessOopClosure isLive(_g1h, _vo);
    assert(o != NULL, "Huh?");
    if (!_g1h->is_obj_dead_cond(o, _vo)) {
      // If the object is alive according to the mark word,
      // then verify that the marking information agrees.
      // Note we can't verify the contra-positive of the
      // above: if the object is dead (according to the mark
      // word), it may not be marked, or may have been marked
      // but has since became dead, or may have been allocated
      // since the last marking.
      if (_vo == VerifyOption_G1UseMarkWord) {
        guarantee(!_g1h->is_obj_dead(o), "mark word and concurrent mark mismatch");
      }

      o->oop_iterate_no_header(&isLive);
      if (!_hr->obj_allocated_since_prev_marking(o)) {
        size_t obj_size = o->size();    // Make sure we don't overflow
        _live_bytes += (obj_size * HeapWordSize);
      }
    }
  }
  size_t live_bytes() { return _live_bytes; }
};

class PrintObjsInRegionClosure : public ObjectClosure {
  HeapRegion *_hr;
  G1CollectedHeap *_g1;
public:
  PrintObjsInRegionClosure(HeapRegion *hr) : _hr(hr) {
    _g1 = G1CollectedHeap::heap();
  };

  void do_object(oop o) {
    if (o != NULL) {
      HeapWord *start = (HeapWord *) o;
      size_t word_sz = o->size();
      gclog_or_tty->print("\nPrinting obj "PTR_FORMAT" of size " SIZE_FORMAT
                          " isMarkedPrev %d isMarkedNext %d isAllocSince %d\n",
                          (void*) o, word_sz,
                          _g1->isMarkedPrev(o),
                          _g1->isMarkedNext(o),
                          _hr->obj_allocated_since_prev_marking(o));
      HeapWord *end = start + word_sz;
      HeapWord *cur;
      int *val;
      for (cur = start; cur < end; cur++) {
        val = (int *) cur;
        gclog_or_tty->print("\t "PTR_FORMAT":"PTR_FORMAT"\n", val, *val);
      }
    }
  }
};

class VerifyRegionClosure: public HeapRegionClosure {
private:
  bool             _par;
  VerifyOption     _vo;
  bool             _failures;
public:
  // _vo == UsePrevMarking -> use "prev" marking information,
  // _vo == UseNextMarking -> use "next" marking information,
  // _vo == UseMarkWord    -> use mark word from object header.
  VerifyRegionClosure(bool par, VerifyOption vo)
    : _par(par),
      _vo(vo),
      _failures(false) {}

  bool failures() {
    return _failures;
  }

  bool doHeapRegion(HeapRegion* r) {
    if (!r->continuesHumongous()) {
      bool failures = false;
      r->verify(_vo, &failures);
      if (failures) {
        _failures = true;
      } else {
        VerifyObjsInRegionClosure not_dead_yet_cl(r, _vo);
        r->object_iterate(&not_dead_yet_cl);
        if (_vo != VerifyOption_G1UseNextMarking) {
          if (r->max_live_bytes() < not_dead_yet_cl.live_bytes()) {
            gclog_or_tty->print_cr("["PTR_FORMAT","PTR_FORMAT"] "
                                   "max_live_bytes "SIZE_FORMAT" "
                                   "< calculated "SIZE_FORMAT,
                                   r->bottom(), r->end(),
                                   r->max_live_bytes(),
                                 not_dead_yet_cl.live_bytes());
            _failures = true;
          }
        } else {
          // When vo == UseNextMarking we cannot currently do a sanity
          // check on the live bytes as the calculation has not been
          // finalized yet.
        }
      }
    }
    return false; // stop the region iteration if we hit a failure
  }
};

// This is the task used for parallel verification of the heap regions

class G1ParVerifyTask: public AbstractGangTask {
private:
  G1CollectedHeap* _g1h;
  VerifyOption     _vo;
  bool             _failures;

public:
  // _vo == UsePrevMarking -> use "prev" marking information,
  // _vo == UseNextMarking -> use "next" marking information,
  // _vo == UseMarkWord    -> use mark word from object header.
  G1ParVerifyTask(G1CollectedHeap* g1h, VerifyOption vo) :
    AbstractGangTask("Parallel verify task"),
    _g1h(g1h),
    _vo(vo),
    _failures(false) { }

  bool failures() {
    return _failures;
  }

  void work(uint worker_id) {
    HandleMark hm;
    VerifyRegionClosure blk(true, _vo);
    _g1h->heap_region_par_iterate_chunked(&blk, worker_id,
                                          _g1h->workers()->active_workers(),
                                          HeapRegion::ParVerifyClaimValue);
    if (blk.failures()) {
      _failures = true;
    }
  }
};

void G1CollectedHeap::verify(bool silent, VerifyOption vo) {
  if (SafepointSynchronize::is_at_safepoint()) {
    assert(Thread::current()->is_VM_thread(),
           "Expected to be executed serially by the VM thread at this point");

    if (!silent) { gclog_or_tty->print("Roots "); }
    VerifyRootsClosure rootsCl(vo);
    G1VerifyCodeRootOopClosure codeRootsCl(this, &rootsCl, vo);
    G1VerifyCodeRootBlobClosure blobsCl(&codeRootsCl);
    VerifyKlassClosure klassCl(this, &rootsCl);

    // We apply the relevant closures to all the oops in the
    // system dictionary, the string table and the code cache.
    const int so = SO_AllClasses | SO_Strings | SO_CodeCache;

    // Need cleared claim bits for the strong roots processing
    ClassLoaderDataGraph::clear_claimed_marks();

    process_strong_roots(true,      // activate StrongRootsScope
                         false,     // we set "is scavenging" to false,
                                    // so we don't reset the dirty cards.
                         ScanningOption(so),  // roots scanning options
                         &rootsCl,
                         &blobsCl,
                         &klassCl
                         );

    bool failures = rootsCl.failures() || codeRootsCl.failures();

    if (vo != VerifyOption_G1UseMarkWord) {
      // If we're verifying during a full GC then the region sets
      // will have been torn down at the start of the GC. Therefore
      // verifying the region sets will fail. So we only verify
      // the region sets when not in a full GC.
      if (!silent) { gclog_or_tty->print("HeapRegionSets "); }
      verify_region_sets();
    }

    if (!silent) { gclog_or_tty->print("HeapRegions "); }
    if (GCParallelVerificationEnabled && ParallelGCThreads > 1) {
      assert(check_heap_region_claim_values(HeapRegion::InitialClaimValue),
             "sanity check");

      G1ParVerifyTask task(this, vo);
      assert(UseDynamicNumberOfGCThreads ||
        workers()->active_workers() == workers()->total_workers(),
        "If not dynamic should be using all the workers");
      int n_workers = workers()->active_workers();
      set_par_threads(n_workers);
      workers()->run_task(&task);
      set_par_threads(0);
      if (task.failures()) {
        failures = true;
      }

      // Checks that the expected amount of parallel work was done.
      // The implication is that n_workers is > 0.
      assert(check_heap_region_claim_values(HeapRegion::ParVerifyClaimValue),
             "sanity check");

      reset_heap_region_claim_values();

      assert(check_heap_region_claim_values(HeapRegion::InitialClaimValue),
             "sanity check");
    } else {
      VerifyRegionClosure blk(false, vo);
      heap_region_iterate(&blk);
      if (blk.failures()) {
        failures = true;
      }
    }
    if (!silent) gclog_or_tty->print("RemSet ");
    rem_set()->verify();

    if (failures) {
      gclog_or_tty->print_cr("Heap:");
      // It helps to have the per-region information in the output to
      // help us track down what went wrong. This is why we call
      // print_extended_on() instead of print_on().
      print_extended_on(gclog_or_tty);
      gclog_or_tty->print_cr("");
#ifndef PRODUCT
      if (VerifyDuringGC && G1VerifyDuringGCPrintReachable) {
        concurrent_mark()->print_reachable("at-verification-failure",
                                           vo, false /* all */);
      }
#endif
      gclog_or_tty->flush();
    }
    guarantee(!failures, "there should not have been any failures");
  } else {
    if (!silent)
      gclog_or_tty->print("(SKIPPING roots, heapRegionSets, heapRegions, remset) ");
  }
}

void G1CollectedHeap::verify(bool silent) {
  verify(silent, VerifyOption_G1UsePrevMarking);
}

double G1CollectedHeap::verify(bool guard, const char* msg) {
  double verify_time_ms = 0.0;

  if (guard && total_collections() >= VerifyGCStartAt) {
    double verify_start = os::elapsedTime();
    HandleMark hm;  // Discard invalid handles created during verification
    prepare_for_verify();
    Universe::verify(VerifyOption_G1UsePrevMarking, msg);
    verify_time_ms = (os::elapsedTime() - verify_start) * 1000;
  }

  return verify_time_ms;
}

void G1CollectedHeap::verify_before_gc() {
  double verify_time_ms = verify(VerifyBeforeGC, " VerifyBeforeGC:");
  g1_policy()->phase_times()->record_verify_before_time_ms(verify_time_ms);
}

void G1CollectedHeap::verify_after_gc() {
  double verify_time_ms = verify(VerifyAfterGC, " VerifyAfterGC:");
  g1_policy()->phase_times()->record_verify_after_time_ms(verify_time_ms);
}

class PrintRegionClosure: public HeapRegionClosure {
  outputStream* _st;
public:
  PrintRegionClosure(outputStream* st) : _st(st) {}
  bool doHeapRegion(HeapRegion* r) {
    r->print_on(_st);
    return false;
  }
};

void G1CollectedHeap::print_on(outputStream* st) const {
  st->print(" %-20s", "garbage-first heap");
  st->print(" total " SIZE_FORMAT "K, used " SIZE_FORMAT "K",
            capacity()/K, used_unlocked()/K);
  st->print(" [" INTPTR_FORMAT ", " INTPTR_FORMAT ", " INTPTR_FORMAT ")",
            _g1_storage.low_boundary(),
            _g1_storage.high(),
            _g1_storage.high_boundary());
  st->cr();
  st->print("  region size " SIZE_FORMAT "K, ", HeapRegion::GrainBytes / K);
  uint young_regions = _young_list->length();
  st->print("%u young (" SIZE_FORMAT "K), ", young_regions,
            (size_t) young_regions * HeapRegion::GrainBytes / K);
  uint survivor_regions = g1_policy()->recorded_survivor_regions();
  st->print("%u survivors (" SIZE_FORMAT "K)", survivor_regions,
            (size_t) survivor_regions * HeapRegion::GrainBytes / K);
  st->cr();
  MetaspaceAux::print_on(st);
}

void G1CollectedHeap::print_extended_on(outputStream* st) const {
  print_on(st);

  // Print the per-region information.
  st->cr();
  st->print_cr("Heap Regions: (Y=young(eden), SU=young(survivor), "
               "HS=humongous(starts), HC=humongous(continues), "
               "CS=collection set, F=free, TS=gc time stamp, "
               "PTAMS=previous top-at-mark-start, "
               "NTAMS=next top-at-mark-start)");
  PrintRegionClosure blk(st);
  heap_region_iterate(&blk);
}

void G1CollectedHeap::print_on_error(outputStream* st) const {
  this->CollectedHeap::print_on_error(st);

  if (_cm != NULL) {
    st->cr();
    _cm->print_on_error(st);
  }
}

void G1CollectedHeap::print_gc_threads_on(outputStream* st) const {
  if (G1CollectedHeap::use_parallel_gc_threads()) {
    workers()->print_worker_threads_on(st);
  }
  _cmThread->print_on(st);
  st->cr();
  _cm->print_worker_threads_on(st);
  _cg1r->print_worker_threads_on(st);
}

void G1CollectedHeap::gc_threads_do(ThreadClosure* tc) const {
  if (G1CollectedHeap::use_parallel_gc_threads()) {
    workers()->threads_do(tc);
  }
  tc->do_thread(_cmThread);
  _cg1r->threads_do(tc);
}

void G1CollectedHeap::print_tracing_info() const {
  // We'll overload this to mean "trace GC pause statistics."
  if (TraceGen0Time || TraceGen1Time) {
    // The "G1CollectorPolicy" is keeping track of these stats, so delegate
    // to that.
    g1_policy()->print_tracing_info();
  }
  if (G1SummarizeRSetStats) {
    g1_rem_set()->print_summary_info();
  }
  if (G1SummarizeConcMark) {
    concurrent_mark()->print_summary_info();
  }
  g1_policy()->print_yg_surv_rate_info();
  SpecializationStats::print();
}

#ifndef PRODUCT
// Helpful for debugging RSet issues.

class PrintRSetsClosure : public HeapRegionClosure {
private:
  const char* _msg;
  size_t _occupied_sum;

public:
  bool doHeapRegion(HeapRegion* r) {
    HeapRegionRemSet* hrrs = r->rem_set();
    size_t occupied = hrrs->occupied();
    _occupied_sum += occupied;

    gclog_or_tty->print_cr("Printing RSet for region "HR_FORMAT,
                           HR_FORMAT_PARAMS(r));
    if (occupied == 0) {
      gclog_or_tty->print_cr("  RSet is empty");
    } else {
      hrrs->print();
    }
    gclog_or_tty->print_cr("----------");
    return false;
  }

  PrintRSetsClosure(const char* msg) : _msg(msg), _occupied_sum(0) {
    gclog_or_tty->cr();
    gclog_or_tty->print_cr("========================================");
    gclog_or_tty->print_cr(msg);
    gclog_or_tty->cr();
  }

  ~PrintRSetsClosure() {
    gclog_or_tty->print_cr("Occupied Sum: "SIZE_FORMAT, _occupied_sum);
    gclog_or_tty->print_cr("========================================");
    gclog_or_tty->cr();
  }
};

void G1CollectedHeap::print_cset_rsets() {
  PrintRSetsClosure cl("Printing CSet RSets");
  collection_set_iterate(&cl);
}

void G1CollectedHeap::print_all_rsets() {
  PrintRSetsClosure cl("Printing All RSets");;
  heap_region_iterate(&cl);
}
#endif // PRODUCT

G1CollectedHeap* G1CollectedHeap::heap() {
  assert(_sh->kind() == CollectedHeap::G1CollectedHeap,
         "not a garbage-first heap");
  return _g1h;
}

void G1CollectedHeap::gc_prologue(bool full /* Ignored */) {
  // always_do_update_barrier = false;
  assert(InlineCacheBuffer::is_empty(), "should have cleaned up ICBuffer");
  // Fill TLAB's and such
  ensure_parsability(true);

  if (G1SummarizeRSetStats && (G1SummarizeRSetStatsPeriod > 0) &&
      (total_collections() % G1SummarizeRSetStatsPeriod == 0)) {
    g1_rem_set()->print_periodic_summary_info("Before GC RS summary");
  }
}

void G1CollectedHeap::gc_epilogue(bool full /* Ignored */) {

  if (G1SummarizeRSetStats &&
      (G1SummarizeRSetStatsPeriod > 0) &&
      // we are at the end of the GC. Total collections has already been increased.
      ((total_collections() - 1) % G1SummarizeRSetStatsPeriod == 0)) {
    g1_rem_set()->print_periodic_summary_info("After GC RS summary");
  }

  // FIXME: what is this about?
  // I'm ignoring the "fill_newgen()" call if "alloc_event_enabled"
  // is set.
  COMPILER2_PRESENT(assert(DerivedPointerTable::is_empty(),
                        "derived pointer present"));
  // always_do_update_barrier = true;

  // We have just completed a GC. Update the soft reference
  // policy with the new heap occupancy
  Universe::update_heap_info_at_gc();
}

HeapWord* G1CollectedHeap::do_collection_pause(size_t word_size,
                                               unsigned int gc_count_before,
                                               bool* succeeded,
                                               GCCause::Cause gc_cause) {
  assert_heap_not_locked_and_not_at_safepoint();
  g1_policy()->record_stop_world_start();
  VM_G1IncCollectionPause op(gc_count_before,
                             word_size,
                             false, /* should_initiate_conc_mark */
                             g1_policy()->max_pause_time_ms(),
                             gc_cause);
  VMThread::execute(&op);

  HeapWord* result = op.result();
  bool ret_succeeded = op.prologue_succeeded() && op.pause_succeeded();
  assert(result == NULL || ret_succeeded,
         "the result should be NULL if the VM did not succeed");
  *succeeded = ret_succeeded;

  assert_heap_not_locked();
  return result;
}

void
G1CollectedHeap::doConcurrentMark() {
  MutexLockerEx x(CGC_lock, Mutex::_no_safepoint_check_flag);
  if (!_cmThread->in_progress()) {
    _cmThread->set_started();
    CGC_lock->notify();
  }
}

size_t G1CollectedHeap::pending_card_num() {
  size_t extra_cards = 0;
  JavaThread *curr = Threads::first();
  while (curr != NULL) {
    DirtyCardQueue& dcq = curr->dirty_card_queue();
    extra_cards += dcq.size();
    curr = curr->next();
  }
  DirtyCardQueueSet& dcqs = JavaThread::dirty_card_queue_set();
  size_t buffer_size = dcqs.buffer_size();
  size_t buffer_num = dcqs.completed_buffers_num();

  // PtrQueueSet::buffer_size() and PtrQueue:size() return sizes
  // in bytes - not the number of 'entries'. We need to convert
  // into a number of cards.
  return (buffer_size * buffer_num + extra_cards) / oopSize;
}

size_t G1CollectedHeap::cards_scanned() {
  return g1_rem_set()->cardsScanned();
}

void
G1CollectedHeap::setup_surviving_young_words() {
  assert(_surviving_young_words == NULL, "pre-condition");
  uint array_length = g1_policy()->young_cset_region_length();
  _surviving_young_words = NEW_C_HEAP_ARRAY(size_t, (size_t) array_length, mtGC);
  if (_surviving_young_words == NULL) {
    vm_exit_out_of_memory(sizeof(size_t) * array_length, OOM_MALLOC_ERROR,
                          "Not enough space for young surv words summary.");
  }
  memset(_surviving_young_words, 0, (size_t) array_length * sizeof(size_t));
#ifdef ASSERT
  for (uint i = 0;  i < array_length; ++i) {
    assert( _surviving_young_words[i] == 0, "memset above" );
  }
#endif // !ASSERT
}

void
G1CollectedHeap::update_surviving_young_words(size_t* surv_young_words) {
  MutexLockerEx x(ParGCRareEvent_lock, Mutex::_no_safepoint_check_flag);
  uint array_length = g1_policy()->young_cset_region_length();
  for (uint i = 0; i < array_length; ++i) {
    _surviving_young_words[i] += surv_young_words[i];
  }
}

void
G1CollectedHeap::cleanup_surviving_young_words() {
  guarantee( _surviving_young_words != NULL, "pre-condition" );
  FREE_C_HEAP_ARRAY(size_t, _surviving_young_words, mtGC);
  _surviving_young_words = NULL;
}

#ifdef ASSERT
class VerifyCSetClosure: public HeapRegionClosure {
public:
  bool doHeapRegion(HeapRegion* hr) {
    // Here we check that the CSet region's RSet is ready for parallel
    // iteration. The fields that we'll verify are only manipulated
    // when the region is part of a CSet and is collected. Afterwards,
    // we reset these fields when we clear the region's RSet (when the
    // region is freed) so they are ready when the region is
    // re-allocated. The only exception to this is if there's an
    // evacuation failure and instead of freeing the region we leave
    // it in the heap. In that case, we reset these fields during
    // evacuation failure handling.
    guarantee(hr->rem_set()->verify_ready_for_par_iteration(), "verification");

    // Here's a good place to add any other checks we'd like to
    // perform on CSet regions.
    return false;
  }
};
#endif // ASSERT

#if TASKQUEUE_STATS
void G1CollectedHeap::print_taskqueue_stats_hdr(outputStream* const st) {
  st->print_raw_cr("GC Task Stats");
  st->print_raw("thr "); TaskQueueStats::print_header(1, st); st->cr();
  st->print_raw("--- "); TaskQueueStats::print_header(2, st); st->cr();
}

void G1CollectedHeap::print_taskqueue_stats(outputStream* const st) const {
  print_taskqueue_stats_hdr(st);

  TaskQueueStats totals;
  const int n = workers() != NULL ? workers()->total_workers() : 1;
  for (int i = 0; i < n; ++i) {
    st->print("%3d ", i); task_queue(i)->stats.print(st); st->cr();
    totals += task_queue(i)->stats;
  }
  st->print_raw("tot "); totals.print(st); st->cr();

  DEBUG_ONLY(totals.verify());
}

void G1CollectedHeap::reset_taskqueue_stats() {
  const int n = workers() != NULL ? workers()->total_workers() : 1;
  for (int i = 0; i < n; ++i) {
    task_queue(i)->stats.reset();
  }
}
#endif // TASKQUEUE_STATS

void G1CollectedHeap::log_gc_header() {
  if (!G1Log::fine()) {
    return;
  }

  gclog_or_tty->date_stamp(PrintGCDateStamps);
  gclog_or_tty->stamp(PrintGCTimeStamps);

  GCCauseString gc_cause_str = GCCauseString("GC pause", gc_cause())
    .append(g1_policy()->gcs_are_young() ? "(young)" : "(mixed)")
    .append(g1_policy()->during_initial_mark_pause() ? " (initial-mark)" : "");

  gclog_or_tty->print("[%s", (const char*)gc_cause_str);
}

void G1CollectedHeap::log_gc_footer(double pause_time_sec) {
  if (!G1Log::fine()) {
    return;
  }

  if (G1Log::finer()) {
    if (evacuation_failed()) {
      gclog_or_tty->print(" (to-space exhausted)");
    }
    gclog_or_tty->print_cr(", %3.7f secs]", pause_time_sec);
    g1_policy()->phase_times()->note_gc_end();
    g1_policy()->phase_times()->print(pause_time_sec);
    g1_policy()->print_detailed_heap_transition();
  } else {
    if (evacuation_failed()) {
      gclog_or_tty->print("--");
    }
    g1_policy()->print_heap_transition();
    gclog_or_tty->print_cr(", %3.7f secs]", pause_time_sec);
  }
  gclog_or_tty->flush();
}

bool
G1CollectedHeap::do_collection_pause_at_safepoint(double target_pause_time_ms) {
  assert_at_safepoint(true /* should_be_vm_thread */);
  guarantee(!is_gc_active(), "collection is not reentrant");

  if (GC_locker::check_active_before_gc()) {
    return false;
  }

  _gc_timer_stw->register_gc_start(os::elapsed_counter());

  _gc_tracer_stw->report_gc_start(gc_cause(), _gc_timer_stw->gc_start());

  SvcGCMarker sgcm(SvcGCMarker::MINOR);
  ResourceMark rm;

  print_heap_before_gc();
  trace_heap_before_gc(_gc_tracer_stw);

  HRSPhaseSetter x(HRSPhaseEvacuation);
  verify_region_sets_optional();
  verify_dirty_young_regions();

  // This call will decide whether this pause is an initial-mark
  // pause. If it is, during_initial_mark_pause() will return true
  // for the duration of this pause.
  g1_policy()->decide_on_conc_mark_initiation();

  // We do not allow initial-mark to be piggy-backed on a mixed GC.
  assert(!g1_policy()->during_initial_mark_pause() ||
          g1_policy()->gcs_are_young(), "sanity");

  // We also do not allow mixed GCs during marking.
  assert(!mark_in_progress() || g1_policy()->gcs_are_young(), "sanity");

  // Record whether this pause is an initial mark. When the current
  // thread has completed its logging output and it's safe to signal
  // the CM thread, the flag's value in the policy has been reset.
  bool should_start_conc_mark = g1_policy()->during_initial_mark_pause();

  // Inner scope for scope based logging, timers, and stats collection
  {
    EvacuationInfo evacuation_info;

    if (g1_policy()->during_initial_mark_pause()) {
      // We are about to start a marking cycle, so we increment the
      // full collection counter.
      increment_old_marking_cycles_started();
      register_concurrent_cycle_start(_gc_timer_stw->gc_start());
    }

    _gc_tracer_stw->report_yc_type(yc_type());

    TraceCPUTime tcpu(G1Log::finer(), true, gclog_or_tty);

    int active_workers = (G1CollectedHeap::use_parallel_gc_threads() ?
                                workers()->active_workers() : 1);
    double pause_start_sec = os::elapsedTime();
    g1_policy()->phase_times()->note_gc_start(active_workers);
    log_gc_header();

    TraceCollectorStats tcs(g1mm()->incremental_collection_counters());
    TraceMemoryManagerStats tms(false /* fullGC */, gc_cause());

    // If the secondary_free_list is not empty, append it to the
    // free_list. No need to wait for the cleanup operation to finish;
    // the region allocation code will check the secondary_free_list
    // and wait if necessary. If the G1StressConcRegionFreeing flag is
    // set, skip this step so that the region allocation code has to
    // get entries from the secondary_free_list.
    if (!G1StressConcRegionFreeing) {
      append_secondary_free_list_if_not_empty_with_lock();
    }

    assert(check_young_list_well_formed(), "young list should be well formed");
    assert(check_heap_region_claim_values(HeapRegion::InitialClaimValue),
           "sanity check");

    // Don't dynamically change the number of GC threads this early.  A value of
    // 0 is used to indicate serial work.  When parallel work is done,
    // it will be set.

    { // Call to jvmpi::post_class_unload_events must occur outside of active GC
      IsGCActiveMark x;

      gc_prologue(false);
      increment_total_collections(false /* full gc */);
      increment_gc_time_stamp();

      verify_before_gc();

      COMPILER2_PRESENT(DerivedPointerTable::clear());

      // Please see comment in g1CollectedHeap.hpp and
      // G1CollectedHeap::ref_processing_init() to see how
      // reference processing currently works in G1.

      // Enable discovery in the STW reference processor
      ref_processor_stw()->enable_discovery(true /*verify_disabled*/,
                                            true /*verify_no_refs*/);

      {
        // We want to temporarily turn off discovery by the
        // CM ref processor, if necessary, and turn it back on
        // on again later if we do. Using a scoped
        // NoRefDiscovery object will do this.
        NoRefDiscovery no_cm_discovery(ref_processor_cm());

        // Forget the current alloc region (we might even choose it to be part
        // of the collection set!).
        release_mutator_alloc_region();

        // We should call this after we retire the mutator alloc
        // region(s) so that all the ALLOC / RETIRE events are generated
        // before the start GC event.
        _hr_printer.start_gc(false /* full */, (size_t) total_collections());

        // This timing is only used by the ergonomics to handle our pause target.
        // It is unclear why this should not include the full pause. We will
        // investigate this in CR 7178365.
        //
        // Preserving the old comment here if that helps the investigation:
        //
        // The elapsed time induced by the start time below deliberately elides
        // the possible verification above.
        double sample_start_time_sec = os::elapsedTime();

#if YOUNG_LIST_VERBOSE
        gclog_or_tty->print_cr("\nBefore recording pause start.\nYoung_list:");
        _young_list->print();
        g1_policy()->print_collection_set(g1_policy()->inc_cset_head(), gclog_or_tty);
#endif // YOUNG_LIST_VERBOSE

        g1_policy()->record_collection_pause_start(sample_start_time_sec);

        double scan_wait_start = os::elapsedTime();
        // We have to wait until the CM threads finish scanning the
        // root regions as it's the only way to ensure that all the
        // objects on them have been correctly scanned before we start
        // moving them during the GC.
        bool waited = _cm->root_regions()->wait_until_scan_finished();
        double wait_time_ms = 0.0;
        if (waited) {
          double scan_wait_end = os::elapsedTime();
          wait_time_ms = (scan_wait_end - scan_wait_start) * 1000.0;
        }
        g1_policy()->phase_times()->record_root_region_scan_wait_time(wait_time_ms);

#if YOUNG_LIST_VERBOSE
        gclog_or_tty->print_cr("\nAfter recording pause start.\nYoung_list:");
        _young_list->print();
#endif // YOUNG_LIST_VERBOSE

        if (g1_policy()->during_initial_mark_pause()) {
          concurrent_mark()->checkpointRootsInitialPre();
        }

#if YOUNG_LIST_VERBOSE
        gclog_or_tty->print_cr("\nBefore choosing collection set.\nYoung_list:");
        _young_list->print();
        g1_policy()->print_collection_set(g1_policy()->inc_cset_head(), gclog_or_tty);
#endif // YOUNG_LIST_VERBOSE

        g1_policy()->finalize_cset(target_pause_time_ms, evacuation_info);

        _cm->note_start_of_gc();
        // We should not verify the per-thread SATB buffers given that
        // we have not filtered them yet (we'll do so during the
        // GC). We also call this after finalize_cset() to
        // ensure that the CSet has been finalized.
        _cm->verify_no_cset_oops(true  /* verify_stacks */,
                                 true  /* verify_enqueued_buffers */,
                                 false /* verify_thread_buffers */,
                                 true  /* verify_fingers */);

        if (_hr_printer.is_active()) {
          HeapRegion* hr = g1_policy()->collection_set();
          while (hr != NULL) {
            G1HRPrinter::RegionType type;
            if (!hr->is_young()) {
              type = G1HRPrinter::Old;
            } else if (hr->is_survivor()) {
              type = G1HRPrinter::Survivor;
            } else {
              type = G1HRPrinter::Eden;
            }
            _hr_printer.cset(hr);
            hr = hr->next_in_collection_set();
          }
        }

#ifdef ASSERT
        VerifyCSetClosure cl;
        collection_set_iterate(&cl);
#endif // ASSERT

        setup_surviving_young_words();

        // Initialize the GC alloc regions.
        init_gc_alloc_regions(evacuation_info);

        // Actually do the work...
        evacuate_collection_set(evacuation_info);

        // We do this to mainly verify the per-thread SATB buffers
        // (which have been filtered by now) since we didn't verify
        // them earlier. No point in re-checking the stacks / enqueued
        // buffers given that the CSet has not changed since last time
        // we checked.
        _cm->verify_no_cset_oops(false /* verify_stacks */,
                                 false /* verify_enqueued_buffers */,
                                 true  /* verify_thread_buffers */,
                                 true  /* verify_fingers */);

        free_collection_set(g1_policy()->collection_set(), evacuation_info);
        g1_policy()->clear_collection_set();

        cleanup_surviving_young_words();

        // Start a new incremental collection set for the next pause.
        g1_policy()->start_incremental_cset_building();

        // Clear the _cset_fast_test bitmap in anticipation of adding
        // regions to the incremental collection set for the next
        // evacuation pause.
        clear_cset_fast_test();

        _young_list->reset_sampled_info();

        // Don't check the whole heap at this point as the
        // GC alloc regions from this pause have been tagged
        // as survivors and moved on to the survivor list.
        // Survivor regions will fail the !is_young() check.
        assert(check_young_list_empty(false /* check_heap */),
          "young list should be empty");

#if YOUNG_LIST_VERBOSE
        gclog_or_tty->print_cr("Before recording survivors.\nYoung List:");
        _young_list->print();
#endif // YOUNG_LIST_VERBOSE

        g1_policy()->record_survivor_regions(_young_list->survivor_length(),
                                             _young_list->first_survivor_region(),
                                             _young_list->last_survivor_region());

        _young_list->reset_auxilary_lists();

        if (evacuation_failed()) {
          _summary_bytes_used = recalculate_used();
          uint n_queues = MAX2((int)ParallelGCThreads, 1);
          for (uint i = 0; i < n_queues; i++) {
            if (_evacuation_failed_info_array[i].has_failed()) {
              _gc_tracer_stw->report_evacuation_failed(_evacuation_failed_info_array[i]);
            }
          }
        } else {
          // The "used" of the the collection set have already been subtracted
          // when they were freed.  Add in the bytes evacuated.
          _summary_bytes_used += g1_policy()->bytes_copied_during_gc();
        }

        if (g1_policy()->during_initial_mark_pause()) {
          // We have to do this before we notify the CM threads that
          // they can start working to make sure that all the
          // appropriate initialization is done on the CM object.
          concurrent_mark()->checkpointRootsInitialPost();
          set_marking_started();
          // Note that we don't actually trigger the CM thread at
          // this point. We do that later when we're sure that
          // the current thread has completed its logging output.
        }

        allocate_dummy_regions();

#if YOUNG_LIST_VERBOSE
        gclog_or_tty->print_cr("\nEnd of the pause.\nYoung_list:");
        _young_list->print();
        g1_policy()->print_collection_set(g1_policy()->inc_cset_head(), gclog_or_tty);
#endif // YOUNG_LIST_VERBOSE

        init_mutator_alloc_region();

        {
          size_t expand_bytes = g1_policy()->expansion_amount();
          if (expand_bytes > 0) {
            size_t bytes_before = capacity();
            // No need for an ergo verbose message here,
            // expansion_amount() does this when it returns a value > 0.
            if (!expand(expand_bytes)) {
              // We failed to expand the heap so let's verify that
              // committed/uncommitted amount match the backing store
              assert(capacity() == _g1_storage.committed_size(), "committed size mismatch");
              assert(max_capacity() == _g1_storage.reserved_size(), "reserved size mismatch");
            }
          }
        }

        // We redo the verification but now wrt to the new CSet which
        // has just got initialized after the previous CSet was freed.
        _cm->verify_no_cset_oops(true  /* verify_stacks */,
                                 true  /* verify_enqueued_buffers */,
                                 true  /* verify_thread_buffers */,
                                 true  /* verify_fingers */);
        _cm->note_end_of_gc();

        // This timing is only used by the ergonomics to handle our pause target.
        // It is unclear why this should not include the full pause. We will
        // investigate this in CR 7178365.
        double sample_end_time_sec = os::elapsedTime();
        double pause_time_ms = (sample_end_time_sec - sample_start_time_sec) * MILLIUNITS;
        g1_policy()->record_collection_pause_end(pause_time_ms, evacuation_info);

        MemoryService::track_memory_usage();

        // In prepare_for_verify() below we'll need to scan the deferred
        // update buffers to bring the RSets up-to-date if
        // G1HRRSFlushLogBuffersOnVerify has been set. While scanning
        // the update buffers we'll probably need to scan cards on the
        // regions we just allocated to (i.e., the GC alloc
        // regions). However, during the last GC we called
        // set_saved_mark() on all the GC alloc regions, so card
        // scanning might skip the [saved_mark_word()...top()] area of
        // those regions (i.e., the area we allocated objects into
        // during the last GC). But it shouldn't. Given that
        // saved_mark_word() is conditional on whether the GC time stamp
        // on the region is current or not, by incrementing the GC time
        // stamp here we invalidate all the GC time stamps on all the
        // regions and saved_mark_word() will simply return top() for
        // all the regions. This is a nicer way of ensuring this rather
        // than iterating over the regions and fixing them. In fact, the
        // GC time stamp increment here also ensures that
        // saved_mark_word() will return top() between pauses, i.e.,
        // during concurrent refinement. So we don't need the
        // is_gc_active() check to decided which top to use when
        // scanning cards (see CR 7039627).
        increment_gc_time_stamp();

        verify_after_gc();

        assert(!ref_processor_stw()->discovery_enabled(), "Postcondition");
        ref_processor_stw()->verify_no_references_recorded();

        // CM reference discovery will be re-enabled if necessary.
      }

      // We should do this after we potentially expand the heap so
      // that all the COMMIT events are generated before the end GC
      // event, and after we retire the GC alloc regions so that all
      // RETIRE events are generated before the end GC event.
      _hr_printer.end_gc(false /* full */, (size_t) total_collections());

      if (mark_in_progress()) {
        concurrent_mark()->update_g1_committed();
      }

#ifdef TRACESPINNING
      ParallelTaskTerminator::print_termination_counts();
#endif

      gc_epilogue(false);
    }

    // Print the remainder of the GC log output.
    log_gc_footer(os::elapsedTime() - pause_start_sec);

    // It is not yet to safe to tell the concurrent mark to
    // start as we have some optional output below. We don't want the
    // output from the concurrent mark thread interfering with this
    // logging output either.

    _hrs.verify_optional();
    verify_region_sets_optional();

    TASKQUEUE_STATS_ONLY(if (ParallelGCVerbose) print_taskqueue_stats());
    TASKQUEUE_STATS_ONLY(reset_taskqueue_stats());

    print_heap_after_gc();
    trace_heap_after_gc(_gc_tracer_stw);

    // We must call G1MonitoringSupport::update_sizes() in the same scoping level
    // as an active TraceMemoryManagerStats object (i.e. before the destructor for the
    // TraceMemoryManagerStats is called) so that the G1 memory pools are updated
    // before any GC notifications are raised.
    g1mm()->update_sizes();

    _gc_tracer_stw->report_evacuation_info(&evacuation_info);
    _gc_tracer_stw->report_tenuring_threshold(_g1_policy->tenuring_threshold());
    _gc_timer_stw->register_gc_end(os::elapsed_counter());
    _gc_tracer_stw->report_gc_end(_gc_timer_stw->gc_end(), _gc_timer_stw->time_partitions());
  }
  // It should now be safe to tell the concurrent mark thread to start
  // without its logging output interfering with the logging output
  // that came from the pause.

  if (should_start_conc_mark) {
    // CAUTION: after the doConcurrentMark() call below,
    // the concurrent marking thread(s) could be running
    // concurrently with us. Make sure that anything after
    // this point does not assume that we are the only GC thread
    // running. Note: of course, the actual marking work will
    // not start until the safepoint itself is released in
    // ConcurrentGCThread::safepoint_desynchronize().
    doConcurrentMark();
  }

  return true;
}

size_t G1CollectedHeap::desired_plab_sz(GCAllocPurpose purpose)
{
  size_t gclab_word_size;
  switch (purpose) {
    case GCAllocForSurvived:
      gclab_word_size = _survivor_plab_stats.desired_plab_sz();
      break;
    case GCAllocForTenured:
      gclab_word_size = _old_plab_stats.desired_plab_sz();
      break;
    default:
      assert(false, "unknown GCAllocPurpose");
      gclab_word_size = _old_plab_stats.desired_plab_sz();
      break;
  }

  // Prevent humongous PLAB sizes for two reasons:
  // * PLABs are allocated using a similar paths as oops, but should
  //   never be in a humongous region
  // * Allowing humongous PLABs needlessly churns the region free lists
  return MIN2(_humongous_object_threshold_in_words, gclab_word_size);
}

void G1CollectedHeap::init_mutator_alloc_region() {
  assert(_mutator_alloc_region.get() == NULL, "pre-condition");
  _mutator_alloc_region.init();
}

void G1CollectedHeap::release_mutator_alloc_region() {
  _mutator_alloc_region.release();
  assert(_mutator_alloc_region.get() == NULL, "post-condition");
}

void G1CollectedHeap::init_gc_alloc_regions(EvacuationInfo& evacuation_info) {
  assert_at_safepoint(true /* should_be_vm_thread */);

  _survivor_gc_alloc_region.init();
  _old_gc_alloc_region.init();
  HeapRegion* retained_region = _retained_old_gc_alloc_region;
  _retained_old_gc_alloc_region = NULL;

  // We will discard the current GC alloc region if:
  // a) it's in the collection set (it can happen!),
  // b) it's already full (no point in using it),
  // c) it's empty (this means that it was emptied during
  // a cleanup and it should be on the free list now), or
  // d) it's humongous (this means that it was emptied
  // during a cleanup and was added to the free list, but
  // has been subsequently used to allocate a humongous
  // object that may be less than the region size).
  if (retained_region != NULL &&
      !retained_region->in_collection_set() &&
      !(retained_region->top() == retained_region->end()) &&
      !retained_region->is_empty() &&
      !retained_region->isHumongous()) {
    retained_region->set_saved_mark();
    // The retained region was added to the old region set when it was
    // retired. We have to remove it now, since we don't allow regions
    // we allocate to in the region sets. We'll re-add it later, when
    // it's retired again.
    _old_set.remove(retained_region);
    bool during_im = g1_policy()->during_initial_mark_pause();
    retained_region->note_start_of_copying(during_im);
    _old_gc_alloc_region.set(retained_region);
    _hr_printer.reuse(retained_region);
    evacuation_info.set_alloc_regions_used_before(retained_region->used());
  }
}

void G1CollectedHeap::release_gc_alloc_regions(uint no_of_gc_workers, EvacuationInfo& evacuation_info) {
  evacuation_info.set_allocation_regions(_survivor_gc_alloc_region.count() +
                                         _old_gc_alloc_region.count());
  _survivor_gc_alloc_region.release();
  // If we have an old GC alloc region to release, we'll save it in
  // _retained_old_gc_alloc_region. If we don't
  // _retained_old_gc_alloc_region will become NULL. This is what we
  // want either way so no reason to check explicitly for either
  // condition.
  _retained_old_gc_alloc_region = _old_gc_alloc_region.release();

  if (ResizePLAB) {
    _survivor_plab_stats.adjust_desired_plab_sz(no_of_gc_workers);
    _old_plab_stats.adjust_desired_plab_sz(no_of_gc_workers);
  }
}

void G1CollectedHeap::abandon_gc_alloc_regions() {
  assert(_survivor_gc_alloc_region.get() == NULL, "pre-condition");
  assert(_old_gc_alloc_region.get() == NULL, "pre-condition");
  _retained_old_gc_alloc_region = NULL;
}

void G1CollectedHeap::init_for_evac_failure(OopsInHeapRegionClosure* cl) {
  _drain_in_progress = false;
  set_evac_failure_closure(cl);
  _evac_failure_scan_stack = new (ResourceObj::C_HEAP, mtGC) GrowableArray<oop>(40, true);
}

void G1CollectedHeap::finalize_for_evac_failure() {
  assert(_evac_failure_scan_stack != NULL &&
         _evac_failure_scan_stack->length() == 0,
         "Postcondition");
  assert(!_drain_in_progress, "Postcondition");
  delete _evac_failure_scan_stack;
  _evac_failure_scan_stack = NULL;
}

void G1CollectedHeap::remove_self_forwarding_pointers() {
  assert(check_cset_heap_region_claim_values(HeapRegion::InitialClaimValue), "sanity");

  G1ParRemoveSelfForwardPtrsTask rsfp_task(this);

  if (G1CollectedHeap::use_parallel_gc_threads()) {
    set_par_threads();
    workers()->run_task(&rsfp_task);
    set_par_threads(0);
  } else {
    rsfp_task.work(0);
  }

  assert(check_cset_heap_region_claim_values(HeapRegion::ParEvacFailureClaimValue), "sanity");

  // Reset the claim values in the regions in the collection set.
  reset_cset_heap_region_claim_values();

  assert(check_cset_heap_region_claim_values(HeapRegion::InitialClaimValue), "sanity");

  // Now restore saved marks, if any.
  assert(_objs_with_preserved_marks.size() ==
            _preserved_marks_of_objs.size(), "Both or none.");
  while (!_objs_with_preserved_marks.is_empty()) {
    oop obj = _objs_with_preserved_marks.pop();
    markOop m = _preserved_marks_of_objs.pop();
    obj->set_mark(m);
  }
  _objs_with_preserved_marks.clear(true);
  _preserved_marks_of_objs.clear(true);
}

void G1CollectedHeap::push_on_evac_failure_scan_stack(oop obj) {
  _evac_failure_scan_stack->push(obj);
}

void G1CollectedHeap::drain_evac_failure_scan_stack() {
  assert(_evac_failure_scan_stack != NULL, "precondition");

  while (_evac_failure_scan_stack->length() > 0) {
     oop obj = _evac_failure_scan_stack->pop();
     _evac_failure_closure->set_region(heap_region_containing(obj));
     obj->oop_iterate_backwards(_evac_failure_closure);
  }
}

oop
G1CollectedHeap::handle_evacuation_failure_par(G1ParScanThreadState* _par_scan_state,
                                               oop old) {
  assert(obj_in_cs(old),
         err_msg("obj: "PTR_FORMAT" should still be in the CSet",
                 (HeapWord*) old));
  markOop m = old->mark();
  oop forward_ptr = old->forward_to_atomic(old);
  if (forward_ptr == NULL) {
    // Forward-to-self succeeded.
    assert(_par_scan_state != NULL, "par scan state");
    OopsInHeapRegionClosure* cl = _par_scan_state->evac_failure_closure();
    uint queue_num = _par_scan_state->queue_num();

    _evacuation_failed = true;
    _evacuation_failed_info_array[queue_num].register_copy_failure(old->size());
    if (_evac_failure_closure != cl) {
      MutexLockerEx x(EvacFailureStack_lock, Mutex::_no_safepoint_check_flag);
      assert(!_drain_in_progress,
             "Should only be true while someone holds the lock.");
      // Set the global evac-failure closure to the current thread's.
      assert(_evac_failure_closure == NULL, "Or locking has failed.");
      set_evac_failure_closure(cl);
      // Now do the common part.
      handle_evacuation_failure_common(old, m);
      // Reset to NULL.
      set_evac_failure_closure(NULL);
    } else {
      // The lock is already held, and this is recursive.
      assert(_drain_in_progress, "This should only be the recursive case.");
      handle_evacuation_failure_common(old, m);
    }
    return old;
  } else {
    // Forward-to-self failed. Either someone else managed to allocate
    // space for this object (old != forward_ptr) or they beat us in
    // self-forwarding it (old == forward_ptr).
    assert(old == forward_ptr || !obj_in_cs(forward_ptr),
           err_msg("obj: "PTR_FORMAT" forwarded to: "PTR_FORMAT" "
                   "should not be in the CSet",
                   (HeapWord*) old, (HeapWord*) forward_ptr));
    return forward_ptr;
  }
}

void G1CollectedHeap::handle_evacuation_failure_common(oop old, markOop m) {
  preserve_mark_if_necessary(old, m);

  HeapRegion* r = heap_region_containing(old);
  if (!r->evacuation_failed()) {
    r->set_evacuation_failed(true);
    _hr_printer.evac_failure(r);
  }

  push_on_evac_failure_scan_stack(old);

  if (!_drain_in_progress) {
    // prevent recursion in copy_to_survivor_space()
    _drain_in_progress = true;
    drain_evac_failure_scan_stack();
    _drain_in_progress = false;
  }
}

void G1CollectedHeap::preserve_mark_if_necessary(oop obj, markOop m) {
  assert(evacuation_failed(), "Oversaving!");
  // We want to call the "for_promotion_failure" version only in the
  // case of a promotion failure.
  if (m->must_be_preserved_for_promotion_failure(obj)) {
    _objs_with_preserved_marks.push(obj);
    _preserved_marks_of_objs.push(m);
  }
}

HeapWord* G1CollectedHeap::par_allocate_during_gc(GCAllocPurpose purpose,
                                                  size_t word_size) {
  if (purpose == GCAllocForSurvived) {
    HeapWord* result = survivor_attempt_allocation(word_size);
    if (result != NULL) {
      return result;
    } else {
      // Let's try to allocate in the old gen in case we can fit the
      // object there.
      return old_attempt_allocation(word_size);
    }
  } else {
    assert(purpose ==  GCAllocForTenured, "sanity");
    HeapWord* result = old_attempt_allocation(word_size);
    if (result != NULL) {
      return result;
    } else {
      // Let's try to allocate in the survivors in case we can fit the
      // object there.
      return survivor_attempt_allocation(word_size);
    }
  }

  ShouldNotReachHere();
  // Trying to keep some compilers happy.
  return NULL;
}

G1ParGCAllocBuffer::G1ParGCAllocBuffer(size_t gclab_word_size) :
  ParGCAllocBuffer(gclab_word_size), _retired(false) { }

G1ParScanThreadState::G1ParScanThreadState(G1CollectedHeap* g1h, uint queue_num)
  : _g1h(g1h),
    _refs(g1h->task_queue(queue_num)),
    _dcq(&g1h->dirty_card_queue_set()),
    _ct_bs(g1h->g1_barrier_set()),
    _g1_rem(g1h->g1_rem_set()),
    _hash_seed(17), _queue_num(queue_num),
    _term_attempts(0),
    _surviving_alloc_buffer(g1h->desired_plab_sz(GCAllocForSurvived)),
    _tenured_alloc_buffer(g1h->desired_plab_sz(GCAllocForTenured)),
    _age_table(false),
    _strong_roots_time(0), _term_time(0),
    _alloc_buffer_waste(0), _undo_waste(0) {
  // we allocate G1YoungSurvRateNumRegions plus one entries, since
  // we "sacrifice" entry 0 to keep track of surviving bytes for
  // non-young regions (where the age is -1)
  // We also add a few elements at the beginning and at the end in
  // an attempt to eliminate cache contention
  uint real_length = 1 + _g1h->g1_policy()->young_cset_region_length();
  uint array_length = PADDING_ELEM_NUM +
                      real_length +
                      PADDING_ELEM_NUM;
  _surviving_young_words_base = NEW_C_HEAP_ARRAY(size_t, array_length, mtGC);
  if (_surviving_young_words_base == NULL)
    vm_exit_out_of_memory(array_length * sizeof(size_t), OOM_MALLOC_ERROR,
                          "Not enough space for young surv histo.");
  _surviving_young_words = _surviving_young_words_base + PADDING_ELEM_NUM;
  memset(_surviving_young_words, 0, (size_t) real_length * sizeof(size_t));

  _alloc_buffers[GCAllocForSurvived] = &_surviving_alloc_buffer;
  _alloc_buffers[GCAllocForTenured]  = &_tenured_alloc_buffer;

  _start = os::elapsedTime();
}

void
G1ParScanThreadState::print_termination_stats_hdr(outputStream* const st)
{
  st->print_raw_cr("GC Termination Stats");
  st->print_raw_cr("     elapsed  --strong roots-- -------termination-------"
                   " ------waste (KiB)------");
  st->print_raw_cr("thr     ms        ms      %        ms      %    attempts"
                   "  total   alloc    undo");
  st->print_raw_cr("--- --------- --------- ------ --------- ------ --------"
                   " ------- ------- -------");
}

void
G1ParScanThreadState::print_termination_stats(int i,
                                              outputStream* const st) const
{
  const double elapsed_ms = elapsed_time() * 1000.0;
  const double s_roots_ms = strong_roots_time() * 1000.0;
  const double term_ms    = term_time() * 1000.0;
  st->print_cr("%3d %9.2f %9.2f %6.2f "
               "%9.2f %6.2f " SIZE_FORMAT_W(8) " "
               SIZE_FORMAT_W(7) " " SIZE_FORMAT_W(7) " " SIZE_FORMAT_W(7),
               i, elapsed_ms, s_roots_ms, s_roots_ms * 100 / elapsed_ms,
               term_ms, term_ms * 100 / elapsed_ms, term_attempts(),
               (alloc_buffer_waste() + undo_waste()) * HeapWordSize / K,
               alloc_buffer_waste() * HeapWordSize / K,
               undo_waste() * HeapWordSize / K);
}

#ifdef ASSERT
bool G1ParScanThreadState::verify_ref(narrowOop* ref) const {
  assert(ref != NULL, "invariant");
  assert(UseCompressedOops, "sanity");
  assert(!has_partial_array_mask(ref), err_msg("ref=" PTR_FORMAT, ref));
  oop p = oopDesc::load_decode_heap_oop(ref);
  assert(_g1h->is_in_g1_reserved(p),
         err_msg("ref=" PTR_FORMAT " p=" PTR_FORMAT, ref, (void *)p));
  return true;
}

bool G1ParScanThreadState::verify_ref(oop* ref) const {
  assert(ref != NULL, "invariant");
  if (has_partial_array_mask(ref)) {
    // Must be in the collection set--it's already been copied.
    oop p = clear_partial_array_mask(ref);
    assert(_g1h->obj_in_cs(p),
           err_msg("ref=" PTR_FORMAT " p=" PTR_FORMAT, ref, (void *)p));
  } else {
    oop p = oopDesc::load_decode_heap_oop(ref);
    assert(_g1h->is_in_g1_reserved(p),
           err_msg("ref=" PTR_FORMAT " p=" PTR_FORMAT, ref, (void *)p));
  }
  return true;
}

bool G1ParScanThreadState::verify_task(StarTask ref) const {
  if (ref.is_narrow()) {
    return verify_ref((narrowOop*) ref);
  } else {
    return verify_ref((oop*) ref);
  }
}
#endif // ASSERT

void G1ParScanThreadState::trim_queue() {
  assert(_evac_cl != NULL, "not set");
  assert(_evac_failure_cl != NULL, "not set");
  assert(_partial_scan_cl != NULL, "not set");

  StarTask ref;
  do {
    // Drain the overflow stack first, so other threads can steal.
    while (refs()->pop_overflow(ref)) {
      deal_with_reference(ref);
    }

    while (refs()->pop_local(ref)) {
      deal_with_reference(ref);
    }
  } while (!refs()->is_empty());
}

G1ParClosureSuper::G1ParClosureSuper(G1CollectedHeap* g1,
                                     G1ParScanThreadState* par_scan_state) :
  _g1(g1), _g1_rem(_g1->g1_rem_set()), _cm(_g1->concurrent_mark()),
  _par_scan_state(par_scan_state),
  _worker_id(par_scan_state->queue_num()),
  _during_initial_mark(_g1->g1_policy()->during_initial_mark_pause()),
  _mark_in_progress(_g1->mark_in_progress()) { }

template <bool do_gen_barrier, G1Barrier barrier, bool do_mark_object>
void G1ParCopyClosure<do_gen_barrier, barrier, do_mark_object>::mark_object(oop obj) {
#ifdef ASSERT
  HeapRegion* hr = _g1->heap_region_containing(obj);
  assert(hr != NULL, "sanity");
  assert(!hr->in_collection_set(), "should not mark objects in the CSet");
#endif // ASSERT

  // We know that the object is not moving so it's safe to read its size.
  _cm->grayRoot(obj, (size_t) obj->size(), _worker_id);
}

template <bool do_gen_barrier, G1Barrier barrier, bool do_mark_object>
void G1ParCopyClosure<do_gen_barrier, barrier, do_mark_object>
  ::mark_forwarded_object(oop from_obj, oop to_obj) {
#ifdef ASSERT
  assert(from_obj->is_forwarded(), "from obj should be forwarded");
  assert(from_obj->forwardee() == to_obj, "to obj should be the forwardee");
  assert(from_obj != to_obj, "should not be self-forwarded");

  HeapRegion* from_hr = _g1->heap_region_containing(from_obj);
  assert(from_hr != NULL, "sanity");
  assert(from_hr->in_collection_set(), "from obj should be in the CSet");

  HeapRegion* to_hr = _g1->heap_region_containing(to_obj);
  assert(to_hr != NULL, "sanity");
  assert(!to_hr->in_collection_set(), "should not mark objects in the CSet");
#endif // ASSERT

  // The object might be in the process of being copied by another
  // worker so we cannot trust that its to-space image is
  // well-formed. So we have to read its size from its from-space
  // image which we know should not be changing.
  _cm->grayRoot(to_obj, (size_t) from_obj->size(), _worker_id);
}

template <bool do_gen_barrier, G1Barrier barrier, bool do_mark_object>
oop G1ParCopyClosure<do_gen_barrier, barrier, do_mark_object>
  ::copy_to_survivor_space(oop old) {
  size_t word_sz = old->size();
  HeapRegion* from_region = _g1->heap_region_containing_raw(old);
  // +1 to make the -1 indexes valid...
  int       young_index = from_region->young_index_in_cset()+1;
  assert( (from_region->is_young() && young_index >  0) ||
         (!from_region->is_young() && young_index == 0), "invariant" );
  G1CollectorPolicy* g1p = _g1->g1_policy();
  markOop m = old->mark();
  int age = m->has_displaced_mark_helper() ? m->displaced_mark_helper()->age()
                                           : m->age();
  GCAllocPurpose alloc_purpose = g1p->evacuation_destination(from_region, age,
                                                             word_sz);
  HeapWord* obj_ptr = _par_scan_state->allocate(alloc_purpose, word_sz);
#ifndef PRODUCT
  // Should this evacuation fail?
  if (_g1->evacuation_should_fail()) {
    if (obj_ptr != NULL) {
      _par_scan_state->undo_allocation(alloc_purpose, obj_ptr, word_sz);
      obj_ptr = NULL;
    }
  }
#endif // !PRODUCT

  if (obj_ptr == NULL) {
    // This will either forward-to-self, or detect that someone else has
    // installed a forwarding pointer.
    return _g1->handle_evacuation_failure_par(_par_scan_state, old);
  }

  oop obj = oop(obj_ptr);

  // We're going to allocate linearly, so might as well prefetch ahead.
  Prefetch::write(obj_ptr, PrefetchCopyIntervalInBytes);

  oop forward_ptr = old->forward_to_atomic(obj);
  if (forward_ptr == NULL) {
    Copy::aligned_disjoint_words((HeapWord*) old, obj_ptr, word_sz);
    if (g1p->track_object_age(alloc_purpose)) {
      // We could simply do obj->incr_age(). However, this causes a
      // performance issue. obj->incr_age() will first check whether
      // the object has a displaced mark by checking its mark word;
      // getting the mark word from the new location of the object
      // stalls. So, given that we already have the mark word and we
      // are about to install it anyway, it's better to increase the
      // age on the mark word, when the object does not have a
      // displaced mark word. We're not expecting many objects to have
      // a displaced marked word, so that case is not optimized
      // further (it could be...) and we simply call obj->incr_age().

      if (m->has_displaced_mark_helper()) {
        // in this case, we have to install the mark word first,
        // otherwise obj looks to be forwarded (the old mark word,
        // which contains the forward pointer, was copied)
        obj->set_mark(m);
        obj->incr_age();
      } else {
        m = m->incr_age();
        obj->set_mark(m);
      }
      _par_scan_state->age_table()->add(obj, word_sz);
    } else {
      obj->set_mark(m);
    }

    size_t* surv_young_words = _par_scan_state->surviving_young_words();
    surv_young_words[young_index] += word_sz;

    if (obj->is_objArray() && arrayOop(obj)->length() >= ParGCArrayScanChunk) {
      // We keep track of the next start index in the length field of
      // the to-space object. The actual length can be found in the
      // length field of the from-space object.
      arrayOop(obj)->set_length(0);
      oop* old_p = set_partial_array_mask(old);
      _par_scan_state->push_on_queue(old_p);
    } else {
      // No point in using the slower heap_region_containing() method,
      // given that we know obj is in the heap.
      _scanner.set_region(_g1->heap_region_containing_raw(obj));
      obj->oop_iterate_backwards(&_scanner);
    }
  } else {
    _par_scan_state->undo_allocation(alloc_purpose, obj_ptr, word_sz);
    obj = forward_ptr;
  }
  return obj;
}

template <class T>
void G1ParCopyHelper::do_klass_barrier(T* p, oop new_obj) {
  if (_g1->heap_region_containing_raw(new_obj)->is_young()) {
    _scanned_klass->record_modified_oops();
  }
}

template <bool do_gen_barrier, G1Barrier barrier, bool do_mark_object>
template <class T>
void G1ParCopyClosure<do_gen_barrier, barrier, do_mark_object>
::do_oop_work(T* p) {
  oop obj = oopDesc::load_decode_heap_oop(p);
  assert(barrier != G1BarrierRS || obj != NULL,
         "Precondition: G1BarrierRS implies obj is non-NULL");

  assert(_worker_id == _par_scan_state->queue_num(), "sanity");

  // here the null check is implicit in the cset_fast_test() test
  if (_g1->in_cset_fast_test(obj)) {
    oop forwardee;
    if (obj->is_forwarded()) {
      forwardee = obj->forwardee();
    } else {
      forwardee = copy_to_survivor_space(obj);
    }
    assert(forwardee != NULL, "forwardee should not be NULL");
    oopDesc::encode_store_heap_oop(p, forwardee);
    if (do_mark_object && forwardee != obj) {
      // If the object is self-forwarded we don't need to explicitly
      // mark it, the evacuation failure protocol will do so.
      mark_forwarded_object(obj, forwardee);
    }

    // When scanning the RS, we only care about objs in CS.
    if (barrier == G1BarrierRS) {
      _par_scan_state->update_rs(_from, p, _worker_id);
    } else if (barrier == G1BarrierKlass) {
      do_klass_barrier(p, forwardee);
    }
  } else {
    // The object is not in collection set. If we're a root scanning
    // closure during an initial mark pause (i.e. do_mark_object will
    // be true) then attempt to mark the object.
    if (do_mark_object && _g1->is_in_g1_reserved(obj)) {
      mark_object(obj);
    }
  }

  if (barrier == G1BarrierEvac && obj != NULL) {
    _par_scan_state->update_rs(_from, p, _worker_id);
  }

  if (do_gen_barrier && obj != NULL) {
    par_do_barrier(p);
  }
}

template void G1ParCopyClosure<false, G1BarrierEvac, false>::do_oop_work(oop* p);
template void G1ParCopyClosure<false, G1BarrierEvac, false>::do_oop_work(narrowOop* p);

template <class T> void G1ParScanPartialArrayClosure::do_oop_nv(T* p) {
  assert(has_partial_array_mask(p), "invariant");
  oop from_obj = clear_partial_array_mask(p);

  assert(Universe::heap()->is_in_reserved(from_obj), "must be in heap.");
  assert(from_obj->is_objArray(), "must be obj array");
  objArrayOop from_obj_array = objArrayOop(from_obj);
  // The from-space object contains the real length.
  int length                 = from_obj_array->length();

  assert(from_obj->is_forwarded(), "must be forwarded");
  oop to_obj                 = from_obj->forwardee();
  assert(from_obj != to_obj, "should not be chunking self-forwarded objects");
  objArrayOop to_obj_array   = objArrayOop(to_obj);
  // We keep track of the next start index in the length field of the
  // to-space object.
  int next_index             = to_obj_array->length();
  assert(0 <= next_index && next_index < length,
         err_msg("invariant, next index: %d, length: %d", next_index, length));

  int start                  = next_index;
  int end                    = length;
  int remainder              = end - start;
  // We'll try not to push a range that's smaller than ParGCArrayScanChunk.
  if (remainder > 2 * ParGCArrayScanChunk) {
    end = start + ParGCArrayScanChunk;
    to_obj_array->set_length(end);
    // Push the remainder before we process the range in case another
    // worker has run out of things to do and can steal it.
    oop* from_obj_p = set_partial_array_mask(from_obj);
    _par_scan_state->push_on_queue(from_obj_p);
  } else {
    assert(length == end, "sanity");
    // We'll process the final range for this object. Restore the length
    // so that the heap remains parsable in case of evacuation failure.
    to_obj_array->set_length(end);
  }
  _scanner.set_region(_g1->heap_region_containing_raw(to_obj));
  // Process indexes [start,end). It will also process the header
  // along with the first chunk (i.e., the chunk with start == 0).
  // Note that at this point the length field of to_obj_array is not
  // correct given that we are using it to keep track of the next
  // start index. oop_iterate_range() (thankfully!) ignores the length
  // field and only relies on the start / end parameters.  It does
  // however return the size of the object which will be incorrect. So
  // we have to ignore it even if we wanted to use it.
  to_obj_array->oop_iterate_range(&_scanner, start, end);
}

class G1ParEvacuateFollowersClosure : public VoidClosure {
protected:
  G1CollectedHeap*              _g1h;
  G1ParScanThreadState*         _par_scan_state;
  RefToScanQueueSet*            _queues;
  ParallelTaskTerminator*       _terminator;

  G1ParScanThreadState*   par_scan_state() { return _par_scan_state; }
  RefToScanQueueSet*      queues()         { return _queues; }
  ParallelTaskTerminator* terminator()     { return _terminator; }

public:
  G1ParEvacuateFollowersClosure(G1CollectedHeap* g1h,
                                G1ParScanThreadState* par_scan_state,
                                RefToScanQueueSet* queues,
                                ParallelTaskTerminator* terminator)
    : _g1h(g1h), _par_scan_state(par_scan_state),
      _queues(queues), _terminator(terminator) {}

  void do_void();

private:
  inline bool offer_termination();
};

bool G1ParEvacuateFollowersClosure::offer_termination() {
  G1ParScanThreadState* const pss = par_scan_state();
  pss->start_term_time();
  const bool res = terminator()->offer_termination();
  pss->end_term_time();
  return res;
}

void G1ParEvacuateFollowersClosure::do_void() {
  StarTask stolen_task;
  G1ParScanThreadState* const pss = par_scan_state();
  pss->trim_queue();

  do {
    while (queues()->steal(pss->queue_num(), pss->hash_seed(), stolen_task)) {
      assert(pss->verify_task(stolen_task), "sanity");
      if (stolen_task.is_narrow()) {
        pss->deal_with_reference((narrowOop*) stolen_task);
      } else {
        pss->deal_with_reference((oop*) stolen_task);
      }

      // We've just processed a reference and we might have made
      // available new entries on the queues. So we have to make sure
      // we drain the queues as necessary.
      pss->trim_queue();
    }
  } while (!offer_termination());

  pss->retire_alloc_buffers();
}

class G1KlassScanClosure : public KlassClosure {
 G1ParCopyHelper* _closure;
 bool             _process_only_dirty;
 int              _count;
 public:
  G1KlassScanClosure(G1ParCopyHelper* closure, bool process_only_dirty)
      : _process_only_dirty(process_only_dirty), _closure(closure), _count(0) {}
  void do_klass(Klass* klass) {
    // If the klass has not been dirtied we know that there's
    // no references into  the young gen and we can skip it.
   if (!_process_only_dirty || klass->has_modified_oops()) {
      // Clean the klass since we're going to scavenge all the metadata.
      klass->clear_modified_oops();

      // Tell the closure that this klass is the Klass to scavenge
      // and is the one to dirty if oops are left pointing into the young gen.
      _closure->set_scanned_klass(klass);

      klass->oops_do(_closure);

      _closure->set_scanned_klass(NULL);
    }
    _count++;
  }
};

class G1ParTask : public AbstractGangTask {
protected:
  G1CollectedHeap*       _g1h;
  RefToScanQueueSet      *_queues;
  ParallelTaskTerminator _terminator;
  uint _n_workers;

  Mutex _stats_lock;
  Mutex* stats_lock() { return &_stats_lock; }

  size_t getNCards() {
    return (_g1h->capacity() + G1BlockOffsetSharedArray::N_bytes - 1)
      / G1BlockOffsetSharedArray::N_bytes;
  }

public:
  G1ParTask(G1CollectedHeap* g1h,
            RefToScanQueueSet *task_queues)
    : AbstractGangTask("G1 collection"),
      _g1h(g1h),
      _queues(task_queues),
      _terminator(0, _queues),
      _stats_lock(Mutex::leaf, "parallel G1 stats lock", true)
  {}

  RefToScanQueueSet* queues() { return _queues; }

  RefToScanQueue *work_queue(int i) {
    return queues()->queue(i);
  }

  ParallelTaskTerminator* terminator() { return &_terminator; }

  virtual void set_for_termination(int active_workers) {
    // This task calls set_n_termination() in par_non_clean_card_iterate_work()
    // in the young space (_par_seq_tasks) in the G1 heap
    // for SequentialSubTasksDone.
    // This task also uses SubTasksDone in SharedHeap and G1CollectedHeap
    // both of which need setting by set_n_termination().
    _g1h->SharedHeap::set_n_termination(active_workers);
    _g1h->set_n_termination(active_workers);
    terminator()->reset_for_reuse(active_workers);
    _n_workers = active_workers;
  }

  void work(uint worker_id) {
    if (worker_id >= _n_workers) return;  // no work needed this round

    double start_time_ms = os::elapsedTime() * 1000.0;
    _g1h->g1_policy()->phase_times()->record_gc_worker_start_time(worker_id, start_time_ms);

    {
      ResourceMark rm;
      HandleMark   hm;

      ReferenceProcessor*             rp = _g1h->ref_processor_stw();

      G1ParScanThreadState            pss(_g1h, worker_id);
      G1ParScanHeapEvacClosure        scan_evac_cl(_g1h, &pss, rp);
      G1ParScanHeapEvacFailureClosure evac_failure_cl(_g1h, &pss, rp);
      G1ParScanPartialArrayClosure    partial_scan_cl(_g1h, &pss, rp);

      pss.set_evac_closure(&scan_evac_cl);
      pss.set_evac_failure_closure(&evac_failure_cl);
      pss.set_partial_scan_closure(&partial_scan_cl);

      G1ParScanExtRootClosure        only_scan_root_cl(_g1h, &pss, rp);
      G1ParScanMetadataClosure       only_scan_metadata_cl(_g1h, &pss, rp);

      G1ParScanAndMarkExtRootClosure scan_mark_root_cl(_g1h, &pss, rp);
      G1ParScanAndMarkMetadataClosure scan_mark_metadata_cl(_g1h, &pss, rp);

      bool only_young                 = _g1h->g1_policy()->gcs_are_young();
      G1KlassScanClosure              scan_mark_klasses_cl_s(&scan_mark_metadata_cl, false);
      G1KlassScanClosure              only_scan_klasses_cl_s(&only_scan_metadata_cl, only_young);

      OopClosure*                    scan_root_cl = &only_scan_root_cl;
      G1KlassScanClosure*            scan_klasses_cl = &only_scan_klasses_cl_s;

      if (_g1h->g1_policy()->during_initial_mark_pause()) {
        // We also need to mark copied objects.
        scan_root_cl = &scan_mark_root_cl;
        scan_klasses_cl = &scan_mark_klasses_cl_s;
      }

      G1ParPushHeapRSClosure          push_heap_rs_cl(_g1h, &pss);

      // Don't scan the scavengable methods in the code cache as part
      // of strong root scanning. The code roots that point into a
      // region in the collection set are scanned when we scan the
      // region's RSet.
      int so = SharedHeap::SO_AllClasses | SharedHeap::SO_Strings;

      pss.start_strong_roots();
      _g1h->g1_process_strong_roots(/* is scavenging */ true,
                                    SharedHeap::ScanningOption(so),
                                    scan_root_cl,
                                    &push_heap_rs_cl,
                                    scan_klasses_cl,
                                    worker_id);
      pss.end_strong_roots();

      {
        double start = os::elapsedTime();
        G1ParEvacuateFollowersClosure evac(_g1h, &pss, _queues, &_terminator);
        evac.do_void();
        double elapsed_ms = (os::elapsedTime()-start)*1000.0;
        double term_ms = pss.term_time()*1000.0;
        _g1h->g1_policy()->phase_times()->add_obj_copy_time(worker_id, elapsed_ms-term_ms);
        _g1h->g1_policy()->phase_times()->record_termination(worker_id, term_ms, pss.term_attempts());
      }
      _g1h->g1_policy()->record_thread_age_table(pss.age_table());
      _g1h->update_surviving_young_words(pss.surviving_young_words()+1);

      if (ParallelGCVerbose) {
        MutexLocker x(stats_lock());
        pss.print_termination_stats(worker_id);
      }

      assert(pss.refs()->is_empty(), "should be empty");

      // Close the inner scope so that the ResourceMark and HandleMark
      // destructors are executed here and are included as part of the
      // "GC Worker Time".
    }

    double end_time_ms = os::elapsedTime() * 1000.0;
    _g1h->g1_policy()->phase_times()->record_gc_worker_end_time(worker_id, end_time_ms);
  }
};

// *** Common G1 Evacuation Stuff

// This method is run in a GC worker.

void
G1CollectedHeap::
g1_process_strong_roots(bool is_scavenging,
                        ScanningOption so,
                        OopClosure* scan_non_heap_roots,
                        OopsInHeapRegionClosure* scan_rs,
                        G1KlassScanClosure* scan_klasses,
                        int worker_i) {

  // First scan the strong roots
  double ext_roots_start = os::elapsedTime();
  double closure_app_time_sec = 0.0;

  BufferingOopClosure buf_scan_non_heap_roots(scan_non_heap_roots);

<<<<<<< HEAD
  // Walk the code cache w/o buffering, because StarTask cannot handle
  // unaligned oop locations.
  G1FilteredCodeBlobToOopClosure eager_scan_cs_code_roots(this, scan_non_heap_roots);

  // Scan all code roots from stack
  CodeBlobToOopClosure eager_scan_all_code_roots(scan_non_heap_roots, true);
  CodeBlobToOopClosure* blobs = &eager_scan_cs_code_roots;
  if (UseNewCode && g1_policy()->during_initial_mark_pause()) {
    // during initial-mark we need to take care to follow all code roots
    blobs = &eager_scan_all_code_roots;
  }
=======
  assert(so & SO_CodeCache || scan_rs != NULL, "must scan code roots somehow");
  // Walk the code cache/strong code roots w/o buffering, because StarTask
  // cannot handle unaligned oop locations.
  CodeBlobToOopClosure eager_scan_code_roots(scan_non_heap_roots, true /* do_marking */);
>>>>>>> 36634c96

  process_strong_roots(false, // no scoping; this is parallel code
                       is_scavenging, so,
                       &buf_scan_non_heap_roots,
                       blobs,
                       scan_klasses
                       );

  // Now the CM ref_processor roots.
  if (!_process_strong_tasks->is_task_claimed(G1H_PS_refProcessor_oops_do)) {
    // We need to treat the discovered reference lists of the
    // concurrent mark ref processor as roots and keep entries
    // (which are added by the marking threads) on them live
    // until they can be processed at the end of marking.
    ref_processor_cm()->weak_oops_do(&buf_scan_non_heap_roots);
  }

  // Finish up any enqueued closure apps (attributed as object copy time).
  buf_scan_non_heap_roots.done();

  double obj_copy_time_sec = buf_scan_non_heap_roots.closure_app_seconds();

  g1_policy()->phase_times()->record_obj_copy_time(worker_i, obj_copy_time_sec * 1000.0);

  double ext_root_time_ms =
    ((os::elapsedTime() - ext_roots_start) - obj_copy_time_sec) * 1000.0;

  g1_policy()->phase_times()->record_ext_root_scan_time(worker_i, ext_root_time_ms);

  // During conc marking we have to filter the per-thread SATB buffers
  // to make sure we remove any oops into the CSet (which will show up
  // as implicitly live).
  double satb_filtering_ms = 0.0;
  if (!_process_strong_tasks->is_task_claimed(G1H_PS_filter_satb_buffers)) {
    if (mark_in_progress()) {
      double satb_filter_start = os::elapsedTime();

      JavaThread::satb_mark_queue_set().filter_thread_buffers();

      satb_filtering_ms = (os::elapsedTime() - satb_filter_start) * 1000.0;
    }
  }
  g1_policy()->phase_times()->record_satb_filtering_time(worker_i, satb_filtering_ms);

  // If this is an initial mark pause, and we're not scanning
  // the entire code cache, we need to mark the oops in the
  // strong code root lists for the regions that are not in
  // the collection set.
  // Note all threads participate in this set of root tasks.
  double mark_strong_code_roots_ms = 0.0;
  if (g1_policy()->during_initial_mark_pause() && !(so & SO_CodeCache)) {
    double mark_strong_roots_start = os::elapsedTime();
    mark_strong_code_roots(worker_i);
    mark_strong_code_roots_ms = (os::elapsedTime() - mark_strong_roots_start) * 1000.0;
  }
  g1_policy()->phase_times()->record_strong_code_root_mark_time(worker_i, mark_strong_code_roots_ms);

  // Now scan the complement of the collection set.
  if (scan_rs != NULL) {
    g1_rem_set()->oops_into_collection_set_do(scan_rs, &eager_scan_code_roots, worker_i);
  }
  _process_strong_tasks->all_tasks_completed();
}

void
G1CollectedHeap::g1_process_weak_roots(OopClosure* root_closure) {
  CodeBlobToOopClosure roots_in_blobs(root_closure, /*do_marking=*/ false);
  SharedHeap::process_weak_roots(root_closure, &roots_in_blobs);
}

// Weak Reference Processing support

// An always "is_alive" closure that is used to preserve referents.
// If the object is non-null then it's alive.  Used in the preservation
// of referent objects that are pointed to by reference objects
// discovered by the CM ref processor.
class G1AlwaysAliveClosure: public BoolObjectClosure {
  G1CollectedHeap* _g1;
public:
  G1AlwaysAliveClosure(G1CollectedHeap* g1) : _g1(g1) {}
  bool do_object_b(oop p) {
    if (p != NULL) {
      return true;
    }
    return false;
  }
};

bool G1STWIsAliveClosure::do_object_b(oop p) {
  // An object is reachable if it is outside the collection set,
  // or is inside and copied.
  return !_g1->obj_in_cs(p) || p->is_forwarded();
}

// Non Copying Keep Alive closure
class G1KeepAliveClosure: public OopClosure {
  G1CollectedHeap* _g1;
public:
  G1KeepAliveClosure(G1CollectedHeap* g1) : _g1(g1) {}
  void do_oop(narrowOop* p) { guarantee(false, "Not needed"); }
  void do_oop(      oop* p) {
    oop obj = *p;

    if (_g1->obj_in_cs(obj)) {
      assert( obj->is_forwarded(), "invariant" );
      *p = obj->forwardee();
    }
  }
};

// Copying Keep Alive closure - can be called from both
// serial and parallel code as long as different worker
// threads utilize different G1ParScanThreadState instances
// and different queues.

class G1CopyingKeepAliveClosure: public OopClosure {
  G1CollectedHeap*         _g1h;
  OopClosure*              _copy_non_heap_obj_cl;
  OopsInHeapRegionClosure* _copy_metadata_obj_cl;
  G1ParScanThreadState*    _par_scan_state;

public:
  G1CopyingKeepAliveClosure(G1CollectedHeap* g1h,
                            OopClosure* non_heap_obj_cl,
                            OopsInHeapRegionClosure* metadata_obj_cl,
                            G1ParScanThreadState* pss):
    _g1h(g1h),
    _copy_non_heap_obj_cl(non_heap_obj_cl),
    _copy_metadata_obj_cl(metadata_obj_cl),
    _par_scan_state(pss)
  {}

  virtual void do_oop(narrowOop* p) { do_oop_work(p); }
  virtual void do_oop(      oop* p) { do_oop_work(p); }

  template <class T> void do_oop_work(T* p) {
    oop obj = oopDesc::load_decode_heap_oop(p);

    if (_g1h->obj_in_cs(obj)) {
      // If the referent object has been forwarded (either copied
      // to a new location or to itself in the event of an
      // evacuation failure) then we need to update the reference
      // field and, if both reference and referent are in the G1
      // heap, update the RSet for the referent.
      //
      // If the referent has not been forwarded then we have to keep
      // it alive by policy. Therefore we have copy the referent.
      //
      // If the reference field is in the G1 heap then we can push
      // on the PSS queue. When the queue is drained (after each
      // phase of reference processing) the object and it's followers
      // will be copied, the reference field set to point to the
      // new location, and the RSet updated. Otherwise we need to
      // use the the non-heap or metadata closures directly to copy
      // the referent object and update the pointer, while avoiding
      // updating the RSet.

      if (_g1h->is_in_g1_reserved(p)) {
        _par_scan_state->push_on_queue(p);
      } else {
        assert(!ClassLoaderDataGraph::contains((address)p),
               err_msg("Otherwise need to call _copy_metadata_obj_cl->do_oop(p) "
                              PTR_FORMAT, p));
          _copy_non_heap_obj_cl->do_oop(p);
        }
      }
    }
};

// Serial drain queue closure. Called as the 'complete_gc'
// closure for each discovered list in some of the
// reference processing phases.

class G1STWDrainQueueClosure: public VoidClosure {
protected:
  G1CollectedHeap* _g1h;
  G1ParScanThreadState* _par_scan_state;

  G1ParScanThreadState*   par_scan_state() { return _par_scan_state; }

public:
  G1STWDrainQueueClosure(G1CollectedHeap* g1h, G1ParScanThreadState* pss) :
    _g1h(g1h),
    _par_scan_state(pss)
  { }

  void do_void() {
    G1ParScanThreadState* const pss = par_scan_state();
    pss->trim_queue();
  }
};

// Parallel Reference Processing closures

// Implementation of AbstractRefProcTaskExecutor for parallel reference
// processing during G1 evacuation pauses.

class G1STWRefProcTaskExecutor: public AbstractRefProcTaskExecutor {
private:
  G1CollectedHeap*   _g1h;
  RefToScanQueueSet* _queues;
  FlexibleWorkGang*  _workers;
  int                _active_workers;

public:
  G1STWRefProcTaskExecutor(G1CollectedHeap* g1h,
                        FlexibleWorkGang* workers,
                        RefToScanQueueSet *task_queues,
                        int n_workers) :
    _g1h(g1h),
    _queues(task_queues),
    _workers(workers),
    _active_workers(n_workers)
  {
    assert(n_workers > 0, "shouldn't call this otherwise");
  }

  // Executes the given task using concurrent marking worker threads.
  virtual void execute(ProcessTask& task);
  virtual void execute(EnqueueTask& task);
};

// Gang task for possibly parallel reference processing

class G1STWRefProcTaskProxy: public AbstractGangTask {
  typedef AbstractRefProcTaskExecutor::ProcessTask ProcessTask;
  ProcessTask&     _proc_task;
  G1CollectedHeap* _g1h;
  RefToScanQueueSet *_task_queues;
  ParallelTaskTerminator* _terminator;

public:
  G1STWRefProcTaskProxy(ProcessTask& proc_task,
                     G1CollectedHeap* g1h,
                     RefToScanQueueSet *task_queues,
                     ParallelTaskTerminator* terminator) :
    AbstractGangTask("Process reference objects in parallel"),
    _proc_task(proc_task),
    _g1h(g1h),
    _task_queues(task_queues),
    _terminator(terminator)
  {}

  virtual void work(uint worker_id) {
    // The reference processing task executed by a single worker.
    ResourceMark rm;
    HandleMark   hm;

    G1STWIsAliveClosure is_alive(_g1h);

    G1ParScanThreadState pss(_g1h, worker_id);

    G1ParScanHeapEvacClosure        scan_evac_cl(_g1h, &pss, NULL);
    G1ParScanHeapEvacFailureClosure evac_failure_cl(_g1h, &pss, NULL);
    G1ParScanPartialArrayClosure    partial_scan_cl(_g1h, &pss, NULL);

    pss.set_evac_closure(&scan_evac_cl);
    pss.set_evac_failure_closure(&evac_failure_cl);
    pss.set_partial_scan_closure(&partial_scan_cl);

    G1ParScanExtRootClosure        only_copy_non_heap_cl(_g1h, &pss, NULL);
    G1ParScanMetadataClosure       only_copy_metadata_cl(_g1h, &pss, NULL);

    G1ParScanAndMarkExtRootClosure copy_mark_non_heap_cl(_g1h, &pss, NULL);
    G1ParScanAndMarkMetadataClosure copy_mark_metadata_cl(_g1h, &pss, NULL);

    OopClosure*                    copy_non_heap_cl = &only_copy_non_heap_cl;
    OopsInHeapRegionClosure*       copy_metadata_cl = &only_copy_metadata_cl;

    if (_g1h->g1_policy()->during_initial_mark_pause()) {
      // We also need to mark copied objects.
      copy_non_heap_cl = &copy_mark_non_heap_cl;
      copy_metadata_cl = &copy_mark_metadata_cl;
    }

    // Keep alive closure.
    G1CopyingKeepAliveClosure keep_alive(_g1h, copy_non_heap_cl, copy_metadata_cl, &pss);

    // Complete GC closure
    G1ParEvacuateFollowersClosure drain_queue(_g1h, &pss, _task_queues, _terminator);

    // Call the reference processing task's work routine.
    _proc_task.work(worker_id, is_alive, keep_alive, drain_queue);

    // Note we cannot assert that the refs array is empty here as not all
    // of the processing tasks (specifically phase2 - pp2_work) execute
    // the complete_gc closure (which ordinarily would drain the queue) so
    // the queue may not be empty.
  }
};

// Driver routine for parallel reference processing.
// Creates an instance of the ref processing gang
// task and has the worker threads execute it.
void G1STWRefProcTaskExecutor::execute(ProcessTask& proc_task) {
  assert(_workers != NULL, "Need parallel worker threads.");

  ParallelTaskTerminator terminator(_active_workers, _queues);
  G1STWRefProcTaskProxy proc_task_proxy(proc_task, _g1h, _queues, &terminator);

  _g1h->set_par_threads(_active_workers);
  _workers->run_task(&proc_task_proxy);
  _g1h->set_par_threads(0);
}

// Gang task for parallel reference enqueueing.

class G1STWRefEnqueueTaskProxy: public AbstractGangTask {
  typedef AbstractRefProcTaskExecutor::EnqueueTask EnqueueTask;
  EnqueueTask& _enq_task;

public:
  G1STWRefEnqueueTaskProxy(EnqueueTask& enq_task) :
    AbstractGangTask("Enqueue reference objects in parallel"),
    _enq_task(enq_task)
  { }

  virtual void work(uint worker_id) {
    _enq_task.work(worker_id);
  }
};

// Driver routine for parallel reference enqueueing.
// Creates an instance of the ref enqueueing gang
// task and has the worker threads execute it.

void G1STWRefProcTaskExecutor::execute(EnqueueTask& enq_task) {
  assert(_workers != NULL, "Need parallel worker threads.");

  G1STWRefEnqueueTaskProxy enq_task_proxy(enq_task);

  _g1h->set_par_threads(_active_workers);
  _workers->run_task(&enq_task_proxy);
  _g1h->set_par_threads(0);
}

// End of weak reference support closures

// Abstract task used to preserve (i.e. copy) any referent objects
// that are in the collection set and are pointed to by reference
// objects discovered by the CM ref processor.

class G1ParPreserveCMReferentsTask: public AbstractGangTask {
protected:
  G1CollectedHeap* _g1h;
  RefToScanQueueSet      *_queues;
  ParallelTaskTerminator _terminator;
  uint _n_workers;

public:
  G1ParPreserveCMReferentsTask(G1CollectedHeap* g1h,int workers, RefToScanQueueSet *task_queues) :
    AbstractGangTask("ParPreserveCMReferents"),
    _g1h(g1h),
    _queues(task_queues),
    _terminator(workers, _queues),
    _n_workers(workers)
  { }

  void work(uint worker_id) {
    ResourceMark rm;
    HandleMark   hm;

    G1ParScanThreadState            pss(_g1h, worker_id);
    G1ParScanHeapEvacClosure        scan_evac_cl(_g1h, &pss, NULL);
    G1ParScanHeapEvacFailureClosure evac_failure_cl(_g1h, &pss, NULL);
    G1ParScanPartialArrayClosure    partial_scan_cl(_g1h, &pss, NULL);

    pss.set_evac_closure(&scan_evac_cl);
    pss.set_evac_failure_closure(&evac_failure_cl);
    pss.set_partial_scan_closure(&partial_scan_cl);

    assert(pss.refs()->is_empty(), "both queue and overflow should be empty");


    G1ParScanExtRootClosure        only_copy_non_heap_cl(_g1h, &pss, NULL);
    G1ParScanMetadataClosure       only_copy_metadata_cl(_g1h, &pss, NULL);

    G1ParScanAndMarkExtRootClosure copy_mark_non_heap_cl(_g1h, &pss, NULL);
    G1ParScanAndMarkMetadataClosure copy_mark_metadata_cl(_g1h, &pss, NULL);

    OopClosure*                    copy_non_heap_cl = &only_copy_non_heap_cl;
    OopsInHeapRegionClosure*       copy_metadata_cl = &only_copy_metadata_cl;

    if (_g1h->g1_policy()->during_initial_mark_pause()) {
      // We also need to mark copied objects.
      copy_non_heap_cl = &copy_mark_non_heap_cl;
      copy_metadata_cl = &copy_mark_metadata_cl;
    }

    // Is alive closure
    G1AlwaysAliveClosure always_alive(_g1h);

    // Copying keep alive closure. Applied to referent objects that need
    // to be copied.
    G1CopyingKeepAliveClosure keep_alive(_g1h, copy_non_heap_cl, copy_metadata_cl, &pss);

    ReferenceProcessor* rp = _g1h->ref_processor_cm();

    uint limit = ReferenceProcessor::number_of_subclasses_of_ref() * rp->max_num_q();
    uint stride = MIN2(MAX2(_n_workers, 1U), limit);

    // limit is set using max_num_q() - which was set using ParallelGCThreads.
    // So this must be true - but assert just in case someone decides to
    // change the worker ids.
    assert(0 <= worker_id && worker_id < limit, "sanity");
    assert(!rp->discovery_is_atomic(), "check this code");

    // Select discovered lists [i, i+stride, i+2*stride,...,limit)
    for (uint idx = worker_id; idx < limit; idx += stride) {
      DiscoveredList& ref_list = rp->discovered_refs()[idx];

      DiscoveredListIterator iter(ref_list, &keep_alive, &always_alive);
      while (iter.has_next()) {
        // Since discovery is not atomic for the CM ref processor, we
        // can see some null referent objects.
        iter.load_ptrs(DEBUG_ONLY(true));
        oop ref = iter.obj();

        // This will filter nulls.
        if (iter.is_referent_alive()) {
          iter.make_referent_alive();
        }
        iter.move_to_next();
      }
    }

    // Drain the queue - which may cause stealing
    G1ParEvacuateFollowersClosure drain_queue(_g1h, &pss, _queues, &_terminator);
    drain_queue.do_void();
    // Allocation buffers were retired at the end of G1ParEvacuateFollowersClosure
    assert(pss.refs()->is_empty(), "should be");
  }
};

// Weak Reference processing during an evacuation pause (part 1).
void G1CollectedHeap::process_discovered_references(uint no_of_gc_workers) {
  double ref_proc_start = os::elapsedTime();

  ReferenceProcessor* rp = _ref_processor_stw;
  assert(rp->discovery_enabled(), "should have been enabled");

  // Any reference objects, in the collection set, that were 'discovered'
  // by the CM ref processor should have already been copied (either by
  // applying the external root copy closure to the discovered lists, or
  // by following an RSet entry).
  //
  // But some of the referents, that are in the collection set, that these
  // reference objects point to may not have been copied: the STW ref
  // processor would have seen that the reference object had already
  // been 'discovered' and would have skipped discovering the reference,
  // but would not have treated the reference object as a regular oop.
  // As a result the copy closure would not have been applied to the
  // referent object.
  //
  // We need to explicitly copy these referent objects - the references
  // will be processed at the end of remarking.
  //
  // We also need to do this copying before we process the reference
  // objects discovered by the STW ref processor in case one of these
  // referents points to another object which is also referenced by an
  // object discovered by the STW ref processor.

  assert(!G1CollectedHeap::use_parallel_gc_threads() ||
           no_of_gc_workers == workers()->active_workers(),
           "Need to reset active GC workers");

  set_par_threads(no_of_gc_workers);
  G1ParPreserveCMReferentsTask keep_cm_referents(this,
                                                 no_of_gc_workers,
                                                 _task_queues);

  if (G1CollectedHeap::use_parallel_gc_threads()) {
    workers()->run_task(&keep_cm_referents);
  } else {
    keep_cm_referents.work(0);
  }

  set_par_threads(0);

  // Closure to test whether a referent is alive.
  G1STWIsAliveClosure is_alive(this);

  // Even when parallel reference processing is enabled, the processing
  // of JNI refs is serial and performed serially by the current thread
  // rather than by a worker. The following PSS will be used for processing
  // JNI refs.

  // Use only a single queue for this PSS.
  G1ParScanThreadState pss(this, 0);

  // We do not embed a reference processor in the copying/scanning
  // closures while we're actually processing the discovered
  // reference objects.
  G1ParScanHeapEvacClosure        scan_evac_cl(this, &pss, NULL);
  G1ParScanHeapEvacFailureClosure evac_failure_cl(this, &pss, NULL);
  G1ParScanPartialArrayClosure    partial_scan_cl(this, &pss, NULL);

  pss.set_evac_closure(&scan_evac_cl);
  pss.set_evac_failure_closure(&evac_failure_cl);
  pss.set_partial_scan_closure(&partial_scan_cl);

  assert(pss.refs()->is_empty(), "pre-condition");

  G1ParScanExtRootClosure        only_copy_non_heap_cl(this, &pss, NULL);
  G1ParScanMetadataClosure       only_copy_metadata_cl(this, &pss, NULL);

  G1ParScanAndMarkExtRootClosure copy_mark_non_heap_cl(this, &pss, NULL);
  G1ParScanAndMarkMetadataClosure copy_mark_metadata_cl(this, &pss, NULL);

  OopClosure*                    copy_non_heap_cl = &only_copy_non_heap_cl;
  OopsInHeapRegionClosure*       copy_metadata_cl = &only_copy_metadata_cl;

  if (_g1h->g1_policy()->during_initial_mark_pause()) {
    // We also need to mark copied objects.
    copy_non_heap_cl = &copy_mark_non_heap_cl;
    copy_metadata_cl = &copy_mark_metadata_cl;
  }

  // Keep alive closure.
  G1CopyingKeepAliveClosure keep_alive(this, copy_non_heap_cl, copy_metadata_cl, &pss);

  // Serial Complete GC closure
  G1STWDrainQueueClosure drain_queue(this, &pss);

  // Setup the soft refs policy...
  rp->setup_policy(false);

  ReferenceProcessorStats stats;
  if (!rp->processing_is_mt()) {
    // Serial reference processing...
    stats = rp->process_discovered_references(&is_alive,
                                              &keep_alive,
                                              &drain_queue,
                                              NULL,
                                              _gc_timer_stw);
  } else {
    // Parallel reference processing
    assert(rp->num_q() == no_of_gc_workers, "sanity");
    assert(no_of_gc_workers <= rp->max_num_q(), "sanity");

    G1STWRefProcTaskExecutor par_task_executor(this, workers(), _task_queues, no_of_gc_workers);
    stats = rp->process_discovered_references(&is_alive,
                                              &keep_alive,
                                              &drain_queue,
                                              &par_task_executor,
                                              _gc_timer_stw);
  }

  _gc_tracer_stw->report_gc_reference_stats(stats);
  // We have completed copying any necessary live referent objects
  // (that were not copied during the actual pause) so we can
  // retire any active alloc buffers
  pss.retire_alloc_buffers();
  assert(pss.refs()->is_empty(), "both queue and overflow should be empty");

  double ref_proc_time = os::elapsedTime() - ref_proc_start;
  g1_policy()->phase_times()->record_ref_proc_time(ref_proc_time * 1000.0);
}

// Weak Reference processing during an evacuation pause (part 2).
void G1CollectedHeap::enqueue_discovered_references(uint no_of_gc_workers) {
  double ref_enq_start = os::elapsedTime();

  ReferenceProcessor* rp = _ref_processor_stw;
  assert(!rp->discovery_enabled(), "should have been disabled as part of processing");

  // Now enqueue any remaining on the discovered lists on to
  // the pending list.
  if (!rp->processing_is_mt()) {
    // Serial reference processing...
    rp->enqueue_discovered_references();
  } else {
    // Parallel reference enqueueing

    assert(no_of_gc_workers == workers()->active_workers(),
           "Need to reset active workers");
    assert(rp->num_q() == no_of_gc_workers, "sanity");
    assert(no_of_gc_workers <= rp->max_num_q(), "sanity");

    G1STWRefProcTaskExecutor par_task_executor(this, workers(), _task_queues, no_of_gc_workers);
    rp->enqueue_discovered_references(&par_task_executor);
  }

  rp->verify_no_references_recorded();
  assert(!rp->discovery_enabled(), "should have been disabled");

  // FIXME
  // CM's reference processing also cleans up the string and symbol tables.
  // Should we do that here also? We could, but it is a serial operation
  // and could significantly increase the pause time.

  double ref_enq_time = os::elapsedTime() - ref_enq_start;
  g1_policy()->phase_times()->record_ref_enq_time(ref_enq_time * 1000.0);
}

void G1CollectedHeap::evacuate_collection_set(EvacuationInfo& evacuation_info) {
  _expand_heap_after_alloc_failure = true;
  _evacuation_failed = false;

  // Should G1EvacuationFailureALot be in effect for this GC?
  NOT_PRODUCT(set_evacuation_failure_alot_for_current_gc();)

  g1_rem_set()->prepare_for_oops_into_collection_set_do();

  // Disable the hot card cache.
  G1HotCardCache* hot_card_cache = _cg1r->hot_card_cache();
  hot_card_cache->reset_hot_cache_claimed_index();
  hot_card_cache->set_use_cache(false);

  uint n_workers;
  if (G1CollectedHeap::use_parallel_gc_threads()) {
    n_workers =
      AdaptiveSizePolicy::calc_active_workers(workers()->total_workers(),
                                     workers()->active_workers(),
                                     Threads::number_of_non_daemon_threads());
    assert(UseDynamicNumberOfGCThreads ||
           n_workers == workers()->total_workers(),
           "If not dynamic should be using all the  workers");
    workers()->set_active_workers(n_workers);
    set_par_threads(n_workers);
  } else {
    assert(n_par_threads() == 0,
           "Should be the original non-parallel value");
    n_workers = 1;
  }

  G1ParTask g1_par_task(this, _task_queues);

  init_for_evac_failure(NULL);

  rem_set()->prepare_for_younger_refs_iterate(true);

  assert(dirty_card_queue_set().completed_buffers_num() == 0, "Should be empty");
  double start_par_time_sec = os::elapsedTime();
  double end_par_time_sec;

  {
    StrongRootsScope srs(this);

    if (G1CollectedHeap::use_parallel_gc_threads()) {
      // The individual threads will set their evac-failure closures.
      if (ParallelGCVerbose) G1ParScanThreadState::print_termination_stats_hdr();
      // These tasks use ShareHeap::_process_strong_tasks
      assert(UseDynamicNumberOfGCThreads ||
             workers()->active_workers() == workers()->total_workers(),
             "If not dynamic should be using all the  workers");
      workers()->run_task(&g1_par_task);
    } else {
      g1_par_task.set_for_termination(n_workers);
      g1_par_task.work(0);
    }
    end_par_time_sec = os::elapsedTime();

    // Closing the inner scope will execute the destructor
    // for the StrongRootsScope object. We record the current
    // elapsed time before closing the scope so that time
    // taken for the SRS destructor is NOT included in the
    // reported parallel time.
  }

  double par_time_ms = (end_par_time_sec - start_par_time_sec) * 1000.0;
  g1_policy()->phase_times()->record_par_time(par_time_ms);

  double code_root_fixup_time_ms =
        (os::elapsedTime() - end_par_time_sec) * 1000.0;
  g1_policy()->phase_times()->record_code_root_fixup_time(code_root_fixup_time_ms);

  set_par_threads(0);

  // Process any discovered reference objects - we have
  // to do this _before_ we retire the GC alloc regions
  // as we may have to copy some 'reachable' referent
  // objects (and their reachable sub-graphs) that were
  // not copied during the pause.
  process_discovered_references(n_workers);

  // Weak root processing.
  {
    G1STWIsAliveClosure is_alive(this);
    G1KeepAliveClosure keep_alive(this);
    JNIHandles::weak_oops_do(&is_alive, &keep_alive);
  }

  release_gc_alloc_regions(n_workers, evacuation_info);
  g1_rem_set()->cleanup_after_oops_into_collection_set_do();

  // Reset and re-enable the hot card cache.
  // Note the counts for the cards in the regions in the
  // collection set are reset when the collection set is freed.
  hot_card_cache->reset_hot_cache();
  hot_card_cache->set_use_cache(true);

  // Migrate the strong code roots attached to each region in
  // the collection set. Ideally we would like to do this
  // after we have finished the scanning/evacuation of the
  // strong code roots for a particular heap region.
  migrate_strong_code_roots();

  if (g1_policy()->during_initial_mark_pause()) {
    // Reset the claim values set during marking the strong code roots
    reset_heap_region_claim_values();
  }

  finalize_for_evac_failure();

  if (evacuation_failed()) {
    remove_self_forwarding_pointers();

    // Reset the G1EvacuationFailureALot counters and flags
    // Note: the values are reset only when an actual
    // evacuation failure occurs.
    NOT_PRODUCT(reset_evacuation_should_fail();)
  }

  // Enqueue any remaining references remaining on the STW
  // reference processor's discovered lists. We need to do
  // this after the card table is cleaned (and verified) as
  // the act of enqueueing entries on to the pending list
  // will log these updates (and dirty their associated
  // cards). We need these updates logged to update any
  // RSets.
  enqueue_discovered_references(n_workers);

  if (G1DeferredRSUpdate) {
    RedirtyLoggedCardTableEntryFastClosure redirty;
    dirty_card_queue_set().set_closure(&redirty);
    dirty_card_queue_set().apply_closure_to_all_completed_buffers();

    DirtyCardQueueSet& dcq = JavaThread::dirty_card_queue_set();
    dcq.merge_bufferlists(&dirty_card_queue_set());
    assert(dirty_card_queue_set().completed_buffers_num() == 0, "All should be consumed");
  }
  COMPILER2_PRESENT(DerivedPointerTable::update_pointers());
}

void G1CollectedHeap::free_region_if_empty(HeapRegion* hr,
                                     size_t* pre_used,
                                     FreeRegionList* free_list,
                                     OldRegionSet* old_proxy_set,
                                     HumongousRegionSet* humongous_proxy_set,
                                     HRRSCleanupTask* hrrs_cleanup_task,
                                     bool par) {
  if (hr->used() > 0 && hr->max_live_bytes() == 0 && !hr->is_young()) {
    if (hr->isHumongous()) {
      assert(hr->startsHumongous(), "we should only see starts humongous");
      free_humongous_region(hr, pre_used, free_list, humongous_proxy_set, par);
    } else {
      _old_set.remove_with_proxy(hr, old_proxy_set);
      free_region(hr, pre_used, free_list, par);
    }
  } else {
    hr->rem_set()->do_cleanup_work(hrrs_cleanup_task);
  }
}

void G1CollectedHeap::free_region(HeapRegion* hr,
                                  size_t* pre_used,
                                  FreeRegionList* free_list,
                                  bool par) {
  assert(!hr->isHumongous(), "this is only for non-humongous regions");
  assert(!hr->is_empty(), "the region should not be empty");
  assert(free_list != NULL, "pre-condition");

  // Clear the card counts for this region.
  // Note: we only need to do this if the region is not young
  // (since we don't refine cards in young regions).
  if (!hr->is_young()) {
    _cg1r->hot_card_cache()->reset_card_counts(hr);
  }
  *pre_used += hr->used();
  hr->hr_clear(par, true /* clear_space */);
  free_list->add_as_head(hr);
}

void G1CollectedHeap::free_humongous_region(HeapRegion* hr,
                                     size_t* pre_used,
                                     FreeRegionList* free_list,
                                     HumongousRegionSet* humongous_proxy_set,
                                     bool par) {
  assert(hr->startsHumongous(), "this is only for starts humongous regions");
  assert(free_list != NULL, "pre-condition");
  assert(humongous_proxy_set != NULL, "pre-condition");

  size_t hr_used = hr->used();
  size_t hr_capacity = hr->capacity();
  size_t hr_pre_used = 0;
  _humongous_set.remove_with_proxy(hr, humongous_proxy_set);
  // We need to read this before we make the region non-humongous,
  // otherwise the information will be gone.
  uint last_index = hr->last_hc_index();
  hr->set_notHumongous();
  free_region(hr, &hr_pre_used, free_list, par);

  uint i = hr->hrs_index() + 1;
  while (i < last_index) {
    HeapRegion* curr_hr = region_at(i);
    assert(curr_hr->continuesHumongous(), "invariant");
    curr_hr->set_notHumongous();
    free_region(curr_hr, &hr_pre_used, free_list, par);
    i += 1;
  }
  assert(hr_pre_used == hr_used,
         err_msg("hr_pre_used: "SIZE_FORMAT" and hr_used: "SIZE_FORMAT" "
                 "should be the same", hr_pre_used, hr_used));
  *pre_used += hr_pre_used;
}

void G1CollectedHeap::update_sets_after_freeing_regions(size_t pre_used,
                                       FreeRegionList* free_list,
                                       OldRegionSet* old_proxy_set,
                                       HumongousRegionSet* humongous_proxy_set,
                                       bool par) {
  if (pre_used > 0) {
    Mutex* lock = (par) ? ParGCRareEvent_lock : NULL;
    MutexLockerEx x(lock, Mutex::_no_safepoint_check_flag);
    assert(_summary_bytes_used >= pre_used,
           err_msg("invariant: _summary_bytes_used: "SIZE_FORMAT" "
                   "should be >= pre_used: "SIZE_FORMAT,
                   _summary_bytes_used, pre_used));
    _summary_bytes_used -= pre_used;
  }
  if (free_list != NULL && !free_list->is_empty()) {
    MutexLockerEx x(FreeList_lock, Mutex::_no_safepoint_check_flag);
    _free_list.add_as_head(free_list);
  }
  if (old_proxy_set != NULL && !old_proxy_set->is_empty()) {
    MutexLockerEx x(OldSets_lock, Mutex::_no_safepoint_check_flag);
    _old_set.update_from_proxy(old_proxy_set);
  }
  if (humongous_proxy_set != NULL && !humongous_proxy_set->is_empty()) {
    MutexLockerEx x(OldSets_lock, Mutex::_no_safepoint_check_flag);
    _humongous_set.update_from_proxy(humongous_proxy_set);
  }
}

class G1ParCleanupCTTask : public AbstractGangTask {
  G1SATBCardTableModRefBS* _ct_bs;
  G1CollectedHeap* _g1h;
  HeapRegion* volatile _su_head;
public:
  G1ParCleanupCTTask(G1SATBCardTableModRefBS* ct_bs,
                     G1CollectedHeap* g1h) :
    AbstractGangTask("G1 Par Cleanup CT Task"),
    _ct_bs(ct_bs), _g1h(g1h) { }

  void work(uint worker_id) {
    HeapRegion* r;
    while (r = _g1h->pop_dirty_cards_region()) {
      clear_cards(r);
    }
  }

  void clear_cards(HeapRegion* r) {
    // Cards of the survivors should have already been dirtied.
    if (!r->is_survivor()) {
      _ct_bs->clear(MemRegion(r->bottom(), r->end()));
    }
  }
};

#ifndef PRODUCT
class G1VerifyCardTableCleanup: public HeapRegionClosure {
  G1CollectedHeap* _g1h;
  G1SATBCardTableModRefBS* _ct_bs;
public:
  G1VerifyCardTableCleanup(G1CollectedHeap* g1h, G1SATBCardTableModRefBS* ct_bs)
    : _g1h(g1h), _ct_bs(ct_bs) { }
  virtual bool doHeapRegion(HeapRegion* r) {
    if (r->is_survivor()) {
      _g1h->verify_dirty_region(r);
    } else {
      _g1h->verify_not_dirty_region(r);
    }
    return false;
  }
};

void G1CollectedHeap::verify_not_dirty_region(HeapRegion* hr) {
  // All of the region should be clean.
  G1SATBCardTableModRefBS* ct_bs = g1_barrier_set();
  MemRegion mr(hr->bottom(), hr->end());
  ct_bs->verify_not_dirty_region(mr);
}

void G1CollectedHeap::verify_dirty_region(HeapRegion* hr) {
  // We cannot guarantee that [bottom(),end()] is dirty.  Threads
  // dirty allocated blocks as they allocate them. The thread that
  // retires each region and replaces it with a new one will do a
  // maximal allocation to fill in [pre_dummy_top(),end()] but will
  // not dirty that area (one less thing to have to do while holding
  // a lock). So we can only verify that [bottom(),pre_dummy_top()]
  // is dirty.
  G1SATBCardTableModRefBS* ct_bs = g1_barrier_set();
  MemRegion mr(hr->bottom(), hr->pre_dummy_top());
  ct_bs->verify_dirty_region(mr);
}

void G1CollectedHeap::verify_dirty_young_list(HeapRegion* head) {
  G1SATBCardTableModRefBS* ct_bs = g1_barrier_set();
  for (HeapRegion* hr = head; hr != NULL; hr = hr->get_next_young_region()) {
    verify_dirty_region(hr);
  }
}

void G1CollectedHeap::verify_dirty_young_regions() {
  verify_dirty_young_list(_young_list->first_region());
}
#endif

void G1CollectedHeap::cleanUpCardTable() {
  G1SATBCardTableModRefBS* ct_bs = g1_barrier_set();
  double start = os::elapsedTime();

  {
    // Iterate over the dirty cards region list.
    G1ParCleanupCTTask cleanup_task(ct_bs, this);

    if (G1CollectedHeap::use_parallel_gc_threads()) {
      set_par_threads();
      workers()->run_task(&cleanup_task);
      set_par_threads(0);
    } else {
      while (_dirty_cards_region_list) {
        HeapRegion* r = _dirty_cards_region_list;
        cleanup_task.clear_cards(r);
        _dirty_cards_region_list = r->get_next_dirty_cards_region();
        if (_dirty_cards_region_list == r) {
          // The last region.
          _dirty_cards_region_list = NULL;
        }
        r->set_next_dirty_cards_region(NULL);
      }
    }
#ifndef PRODUCT
    if (G1VerifyCTCleanup || VerifyAfterGC) {
      G1VerifyCardTableCleanup cleanup_verifier(this, ct_bs);
      heap_region_iterate(&cleanup_verifier);
    }
#endif
  }

  double elapsed = os::elapsedTime() - start;
  g1_policy()->phase_times()->record_clear_ct_time(elapsed * 1000.0);
}

void G1CollectedHeap::free_collection_set(HeapRegion* cs_head, EvacuationInfo& evacuation_info) {
  size_t pre_used = 0;
  FreeRegionList local_free_list("Local List for CSet Freeing");

  double young_time_ms     = 0.0;
  double non_young_time_ms = 0.0;

  // Since the collection set is a superset of the the young list,
  // all we need to do to clear the young list is clear its
  // head and length, and unlink any young regions in the code below
  _young_list->clear();

  G1CollectorPolicy* policy = g1_policy();

  double start_sec = os::elapsedTime();
  bool non_young = true;

  HeapRegion* cur = cs_head;
  int age_bound = -1;
  size_t rs_lengths = 0;

  while (cur != NULL) {
    assert(!is_on_master_free_list(cur), "sanity");
    if (non_young) {
      if (cur->is_young()) {
        double end_sec = os::elapsedTime();
        double elapsed_ms = (end_sec - start_sec) * 1000.0;
        non_young_time_ms += elapsed_ms;

        start_sec = os::elapsedTime();
        non_young = false;
      }
    } else {
      if (!cur->is_young()) {
        double end_sec = os::elapsedTime();
        double elapsed_ms = (end_sec - start_sec) * 1000.0;
        young_time_ms += elapsed_ms;

        start_sec = os::elapsedTime();
        non_young = true;
      }
    }

    rs_lengths += cur->rem_set()->occupied();

    HeapRegion* next = cur->next_in_collection_set();
    assert(cur->in_collection_set(), "bad CS");
    cur->set_next_in_collection_set(NULL);
    cur->set_in_collection_set(false);

    if (cur->is_young()) {
      int index = cur->young_index_in_cset();
      assert(index != -1, "invariant");
      assert((uint) index < policy->young_cset_region_length(), "invariant");
      size_t words_survived = _surviving_young_words[index];
      cur->record_surv_words_in_group(words_survived);

      // At this point the we have 'popped' cur from the collection set
      // (linked via next_in_collection_set()) but it is still in the
      // young list (linked via next_young_region()). Clear the
      // _next_young_region field.
      cur->set_next_young_region(NULL);
    } else {
      int index = cur->young_index_in_cset();
      assert(index == -1, "invariant");
    }

    assert( (cur->is_young() && cur->young_index_in_cset() > -1) ||
            (!cur->is_young() && cur->young_index_in_cset() == -1),
            "invariant" );

    if (!cur->evacuation_failed()) {
      MemRegion used_mr = cur->used_region();

      // And the region is empty.
      assert(!used_mr.is_empty(), "Should not have empty regions in a CS.");
      free_region(cur, &pre_used, &local_free_list, false /* par */);
    } else {
      cur->uninstall_surv_rate_group();
      if (cur->is_young()) {
        cur->set_young_index_in_cset(-1);
      }
      cur->set_not_young();
      cur->set_evacuation_failed(false);
      // The region is now considered to be old.
      _old_set.add(cur);
      evacuation_info.increment_collectionset_used_after(cur->used());
    }
    cur = next;
  }

  evacuation_info.set_regions_freed(local_free_list.length());
  policy->record_max_rs_lengths(rs_lengths);
  policy->cset_regions_freed();

  double end_sec = os::elapsedTime();
  double elapsed_ms = (end_sec - start_sec) * 1000.0;

  if (non_young) {
    non_young_time_ms += elapsed_ms;
  } else {
    young_time_ms += elapsed_ms;
  }

  update_sets_after_freeing_regions(pre_used, &local_free_list,
                                    NULL /* old_proxy_set */,
                                    NULL /* humongous_proxy_set */,
                                    false /* par */);
  policy->phase_times()->record_young_free_cset_time_ms(young_time_ms);
  policy->phase_times()->record_non_young_free_cset_time_ms(non_young_time_ms);
}

// This routine is similar to the above but does not record
// any policy statistics or update free lists; we are abandoning
// the current incremental collection set in preparation of a
// full collection. After the full GC we will start to build up
// the incremental collection set again.
// This is only called when we're doing a full collection
// and is immediately followed by the tearing down of the young list.

void G1CollectedHeap::abandon_collection_set(HeapRegion* cs_head) {
  HeapRegion* cur = cs_head;

  while (cur != NULL) {
    HeapRegion* next = cur->next_in_collection_set();
    assert(cur->in_collection_set(), "bad CS");
    cur->set_next_in_collection_set(NULL);
    cur->set_in_collection_set(false);
    cur->set_young_index_in_cset(-1);
    cur = next;
  }
}

void G1CollectedHeap::set_free_regions_coming() {
  if (G1ConcRegionFreeingVerbose) {
    gclog_or_tty->print_cr("G1ConcRegionFreeing [cm thread] : "
                           "setting free regions coming");
  }

  assert(!free_regions_coming(), "pre-condition");
  _free_regions_coming = true;
}

void G1CollectedHeap::reset_free_regions_coming() {
  assert(free_regions_coming(), "pre-condition");

  {
    MutexLockerEx x(SecondaryFreeList_lock, Mutex::_no_safepoint_check_flag);
    _free_regions_coming = false;
    SecondaryFreeList_lock->notify_all();
  }

  if (G1ConcRegionFreeingVerbose) {
    gclog_or_tty->print_cr("G1ConcRegionFreeing [cm thread] : "
                           "reset free regions coming");
  }
}

void G1CollectedHeap::wait_while_free_regions_coming() {
  // Most of the time we won't have to wait, so let's do a quick test
  // first before we take the lock.
  if (!free_regions_coming()) {
    return;
  }

  if (G1ConcRegionFreeingVerbose) {
    gclog_or_tty->print_cr("G1ConcRegionFreeing [other] : "
                           "waiting for free regions");
  }

  {
    MutexLockerEx x(SecondaryFreeList_lock, Mutex::_no_safepoint_check_flag);
    while (free_regions_coming()) {
      SecondaryFreeList_lock->wait(Mutex::_no_safepoint_check_flag);
    }
  }

  if (G1ConcRegionFreeingVerbose) {
    gclog_or_tty->print_cr("G1ConcRegionFreeing [other] : "
                           "done waiting for free regions");
  }
}

void G1CollectedHeap::set_region_short_lived_locked(HeapRegion* hr) {
  assert(heap_lock_held_for_gc(),
              "the heap lock should already be held by or for this thread");
  _young_list->push_region(hr);
}

class NoYoungRegionsClosure: public HeapRegionClosure {
private:
  bool _success;
public:
  NoYoungRegionsClosure() : _success(true) { }
  bool doHeapRegion(HeapRegion* r) {
    if (r->is_young()) {
      gclog_or_tty->print_cr("Region ["PTR_FORMAT", "PTR_FORMAT") tagged as young",
                             r->bottom(), r->end());
      _success = false;
    }
    return false;
  }
  bool success() { return _success; }
};

bool G1CollectedHeap::check_young_list_empty(bool check_heap, bool check_sample) {
  bool ret = _young_list->check_list_empty(check_sample);

  if (check_heap) {
    NoYoungRegionsClosure closure;
    heap_region_iterate(&closure);
    ret = ret && closure.success();
  }

  return ret;
}

class TearDownRegionSetsClosure : public HeapRegionClosure {
private:
  OldRegionSet *_old_set;

public:
  TearDownRegionSetsClosure(OldRegionSet* old_set) : _old_set(old_set) { }

  bool doHeapRegion(HeapRegion* r) {
    if (r->is_empty()) {
      // We ignore empty regions, we'll empty the free list afterwards
    } else if (r->is_young()) {
      // We ignore young regions, we'll empty the young list afterwards
    } else if (r->isHumongous()) {
      // We ignore humongous regions, we're not tearing down the
      // humongous region set
    } else {
      // The rest should be old
      _old_set->remove(r);
    }
    return false;
  }

  ~TearDownRegionSetsClosure() {
    assert(_old_set->is_empty(), "post-condition");
  }
};

void G1CollectedHeap::tear_down_region_sets(bool free_list_only) {
  assert_at_safepoint(true /* should_be_vm_thread */);

  if (!free_list_only) {
    TearDownRegionSetsClosure cl(&_old_set);
    heap_region_iterate(&cl);

    // Need to do this after the heap iteration to be able to
    // recognize the young regions and ignore them during the iteration.
    _young_list->empty_list();
  }
  _free_list.remove_all();
}

class RebuildRegionSetsClosure : public HeapRegionClosure {
private:
  bool            _free_list_only;
  OldRegionSet*   _old_set;
  FreeRegionList* _free_list;
  size_t          _total_used;

public:
  RebuildRegionSetsClosure(bool free_list_only,
                           OldRegionSet* old_set, FreeRegionList* free_list) :
    _free_list_only(free_list_only),
    _old_set(old_set), _free_list(free_list), _total_used(0) {
    assert(_free_list->is_empty(), "pre-condition");
    if (!free_list_only) {
      assert(_old_set->is_empty(), "pre-condition");
    }
  }

  bool doHeapRegion(HeapRegion* r) {
    if (r->continuesHumongous()) {
      return false;
    }

    if (r->is_empty()) {
      // Add free regions to the free list
      _free_list->add_as_tail(r);
    } else if (!_free_list_only) {
      assert(!r->is_young(), "we should not come across young regions");

      if (r->isHumongous()) {
        // We ignore humongous regions, we left the humongous set unchanged
      } else {
        // The rest should be old, add them to the old set
        _old_set->add(r);
      }
      _total_used += r->used();
    }

    return false;
  }

  size_t total_used() {
    return _total_used;
  }
};

void G1CollectedHeap::rebuild_region_sets(bool free_list_only) {
  assert_at_safepoint(true /* should_be_vm_thread */);

  RebuildRegionSetsClosure cl(free_list_only, &_old_set, &_free_list);
  heap_region_iterate(&cl);

  if (!free_list_only) {
    _summary_bytes_used = cl.total_used();
  }
  assert(_summary_bytes_used == recalculate_used(),
         err_msg("inconsistent _summary_bytes_used, "
                 "value: "SIZE_FORMAT" recalculated: "SIZE_FORMAT,
                 _summary_bytes_used, recalculate_used()));
}

void G1CollectedHeap::set_refine_cte_cl_concurrency(bool concurrent) {
  _refine_cte_cl->set_concurrent(concurrent);
}

bool G1CollectedHeap::is_in_closed_subset(const void* p) const {
  HeapRegion* hr = heap_region_containing(p);
  if (hr == NULL) {
    return false;
  } else {
    return hr->is_in(p);
  }
}

// Methods for the mutator alloc region

HeapRegion* G1CollectedHeap::new_mutator_alloc_region(size_t word_size,
                                                      bool force) {
  assert_heap_locked_or_at_safepoint(true /* should_be_vm_thread */);
  assert(!force || g1_policy()->can_expand_young_list(),
         "if force is true we should be able to expand the young list");
  bool young_list_full = g1_policy()->is_young_list_full();
  if (force || !young_list_full) {
    HeapRegion* new_alloc_region = new_region(word_size,
                                              false /* do_expand */);
    if (new_alloc_region != NULL) {
      set_region_short_lived_locked(new_alloc_region);
      _hr_printer.alloc(new_alloc_region, G1HRPrinter::Eden, young_list_full);
      return new_alloc_region;
    }
  }
  return NULL;
}

void G1CollectedHeap::retire_mutator_alloc_region(HeapRegion* alloc_region,
                                                  size_t allocated_bytes) {
  assert_heap_locked_or_at_safepoint(true /* should_be_vm_thread */);
  assert(alloc_region->is_young(), "all mutator alloc regions should be young");

  g1_policy()->add_region_to_incremental_cset_lhs(alloc_region);
  _summary_bytes_used += allocated_bytes;
  _hr_printer.retire(alloc_region);
  // We update the eden sizes here, when the region is retired,
  // instead of when it's allocated, since this is the point that its
  // used space has been recored in _summary_bytes_used.
  g1mm()->update_eden_size();
}

HeapRegion* MutatorAllocRegion::allocate_new_region(size_t word_size,
                                                    bool force) {
  return _g1h->new_mutator_alloc_region(word_size, force);
}

void G1CollectedHeap::set_par_threads() {
  // Don't change the number of workers.  Use the value previously set
  // in the workgroup.
  assert(G1CollectedHeap::use_parallel_gc_threads(), "shouldn't be here otherwise");
  uint n_workers = workers()->active_workers();
  assert(UseDynamicNumberOfGCThreads ||
           n_workers == workers()->total_workers(),
      "Otherwise should be using the total number of workers");
  if (n_workers == 0) {
    assert(false, "Should have been set in prior evacuation pause.");
    n_workers = ParallelGCThreads;
    workers()->set_active_workers(n_workers);
  }
  set_par_threads(n_workers);
}

void MutatorAllocRegion::retire_region(HeapRegion* alloc_region,
                                       size_t allocated_bytes) {
  _g1h->retire_mutator_alloc_region(alloc_region, allocated_bytes);
}

// Methods for the GC alloc regions

HeapRegion* G1CollectedHeap::new_gc_alloc_region(size_t word_size,
                                                 uint count,
                                                 GCAllocPurpose ap) {
  assert(FreeList_lock->owned_by_self(), "pre-condition");

  if (count < g1_policy()->max_regions(ap)) {
    HeapRegion* new_alloc_region = new_region(word_size,
                                              true /* do_expand */);
    if (new_alloc_region != NULL) {
      // We really only need to do this for old regions given that we
      // should never scan survivors. But it doesn't hurt to do it
      // for survivors too.
      new_alloc_region->set_saved_mark();
      if (ap == GCAllocForSurvived) {
        new_alloc_region->set_survivor();
        _hr_printer.alloc(new_alloc_region, G1HRPrinter::Survivor);
      } else {
        _hr_printer.alloc(new_alloc_region, G1HRPrinter::Old);
      }
      bool during_im = g1_policy()->during_initial_mark_pause();
      new_alloc_region->note_start_of_copying(during_im);
      return new_alloc_region;
    } else {
      g1_policy()->note_alloc_region_limit_reached(ap);
    }
  }
  return NULL;
}

void G1CollectedHeap::retire_gc_alloc_region(HeapRegion* alloc_region,
                                             size_t allocated_bytes,
                                             GCAllocPurpose ap) {
  bool during_im = g1_policy()->during_initial_mark_pause();
  alloc_region->note_end_of_copying(during_im);
  g1_policy()->record_bytes_copied_during_gc(allocated_bytes);
  if (ap == GCAllocForSurvived) {
    young_list()->add_survivor_region(alloc_region);
  } else {
    _old_set.add(alloc_region);
  }
  _hr_printer.retire(alloc_region);
}

HeapRegion* SurvivorGCAllocRegion::allocate_new_region(size_t word_size,
                                                       bool force) {
  assert(!force, "not supported for GC alloc regions");
  return _g1h->new_gc_alloc_region(word_size, count(), GCAllocForSurvived);
}

void SurvivorGCAllocRegion::retire_region(HeapRegion* alloc_region,
                                          size_t allocated_bytes) {
  _g1h->retire_gc_alloc_region(alloc_region, allocated_bytes,
                               GCAllocForSurvived);
}

HeapRegion* OldGCAllocRegion::allocate_new_region(size_t word_size,
                                                  bool force) {
  assert(!force, "not supported for GC alloc regions");
  return _g1h->new_gc_alloc_region(word_size, count(), GCAllocForTenured);
}

void OldGCAllocRegion::retire_region(HeapRegion* alloc_region,
                                     size_t allocated_bytes) {
  _g1h->retire_gc_alloc_region(alloc_region, allocated_bytes,
                               GCAllocForTenured);
}
// Heap region set verification

class VerifyRegionListsClosure : public HeapRegionClosure {
private:
  FreeRegionList*     _free_list;
  OldRegionSet*       _old_set;
  HumongousRegionSet* _humongous_set;
  uint                _region_count;

public:
  VerifyRegionListsClosure(OldRegionSet* old_set,
                           HumongousRegionSet* humongous_set,
                           FreeRegionList* free_list) :
    _old_set(old_set), _humongous_set(humongous_set),
    _free_list(free_list), _region_count(0) { }

  uint region_count() { return _region_count; }

  bool doHeapRegion(HeapRegion* hr) {
    _region_count += 1;

    if (hr->continuesHumongous()) {
      return false;
    }

    if (hr->is_young()) {
      // TODO
    } else if (hr->startsHumongous()) {
      _humongous_set->verify_next_region(hr);
    } else if (hr->is_empty()) {
      _free_list->verify_next_region(hr);
    } else {
      _old_set->verify_next_region(hr);
    }
    return false;
  }
};

HeapRegion* G1CollectedHeap::new_heap_region(uint hrs_index,
                                             HeapWord* bottom) {
  HeapWord* end = bottom + HeapRegion::GrainWords;
  MemRegion mr(bottom, end);
  assert(_g1_reserved.contains(mr), "invariant");
  // This might return NULL if the allocation fails
  return new HeapRegion(hrs_index, _bot_shared, mr);
}

void G1CollectedHeap::verify_region_sets() {
  assert_heap_locked_or_at_safepoint(true /* should_be_vm_thread */);

  // First, check the explicit lists.
  _free_list.verify();
  {
    // Given that a concurrent operation might be adding regions to
    // the secondary free list we have to take the lock before
    // verifying it.
    MutexLockerEx x(SecondaryFreeList_lock, Mutex::_no_safepoint_check_flag);
    _secondary_free_list.verify();
  }
  _old_set.verify();
  _humongous_set.verify();

  // If a concurrent region freeing operation is in progress it will
  // be difficult to correctly attributed any free regions we come
  // across to the correct free list given that they might belong to
  // one of several (free_list, secondary_free_list, any local lists,
  // etc.). So, if that's the case we will skip the rest of the
  // verification operation. Alternatively, waiting for the concurrent
  // operation to complete will have a non-trivial effect on the GC's
  // operation (no concurrent operation will last longer than the
  // interval between two calls to verification) and it might hide
  // any issues that we would like to catch during testing.
  if (free_regions_coming()) {
    return;
  }

  // Make sure we append the secondary_free_list on the free_list so
  // that all free regions we will come across can be safely
  // attributed to the free_list.
  append_secondary_free_list_if_not_empty_with_lock();

  // Finally, make sure that the region accounting in the lists is
  // consistent with what we see in the heap.
  _old_set.verify_start();
  _humongous_set.verify_start();
  _free_list.verify_start();

  VerifyRegionListsClosure cl(&_old_set, &_humongous_set, &_free_list);
  heap_region_iterate(&cl);

  _old_set.verify_end();
  _humongous_set.verify_end();
  _free_list.verify_end();
}

// Optimized nmethod scanning

class RegisterNMethodOopClosure: public OopClosure {
  G1CollectedHeap* _g1h;
  nmethod* _nm;

  template <class T> void do_oop_work(T* p) {
    T heap_oop = oopDesc::load_heap_oop(p);
    if (!oopDesc::is_null(heap_oop)) {
      oop obj = oopDesc::decode_heap_oop_not_null(heap_oop);
      HeapRegion* hr = _g1h->heap_region_containing(obj);
      assert(!hr->isHumongous(), "code root in humongous region?");

      // HeapRegion::add_strong_code_root() avoids adding duplicate
      // entries but having duplicates is  OK since we "mark" nmethods
      // as visited when we scan the strong code root lists during the GC.
      hr->add_strong_code_root(_nm);
      assert(hr->rem_set()->strong_code_roots_list_contains(_nm), "add failed?");
    }
  }

public:
  RegisterNMethodOopClosure(G1CollectedHeap* g1h, nmethod* nm) :
    _g1h(g1h), _nm(nm) {}

  void do_oop(oop* p)       { do_oop_work(p); }
  void do_oop(narrowOop* p) { do_oop_work(p); }
};

class UnregisterNMethodOopClosure: public OopClosure {
  G1CollectedHeap* _g1h;
  nmethod* _nm;

  template <class T> void do_oop_work(T* p) {
    T heap_oop = oopDesc::load_heap_oop(p);
    if (!oopDesc::is_null(heap_oop)) {
      oop obj = oopDesc::decode_heap_oop_not_null(heap_oop);
      HeapRegion* hr = _g1h->heap_region_containing(obj);
      assert(!hr->isHumongous(), "code root in humongous region?");
      hr->remove_strong_code_root(_nm);
      assert(!hr->rem_set()->strong_code_roots_list_contains(_nm), "remove failed?");
    }
  }

public:
  UnregisterNMethodOopClosure(G1CollectedHeap* g1h, nmethod* nm) :
    _g1h(g1h), _nm(nm) {}

  void do_oop(oop* p)       { do_oop_work(p); }
  void do_oop(narrowOop* p) { do_oop_work(p); }
};

void G1CollectedHeap::register_nmethod(nmethod* nm) {
  CollectedHeap::register_nmethod(nm);

  guarantee(nm != NULL, "sanity");
  RegisterNMethodOopClosure reg_cl(this, nm);
  nm->oops_do(&reg_cl);
}

void G1CollectedHeap::unregister_nmethod(nmethod* nm) {
  CollectedHeap::unregister_nmethod(nm);

  guarantee(nm != NULL, "sanity");
  UnregisterNMethodOopClosure reg_cl(this, nm);
  nm->oops_do(&reg_cl, true);
}

class MigrateCodeRootsHeapRegionClosure: public HeapRegionClosure {
public:
  bool doHeapRegion(HeapRegion *hr) {
    assert(!hr->isHumongous(), "humongous region in collection set?");
    hr->migrate_strong_code_roots();
    return false;
  }
};

void G1CollectedHeap::migrate_strong_code_roots() {
  MigrateCodeRootsHeapRegionClosure cl;
  double migrate_start = os::elapsedTime();
  collection_set_iterate(&cl);
  double migration_time_ms = (os::elapsedTime() - migrate_start) * 1000.0;
  g1_policy()->phase_times()->record_strong_code_root_migration_time(migration_time_ms);
}

// Mark all the code roots that point into regions *not* in the
// collection set.
//
// Note we do not want to use a "marking" CodeBlobToOopClosure while
// walking the the code roots lists of regions not in the collection
// set. Suppose we have an nmethod (M) that points to objects in two
// separate regions - one in the collection set (R1) and one not (R2).
// Using a "marking" CodeBlobToOopClosure here would result in "marking"
// nmethod M when walking the code roots for R1. When we come to scan
// the code roots for R2, we would see that M is already marked and it
// would be skipped and the objects in R2 that are referenced from M
// would not be evacuated.

class MarkStrongCodeRootCodeBlobClosure: public CodeBlobClosure {

  class MarkStrongCodeRootOopClosure: public OopClosure {
    ConcurrentMark* _cm;
    HeapRegion* _hr;
    uint _worker_id;

    template <class T> void do_oop_work(T* p) {
      T heap_oop = oopDesc::load_heap_oop(p);
      if (!oopDesc::is_null(heap_oop)) {
        oop obj = oopDesc::decode_heap_oop_not_null(heap_oop);
        // Only mark objects in the region (which is assumed
        // to be not in the collection set).
        if (_hr->is_in(obj)) {
          _cm->grayRoot(obj, (size_t) obj->size(), _worker_id);
        }
      }
    }

  public:
    MarkStrongCodeRootOopClosure(ConcurrentMark* cm, HeapRegion* hr, uint worker_id) :
      _cm(cm), _hr(hr), _worker_id(worker_id) {
      assert(!_hr->in_collection_set(), "sanity");
    }

    void do_oop(narrowOop* p) { do_oop_work(p); }
    void do_oop(oop* p)       { do_oop_work(p); }
  };

  MarkStrongCodeRootOopClosure _oop_cl;

public:
  MarkStrongCodeRootCodeBlobClosure(ConcurrentMark* cm, HeapRegion* hr, uint worker_id):
    _oop_cl(cm, hr, worker_id) {}

  void do_code_blob(CodeBlob* cb) {
    nmethod* nm = (cb == NULL) ? NULL : cb->as_nmethod_or_null();
    if (nm != NULL) {
      nm->oops_do(&_oop_cl);
    }
  }
};

class MarkStrongCodeRootsHRClosure: public HeapRegionClosure {
  G1CollectedHeap* _g1h;
  uint _worker_id;

public:
  MarkStrongCodeRootsHRClosure(G1CollectedHeap* g1h, uint worker_id) :
    _g1h(g1h), _worker_id(worker_id) {}

  bool doHeapRegion(HeapRegion *hr) {
    HeapRegionRemSet* hrrs = hr->rem_set();
    if (hr->isHumongous()) {
      // Code roots should never be attached to a humongous region
      assert(hrrs->strong_code_roots_list_length() == 0, "sanity");
      return false;
    }

    if (hr->in_collection_set()) {
      // Don't mark code roots into regions in the collection set here.
      // They will be marked when we scan them.
      return false;
    }

    MarkStrongCodeRootCodeBlobClosure cb_cl(_g1h->concurrent_mark(), hr, _worker_id);
    hr->strong_code_roots_do(&cb_cl);
    return false;
  }
};

void G1CollectedHeap::mark_strong_code_roots(uint worker_id) {
  MarkStrongCodeRootsHRClosure cl(this, worker_id);
  if (G1CollectedHeap::use_parallel_gc_threads()) {
    heap_region_par_iterate_chunked(&cl,
                                    worker_id,
                                    workers()->active_workers(),
                                    HeapRegion::ParMarkRootClaimValue);
  } else {
    heap_region_iterate(&cl);
  }
}

class RebuildStrongCodeRootClosure: public CodeBlobClosure {
  G1CollectedHeap* _g1h;

public:
  RebuildStrongCodeRootClosure(G1CollectedHeap* g1h) :
    _g1h(g1h) {}

  void do_code_blob(CodeBlob* cb) {
    nmethod* nm = (cb != NULL) ? cb->as_nmethod_or_null() : NULL;
    if (nm == NULL) {
      return;
    }

    if (ScavengeRootsInCode && nm->detect_scavenge_root_oops()) {
      _g1h->register_nmethod(nm);
    }
  }
};

void G1CollectedHeap::rebuild_strong_code_roots() {
  RebuildStrongCodeRootClosure blob_cl(this);
  CodeCache::blobs_do(&blob_cl);
}<|MERGE_RESOLUTION|>--- conflicted
+++ resolved
@@ -5147,29 +5147,15 @@
 
   BufferingOopClosure buf_scan_non_heap_roots(scan_non_heap_roots);
 
-<<<<<<< HEAD
-  // Walk the code cache w/o buffering, because StarTask cannot handle
-  // unaligned oop locations.
-  G1FilteredCodeBlobToOopClosure eager_scan_cs_code_roots(this, scan_non_heap_roots);
-
-  // Scan all code roots from stack
-  CodeBlobToOopClosure eager_scan_all_code_roots(scan_non_heap_roots, true);
-  CodeBlobToOopClosure* blobs = &eager_scan_cs_code_roots;
-  if (UseNewCode && g1_policy()->during_initial_mark_pause()) {
-    // during initial-mark we need to take care to follow all code roots
-    blobs = &eager_scan_all_code_roots;
-  }
-=======
   assert(so & SO_CodeCache || scan_rs != NULL, "must scan code roots somehow");
   // Walk the code cache/strong code roots w/o buffering, because StarTask
   // cannot handle unaligned oop locations.
   CodeBlobToOopClosure eager_scan_code_roots(scan_non_heap_roots, true /* do_marking */);
->>>>>>> 36634c96
 
   process_strong_roots(false, // no scoping; this is parallel code
                        is_scavenging, so,
                        &buf_scan_non_heap_roots,
-                       blobs,
+                       &eager_scan_code_roots,
                        scan_klasses
                        );
 
