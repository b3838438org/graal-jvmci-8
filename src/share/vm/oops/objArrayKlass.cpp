/*
 * Copyright (c) 1997, 2018, Oracle and/or its affiliates. All rights reserved.
 * DO NOT ALTER OR REMOVE COPYRIGHT NOTICES OR THIS FILE HEADER.
 *
 * This code is free software; you can redistribute it and/or modify it
 * under the terms of the GNU General Public License version 2 only, as
 * published by the Free Software Foundation.
 *
 * This code is distributed in the hope that it will be useful, but WITHOUT
 * ANY WARRANTY; without even the implied warranty of MERCHANTABILITY or
 * FITNESS FOR A PARTICULAR PURPOSE.  See the GNU General Public License
 * version 2 for more details (a copy is included in the LICENSE file that
 * accompanied this code).
 *
 * You should have received a copy of the GNU General Public License version
 * 2 along with this work; if not, write to the Free Software Foundation,
 * Inc., 51 Franklin St, Fifth Floor, Boston, MA 02110-1301 USA.
 *
 * Please contact Oracle, 500 Oracle Parkway, Redwood Shores, CA 94065 USA
 * or visit www.oracle.com if you need additional information or have any
 * questions.
 *
 */

#include "precompiled.hpp"
#include "classfile/symbolTable.hpp"
#include "classfile/systemDictionary.hpp"
#include "classfile/vmSymbols.hpp"
#include "gc_implementation/shared/markSweep.inline.hpp"
#include "gc_interface/collectedHeap.inline.hpp"
#include "memory/genOopClosures.inline.hpp"
#include "memory/iterator.inline.hpp"
#include "memory/metadataFactory.hpp"
#include "memory/resourceArea.hpp"
#include "memory/universe.inline.hpp"
#include "oops/instanceKlass.hpp"
#include "oops/klass.inline.hpp"
#include "oops/objArrayKlass.hpp"
#include "oops/objArrayKlass.inline.hpp"
#include "oops/objArrayOop.hpp"
#include "oops/oop.inline.hpp"
#include "oops/oop.inline2.hpp"
#include "oops/symbol.hpp"
#include "runtime/handles.inline.hpp"
#include "runtime/mutexLocker.hpp"
#include "runtime/orderAccess.inline.hpp"
#include "utilities/copy.hpp"
#include "utilities/macros.hpp"
#if INCLUDE_ALL_GCS
#include "gc_implementation/concurrentMarkSweep/cmsOopClosures.inline.hpp"
#include "gc_implementation/g1/g1CollectedHeap.inline.hpp"
#include "gc_implementation/g1/g1OopClosures.inline.hpp"
#include "gc_implementation/g1/g1RemSet.inline.hpp"
#include "gc_implementation/g1/heapRegionManager.inline.hpp"
#include "gc_implementation/parNew/parOopClosures.inline.hpp"
#include "gc_implementation/parallelScavenge/psCompactionManager.hpp"
#include "gc_implementation/parallelScavenge/psPromotionManager.inline.hpp"
#include "gc_implementation/parallelScavenge/psScavenge.inline.hpp"
#include "oops/oop.pcgc.inline.hpp"
#endif // INCLUDE_ALL_GCS

ObjArrayKlass* ObjArrayKlass::allocate(ClassLoaderData* loader_data, int n, KlassHandle klass_handle, Symbol* name, TRAPS) {
  assert(ObjArrayKlass::header_size() <= InstanceKlass::header_size(),
      "array klasses must be same size as InstanceKlass");

  int size = ArrayKlass::static_size(ObjArrayKlass::header_size());

  return new (loader_data, size, THREAD) ObjArrayKlass(n, klass_handle, name);
}

Klass* ObjArrayKlass::allocate_objArray_klass(ClassLoaderData* loader_data,
                                                int n, KlassHandle element_klass, TRAPS) {

  // Eagerly allocate the direct array supertype.
  KlassHandle super_klass = KlassHandle();
  if (!Universe::is_bootstrapping() || SystemDictionary::Object_klass_loaded()) {
    KlassHandle element_super (THREAD, element_klass->super());
    if (element_super.not_null()) {
      // The element type has a direct super.  E.g., String[] has direct super of Object[].
      super_klass = KlassHandle(THREAD, element_super->array_klass_or_null());
      bool supers_exist = super_klass.not_null();
      // Also, see if the element has secondary supertypes.
      // We need an array type for each.
      Array<Klass*>* element_supers = element_klass->secondary_supers();
      for( int i = element_supers->length()-1; i >= 0; i-- ) {
        Klass* elem_super = element_supers->at(i);
        if (elem_super->array_klass_or_null() == NULL) {
          supers_exist = false;
          break;
        }
      }
      if (!supers_exist) {
        // Oops.  Not allocated yet.  Back out, allocate it, and retry.
        KlassHandle ek;
        {
          MutexUnlocker mu(MultiArray_lock);
          MutexUnlocker mc(Compile_lock);   // for vtables
          Klass* sk = element_super->array_klass(CHECK_0);
          super_klass = KlassHandle(THREAD, sk);
          for( int i = element_supers->length()-1; i >= 0; i-- ) {
            KlassHandle elem_super (THREAD, element_supers->at(i));
            elem_super->array_klass(CHECK_0);
          }
          // Now retry from the beginning
          Klass* klass_oop = element_klass->array_klass(n, CHECK_0);
          // Create a handle because the enclosing brace, when locking
          // can cause a gc.  Better to have this function return a Handle.
          ek = KlassHandle(THREAD, klass_oop);
        }  // re-lock
        return ek();
      }
    } else {
      // The element type is already Object.  Object[] has direct super of Object.
      super_klass = KlassHandle(THREAD, SystemDictionary::Object_klass());
    }
  }

  // Create type name for klass.
  Symbol* name = NULL;
  if (!element_klass->oop_is_instance() ||
      (name = InstanceKlass::cast(element_klass())->array_name()) == NULL) {

    ResourceMark rm(THREAD);
    char *name_str = element_klass->name()->as_C_string();
    int len = element_klass->name()->utf8_length();
    char *new_str = NEW_RESOURCE_ARRAY(char, len + 4);
    int idx = 0;
    new_str[idx++] = '[';
    if (element_klass->oop_is_instance()) { // it could be an array or simple type
      new_str[idx++] = 'L';
    }
    memcpy(&new_str[idx], name_str, len * sizeof(char));
    idx += len;
    if (element_klass->oop_is_instance()) {
      new_str[idx++] = ';';
    }
    new_str[idx++] = '\0';
    name = SymbolTable::new_permanent_symbol(new_str, CHECK_0);
    if (element_klass->oop_is_instance()) {
      InstanceKlass* ik = InstanceKlass::cast(element_klass());
      ik->set_array_name(name);
    }
  }

  // Initialize instance variables
  ObjArrayKlass* oak = ObjArrayKlass::allocate(loader_data, n, element_klass, name, CHECK_0);

  // Add all classes to our internal class loader list here,
  // including classes in the bootstrap (NULL) class loader.
  // GC walks these as strong roots.
  loader_data->add_class(oak);

  // Call complete_create_array_klass after all instance variables has been initialized.
  ArrayKlass::complete_create_array_klass(oak, super_klass, CHECK_0);

  return oak;
}

ObjArrayKlass::ObjArrayKlass(int n, KlassHandle element_klass, Symbol* name) : ArrayKlass(name) {
  this->set_dimension(n);
  this->set_element_klass(element_klass());
  // decrement refcount because object arrays are not explicitly freed.  The
  // InstanceKlass array_name() keeps the name counted while the klass is
  // loaded.
  name->decrement_refcount();

  Klass* bk;
  if (element_klass->oop_is_objArray()) {
    bk = ObjArrayKlass::cast(element_klass())->bottom_klass();
  } else {
    bk = element_klass();
  }
  assert(bk != NULL && (bk->oop_is_instance() || bk->oop_is_typeArray()), "invalid bottom klass");
  this->set_bottom_klass(bk);
  this->set_class_loader_data(bk->class_loader_data());

  this->set_layout_helper(array_layout_helper(T_OBJECT));
  assert(this->oop_is_array(), "sanity");
  assert(this->oop_is_objArray(), "sanity");
}

int ObjArrayKlass::oop_size(oop obj) const {
  assert(obj->is_objArray(), "must be object array");
  return objArrayOop(obj)->object_size();
}

objArrayOop ObjArrayKlass::allocate(int length, TRAPS) {
<<<<<<< HEAD
  check_array_allocation_length(length, arrayOopDesc::max_array_length(T_OBJECT), CHECK_NULL);
  int size = objArrayOopDesc::object_size(length);
  KlassHandle h_k(THREAD, this);
  return (objArrayOop)CollectedHeap::array_allocate(h_k, size, length, CHECK_NULL);
=======
  if (length >= 0) {
    if (length <= arrayOopDesc::max_array_length(T_OBJECT)) {
      int size = objArrayOopDesc::object_size(length);
      KlassHandle h_k(THREAD, this);
      return (objArrayOop)CollectedHeap::array_allocate(h_k, size, length, THREAD);
    } else {
      report_java_out_of_memory("Requested array size exceeds VM limit");
      JvmtiExport::post_array_size_exhausted();
      THROW_OOP_0(Universe::out_of_memory_error_array_size());
    }
  } else {
    THROW_0(vmSymbols::java_lang_NegativeArraySizeException());
  }
>>>>>>> e7b71931
}

static int multi_alloc_counter = 0;

oop ObjArrayKlass::multi_allocate(int rank, jint* sizes, TRAPS) {
  int length = *sizes;
  // Call to lower_dimension uses this pointer, so most be called before a
  // possible GC
  KlassHandle h_lower_dimension(THREAD, lower_dimension());
  // If length < 0 allocate will throw an exception.
  objArrayOop array = allocate(length, CHECK_NULL);
  objArrayHandle h_array (THREAD, array);
  if (rank > 1) {
    if (length != 0) {
      for (int index = 0; index < length; index++) {
        ArrayKlass* ak = ArrayKlass::cast(h_lower_dimension());
        oop sub_array = ak->multi_allocate(rank-1, &sizes[1], CHECK_NULL);
        h_array->obj_at_put(index, sub_array);
      }
    } else {
      // Since this array dimension has zero length, nothing will be
      // allocated, however the lower dimension values must be checked
      // for illegal values.
      for (int i = 0; i < rank - 1; ++i) {
        sizes += 1;
        if (*sizes < 0) {
          THROW_0(vmSymbols::java_lang_NegativeArraySizeException());
        }
      }
    }
  }
  return h_array();
}

// Either oop or narrowOop depending on UseCompressedOops.
template <class T> void ObjArrayKlass::do_copy(arrayOop s, T* src,
                               arrayOop d, T* dst, int length, TRAPS) {

  BarrierSet* bs = Universe::heap()->barrier_set();
  // For performance reasons, we assume we are that the write barrier we
  // are using has optimized modes for arrays of references.  At least one
  // of the asserts below will fail if this is not the case.
  assert(bs->has_write_ref_array_opt(), "Barrier set must have ref array opt");
  assert(bs->has_write_ref_array_pre_opt(), "For pre-barrier as well.");

  if (s == d) {
    // since source and destination are equal we do not need conversion checks.
    assert(length > 0, "sanity check");
    bs->write_ref_array_pre(dst, length);
    Copy::conjoint_oops_atomic(src, dst, length);
  } else {
    // We have to make sure all elements conform to the destination array
    Klass* bound = ObjArrayKlass::cast(d->klass())->element_klass();
    Klass* stype = ObjArrayKlass::cast(s->klass())->element_klass();
    if (stype == bound || stype->is_subtype_of(bound)) {
      // elements are guaranteed to be subtypes, so no check necessary
      bs->write_ref_array_pre(dst, length);
      Copy::conjoint_oops_atomic(src, dst, length);
    } else {
      // slow case: need individual subtype checks
      // note: don't use obj_at_put below because it includes a redundant store check
      T* from = src;
      T* end = from + length;
      for (T* p = dst; from < end; from++, p++) {
        // XXX this is going to be slow.
        T element = *from;
        // even slower now
        bool element_is_null = oopDesc::is_null(element);
        oop new_val = element_is_null ? oop(NULL)
                                      : oopDesc::decode_heap_oop_not_null(element);
        if (element_is_null ||
            (new_val->klass())->is_subtype_of(bound)) {
          bs->write_ref_field_pre(p, new_val);
          *p = element;
        } else {
          // We must do a barrier to cover the partial copy.
          const size_t pd = pointer_delta(p, dst, (size_t)heapOopSize);
          // pointer delta is scaled to number of elements (length field in
          // objArrayOop) which we assume is 32 bit.
          assert(pd == (size_t)(int)pd, "length field overflow");
          bs->write_ref_array((HeapWord*)dst, pd);
          THROW(vmSymbols::java_lang_ArrayStoreException());
          return;
        }
      }
    }
  }
  bs->write_ref_array((HeapWord*)dst, length);
}

void ObjArrayKlass::copy_array(arrayOop s, int src_pos, arrayOop d,
                               int dst_pos, int length, TRAPS) {
  assert(s->is_objArray(), "must be obj array");

  if (!d->is_objArray()) {
    THROW(vmSymbols::java_lang_ArrayStoreException());
  }

  // Check is all offsets and lengths are non negative
  if (src_pos < 0 || dst_pos < 0 || length < 0) {
    THROW(vmSymbols::java_lang_ArrayIndexOutOfBoundsException());
  }
  // Check if the ranges are valid
  if  ( (((unsigned int) length + (unsigned int) src_pos) > (unsigned int) s->length())
     || (((unsigned int) length + (unsigned int) dst_pos) > (unsigned int) d->length()) ) {
    THROW(vmSymbols::java_lang_ArrayIndexOutOfBoundsException());
  }

  // Special case. Boundary cases must be checked first
  // This allows the following call: copy_array(s, s.length(), d.length(), 0).
  // This is correct, since the position is supposed to be an 'in between point', i.e., s.length(),
  // points to the right of the last element.
  if (length==0) {
    return;
  }
  if (UseCompressedOops) {
    narrowOop* const src = objArrayOop(s)->obj_at_addr<narrowOop>(src_pos);
    narrowOop* const dst = objArrayOop(d)->obj_at_addr<narrowOop>(dst_pos);
    do_copy<narrowOop>(s, src, d, dst, length, CHECK);
  } else {
    oop* const src = objArrayOop(s)->obj_at_addr<oop>(src_pos);
    oop* const dst = objArrayOop(d)->obj_at_addr<oop>(dst_pos);
    do_copy<oop> (s, src, d, dst, length, CHECK);
  }
}


Klass* ObjArrayKlass::array_klass_impl(bool or_null, int n, TRAPS) {

  assert(dimension() <= n, "check order of chain");
  int dim = dimension();
  if (dim == n) return this;

  if (higher_dimension() == NULL) {
    if (or_null)  return NULL;

    ResourceMark rm;
    JavaThread *jt = (JavaThread *)THREAD;
    {
      MutexLocker mc(Compile_lock, THREAD);   // for vtables
      // Ensure atomic creation of higher dimensions
      MutexLocker mu(MultiArray_lock, THREAD);

      // Check if another thread beat us
      if (higher_dimension() == NULL) {

        // Create multi-dim klass object and link them together
        Klass* k =
          ObjArrayKlass::allocate_objArray_klass(class_loader_data(), dim + 1, this, CHECK_NULL);
        ObjArrayKlass* ak = ObjArrayKlass::cast(k);
        ak->set_lower_dimension(this);
        OrderAccess::storestore();
        set_higher_dimension(ak);
        assert(ak->oop_is_objArray(), "incorrect initialization of ObjArrayKlass");
      }
    }
  } else {
    CHECK_UNHANDLED_OOPS_ONLY(Thread::current()->clear_unhandled_oops());
  }

  ObjArrayKlass *ak = ObjArrayKlass::cast(higher_dimension());
  if (or_null) {
    return ak->array_klass_or_null(n);
  }
  return ak->array_klass(n, THREAD);
}

Klass* ObjArrayKlass::array_klass_impl(bool or_null, TRAPS) {
  return array_klass_impl(or_null, dimension() +  1, THREAD);
}

bool ObjArrayKlass::can_be_primary_super_slow() const {
  if (!bottom_klass()->can_be_primary_super())
    // array of interfaces
    return false;
  else
    return Klass::can_be_primary_super_slow();
}

GrowableArray<Klass*>* ObjArrayKlass::compute_secondary_supers(int num_extra_slots) {
  // interfaces = { cloneable_klass, serializable_klass, elemSuper[], ... };
  Array<Klass*>* elem_supers = element_klass()->secondary_supers();
  int num_elem_supers = elem_supers == NULL ? 0 : elem_supers->length();
  int num_secondaries = num_extra_slots + 2 + num_elem_supers;
  if (num_secondaries == 2) {
    // Must share this for correct bootstrapping!
    set_secondary_supers(Universe::the_array_interfaces_array());
    return NULL;
  } else {
    GrowableArray<Klass*>* secondaries = new GrowableArray<Klass*>(num_elem_supers+2);
    secondaries->push(SystemDictionary::Cloneable_klass());
    secondaries->push(SystemDictionary::Serializable_klass());
    for (int i = 0; i < num_elem_supers; i++) {
      Klass* elem_super = (Klass*) elem_supers->at(i);
      Klass* array_super = elem_super->array_klass_or_null();
      assert(array_super != NULL, "must already have been created");
      secondaries->push(array_super);
    }
    return secondaries;
  }
}

bool ObjArrayKlass::compute_is_subtype_of(Klass* k) {
  if (!k->oop_is_objArray())
    return ArrayKlass::compute_is_subtype_of(k);

  ObjArrayKlass* oak = ObjArrayKlass::cast(k);
  return element_klass()->is_subtype_of(oak->element_klass());
}

void ObjArrayKlass::initialize(TRAPS) {
  bottom_klass()->initialize(THREAD);  // dispatches to either InstanceKlass or TypeArrayKlass
}

#define ObjArrayKlass_SPECIALIZED_OOP_ITERATE(T, a, p, do_oop) \
{                                   \
  T* p         = (T*)(a)->base();   \
  T* const end = p + (a)->length(); \
  while (p < end) {                 \
    do_oop;                         \
    p++;                            \
  }                                 \
}

#define ObjArrayKlass_SPECIALIZED_BOUNDED_OOP_ITERATE(T, a, p, low, high, do_oop) \
{                                   \
  T* const l = (T*)(low);           \
  T* const h = (T*)(high);          \
  T* p       = (T*)(a)->base();     \
  T* end     = p + (a)->length();   \
  if (p < l) p = l;                 \
  if (end > h) end = h;             \
  while (p < end) {                 \
    do_oop;                         \
    ++p;                            \
  }                                 \
}

#define ObjArrayKlass_OOP_ITERATE(a, p, do_oop)      \
  if (UseCompressedOops) {                           \
    ObjArrayKlass_SPECIALIZED_OOP_ITERATE(narrowOop, \
      a, p, do_oop)                                  \
  } else {                                           \
    ObjArrayKlass_SPECIALIZED_OOP_ITERATE(oop,       \
      a, p, do_oop)                                  \
  }

#define ObjArrayKlass_BOUNDED_OOP_ITERATE(a, p, low, high, do_oop) \
  if (UseCompressedOops) {                                   \
    ObjArrayKlass_SPECIALIZED_BOUNDED_OOP_ITERATE(narrowOop, \
      a, p, low, high, do_oop)                               \
  } else {                                                   \
    ObjArrayKlass_SPECIALIZED_BOUNDED_OOP_ITERATE(oop,       \
      a, p, low, high, do_oop)                               \
  }

void ObjArrayKlass::oop_follow_contents(oop obj) {
  assert (obj->is_array(), "obj must be array");
  MarkSweep::follow_klass(obj->klass());
  if (UseCompressedOops) {
    objarray_follow_contents<narrowOop>(obj, 0);
  } else {
    objarray_follow_contents<oop>(obj, 0);
  }
}

#if INCLUDE_ALL_GCS
void ObjArrayKlass::oop_follow_contents(ParCompactionManager* cm,
                                        oop obj) {
  assert(obj->is_array(), "obj must be array");
  PSParallelCompact::follow_klass(cm, obj->klass());
  if (UseCompressedOops) {
    objarray_follow_contents<narrowOop>(cm, obj, 0);
  } else {
    objarray_follow_contents<oop>(cm, obj, 0);
  }
}
#endif // INCLUDE_ALL_GCS

#define ObjArrayKlass_OOP_OOP_ITERATE_DEFN(OopClosureType, nv_suffix)           \
                                                                                \
int ObjArrayKlass::oop_oop_iterate##nv_suffix(oop obj,                          \
                                              OopClosureType* closure) {        \
  SpecializationStats::record_iterate_call##nv_suffix(SpecializationStats::oa); \
  assert (obj->is_array(), "obj must be array");                                \
  objArrayOop a = objArrayOop(obj);                                             \
  /* Get size before changing pointers. */                                      \
  /* Don't call size() or oop_size() since that is a virtual call. */           \
  int size = a->object_size();                                                  \
  if_do_metadata_checked(closure, nv_suffix) {                                  \
    closure->do_klass##nv_suffix(obj->klass());                                 \
  }                                                                             \
  ObjArrayKlass_OOP_ITERATE(a, p, (closure)->do_oop##nv_suffix(p))              \
  return size;                                                                  \
}

#define ObjArrayKlass_OOP_OOP_ITERATE_DEFN_m(OopClosureType, nv_suffix)         \
                                                                                \
int ObjArrayKlass::oop_oop_iterate##nv_suffix##_m(oop obj,                      \
                                                  OopClosureType* closure,      \
                                                  MemRegion mr) {               \
  SpecializationStats::record_iterate_call##nv_suffix(SpecializationStats::oa); \
  assert(obj->is_array(), "obj must be array");                                 \
  objArrayOop a  = objArrayOop(obj);                                            \
  /* Get size before changing pointers. */                                      \
  /* Don't call size() or oop_size() since that is a virtual call */            \
  int size = a->object_size();                                                  \
  if_do_metadata_checked(closure, nv_suffix) {                                  \
    /* SSS: Do we need to pass down mr here? */                                 \
    closure->do_klass##nv_suffix(a->klass());                                   \
  }                                                                             \
  ObjArrayKlass_BOUNDED_OOP_ITERATE(                                            \
    a, p, mr.start(), mr.end(), (closure)->do_oop##nv_suffix(p))                \
  return size;                                                                  \
}

// Like oop_oop_iterate but only iterates over a specified range and only used
// for objArrayOops.
#define ObjArrayKlass_OOP_OOP_ITERATE_DEFN_r(OopClosureType, nv_suffix)         \
                                                                                \
int ObjArrayKlass::oop_oop_iterate_range##nv_suffix(oop obj,                    \
                                                  OopClosureType* closure,      \
                                                  int start, int end) {         \
  SpecializationStats::record_iterate_call##nv_suffix(SpecializationStats::oa); \
  assert(obj->is_array(), "obj must be array");                                 \
  objArrayOop a  = objArrayOop(obj);                                            \
  /* Get size before changing pointers. */                                      \
  /* Don't call size() or oop_size() since that is a virtual call */            \
  int size = a->object_size();                                                  \
  if (UseCompressedOops) {                                                      \
    HeapWord* low = start == 0 ? (HeapWord*)a : (HeapWord*)a->obj_at_addr<narrowOop>(start);\
    /* this might be wierd if end needs to be aligned on HeapWord boundary */   \
    HeapWord* high = (HeapWord*)((narrowOop*)a->base() + end);                  \
    MemRegion mr(low, high);                                                    \
    if_do_metadata_checked(closure, nv_suffix) {                                \
      /* SSS: Do we need to pass down mr here? */                               \
      closure->do_klass##nv_suffix(a->klass());                                 \
    }                                                                           \
    ObjArrayKlass_SPECIALIZED_BOUNDED_OOP_ITERATE(narrowOop,                    \
      a, p, low, high, (closure)->do_oop##nv_suffix(p))                         \
  } else {                                                                      \
    HeapWord* low = start == 0 ? (HeapWord*)a : (HeapWord*)a->obj_at_addr<oop>(start);  \
    HeapWord* high = (HeapWord*)((oop*)a->base() + end);                        \
    MemRegion mr(low, high);                                                    \
    if_do_metadata_checked(closure, nv_suffix) {                                \
      /* SSS: Do we need to pass down mr here? */                               \
      closure->do_klass##nv_suffix(a->klass());                                 \
    }                                                                           \
    ObjArrayKlass_SPECIALIZED_BOUNDED_OOP_ITERATE(oop,                          \
      a, p, low, high, (closure)->do_oop##nv_suffix(p))                         \
  }                                                                             \
  return size;                                                                  \
}

ALL_OOP_OOP_ITERATE_CLOSURES_1(ObjArrayKlass_OOP_OOP_ITERATE_DEFN)
ALL_OOP_OOP_ITERATE_CLOSURES_2(ObjArrayKlass_OOP_OOP_ITERATE_DEFN)
ALL_OOP_OOP_ITERATE_CLOSURES_1(ObjArrayKlass_OOP_OOP_ITERATE_DEFN_m)
ALL_OOP_OOP_ITERATE_CLOSURES_2(ObjArrayKlass_OOP_OOP_ITERATE_DEFN_m)
ALL_OOP_OOP_ITERATE_CLOSURES_1(ObjArrayKlass_OOP_OOP_ITERATE_DEFN_r)
ALL_OOP_OOP_ITERATE_CLOSURES_2(ObjArrayKlass_OOP_OOP_ITERATE_DEFN_r)

int ObjArrayKlass::oop_adjust_pointers(oop obj) {
  assert(obj->is_objArray(), "obj must be obj array");
  objArrayOop a = objArrayOop(obj);
  // Get size before changing pointers.
  // Don't call size() or oop_size() since that is a virtual call.
  int size = a->object_size();
  ObjArrayKlass_OOP_ITERATE(a, p, MarkSweep::adjust_pointer(p))
  return size;
}

#if INCLUDE_ALL_GCS
void ObjArrayKlass::oop_push_contents(PSPromotionManager* pm, oop obj) {
  assert(obj->is_objArray(), "obj must be obj array");
  ObjArrayKlass_OOP_ITERATE( \
    objArrayOop(obj), p, \
    if (PSScavenge::should_scavenge(p)) { \
      pm->claim_or_forward_depth(p); \
    })
}

int ObjArrayKlass::oop_update_pointers(ParCompactionManager* cm, oop obj) {
  assert (obj->is_objArray(), "obj must be obj array");
  objArrayOop a = objArrayOop(obj);
  int size = a->object_size();
  ObjArrayKlass_OOP_ITERATE(a, p, PSParallelCompact::adjust_pointer(p))
  return size;
}
#endif // INCLUDE_ALL_GCS

// JVM support

jint ObjArrayKlass::compute_modifier_flags(TRAPS) const {
  // The modifier for an objectArray is the same as its element
  if (element_klass() == NULL) {
    assert(Universe::is_bootstrapping(), "partial objArray only at startup");
    return JVM_ACC_ABSTRACT | JVM_ACC_FINAL | JVM_ACC_PUBLIC;
  }
  // Return the flags of the bottom element type.
  jint element_flags = bottom_klass()->compute_modifier_flags(CHECK_0);

  return (element_flags & (JVM_ACC_PUBLIC | JVM_ACC_PRIVATE | JVM_ACC_PROTECTED))
                        | (JVM_ACC_ABSTRACT | JVM_ACC_FINAL);
}


// Printing

void ObjArrayKlass::print_on(outputStream* st) const {
#ifndef PRODUCT
  Klass::print_on(st);
  st->print(" - instance klass: ");
  element_klass()->print_value_on(st);
  st->cr();
#endif //PRODUCT
}

void ObjArrayKlass::print_value_on(outputStream* st) const {
  assert(is_klass(), "must be klass");

  element_klass()->print_value_on(st);
  st->print("[]");
}

#ifndef PRODUCT

void ObjArrayKlass::oop_print_on(oop obj, outputStream* st) {
  ArrayKlass::oop_print_on(obj, st);
  assert(obj->is_objArray(), "must be objArray");
  objArrayOop oa = objArrayOop(obj);
  int print_len = MIN2((intx) oa->length(), MaxElementPrintSize);
  for(int index = 0; index < print_len; index++) {
    st->print(" - %3d : ", index);
    oa->obj_at(index)->print_value_on(st);
    st->cr();
  }
  int remaining = oa->length() - print_len;
  if (remaining > 0) {
    st->print_cr(" - <%d more elements, increase MaxElementPrintSize to print>", remaining);
  }
}

#endif //PRODUCT

static int max_objArray_print_length = 4;

void ObjArrayKlass::oop_print_value_on(oop obj, outputStream* st) {
  assert(obj->is_objArray(), "must be objArray");
  st->print("a ");
  element_klass()->print_value_on(st);
  int len = objArrayOop(obj)->length();
  st->print("[%d] ", len);
  obj->print_address_on(st);
  if (NOT_PRODUCT(PrintOopAddress ||) PrintMiscellaneous && (WizardMode || Verbose)) {
    st->print("{");
    for (int i = 0; i < len; i++) {
      if (i > max_objArray_print_length) {
        st->print("..."); break;
      }
      st->print(" " INTPTR_FORMAT, (intptr_t)(void*)objArrayOop(obj)->obj_at(i));
    }
    st->print(" }");
  }
}

const char* ObjArrayKlass::internal_name() const {
  return external_name();
}


// Verification

void ObjArrayKlass::verify_on(outputStream* st) {
  ArrayKlass::verify_on(st);
  guarantee(element_klass()->is_klass(), "should be klass");
  guarantee(bottom_klass()->is_klass(), "should be klass");
  Klass* bk = bottom_klass();
  guarantee(bk->oop_is_instance() || bk->oop_is_typeArray(),  "invalid bottom klass");
}

void ObjArrayKlass::oop_verify_on(oop obj, outputStream* st) {
  ArrayKlass::oop_verify_on(obj, st);
  guarantee(obj->is_objArray(), "must be objArray");
  objArrayOop oa = objArrayOop(obj);
  for(int index = 0; index < oa->length(); index++) {
    guarantee(oa->obj_at(index)->is_oop_or_null(), "should be oop");
  }
}<|MERGE_RESOLUTION|>--- conflicted
+++ resolved
@@ -185,26 +185,10 @@
 }
 
 objArrayOop ObjArrayKlass::allocate(int length, TRAPS) {
-<<<<<<< HEAD
   check_array_allocation_length(length, arrayOopDesc::max_array_length(T_OBJECT), CHECK_NULL);
   int size = objArrayOopDesc::object_size(length);
   KlassHandle h_k(THREAD, this);
-  return (objArrayOop)CollectedHeap::array_allocate(h_k, size, length, CHECK_NULL);
-=======
-  if (length >= 0) {
-    if (length <= arrayOopDesc::max_array_length(T_OBJECT)) {
-      int size = objArrayOopDesc::object_size(length);
-      KlassHandle h_k(THREAD, this);
-      return (objArrayOop)CollectedHeap::array_allocate(h_k, size, length, THREAD);
-    } else {
-      report_java_out_of_memory("Requested array size exceeds VM limit");
-      JvmtiExport::post_array_size_exhausted();
-      THROW_OOP_0(Universe::out_of_memory_error_array_size());
-    }
-  } else {
-    THROW_0(vmSymbols::java_lang_NegativeArraySizeException());
-  }
->>>>>>> e7b71931
+  return (objArrayOop)CollectedHeap::array_allocate(h_k, size, length, THREAD);
 }
 
 static int multi_alloc_counter = 0;
