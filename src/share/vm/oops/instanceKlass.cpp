/*
 * Copyright (c) 1997, 2012, Oracle and/or its affiliates. All rights reserved.
 * DO NOT ALTER OR REMOVE COPYRIGHT NOTICES OR THIS FILE HEADER.
 *
 * This code is free software; you can redistribute it and/or modify it
 * under the terms of the GNU General Public License version 2 only, as
 * published by the Free Software Foundation.
 *
 * This code is distributed in the hope that it will be useful, but WITHOUT
 * ANY WARRANTY; without even the implied warranty of MERCHANTABILITY or
 * FITNESS FOR A PARTICULAR PURPOSE.  See the GNU General Public License
 * version 2 for more details (a copy is included in the LICENSE file that
 * accompanied this code).
 *
 * You should have received a copy of the GNU General Public License version
 * 2 along with this work; if not, write to the Free Software Foundation,
 * Inc., 51 Franklin St, Fifth Floor, Boston, MA 02110-1301 USA.
 *
 * Please contact Oracle, 500 Oracle Parkway, Redwood Shores, CA 94065 USA
 * or visit www.oracle.com if you need additional information or have any
 * questions.
 *
 */

#include "precompiled.hpp"
#include "classfile/javaClasses.hpp"
#include "classfile/systemDictionary.hpp"
#include "classfile/verifier.hpp"
#include "classfile/vmSymbols.hpp"
#include "compiler/compileBroker.hpp"
#include "gc_implementation/shared/markSweep.inline.hpp"
#include "gc_interface/collectedHeap.inline.hpp"
#include "interpreter/oopMapCache.hpp"
#include "interpreter/rewriter.hpp"
#include "jvmtifiles/jvmti.h"
#include "memory/genOopClosures.inline.hpp"
#include "memory/metadataFactory.hpp"
#include "memory/oopFactory.hpp"
#include "oops/fieldStreams.hpp"
#include "oops/instanceClassLoaderKlass.hpp"
#include "oops/instanceKlass.hpp"
#include "oops/instanceMirrorKlass.hpp"
#include "oops/instanceOop.hpp"
#include "oops/klass.inline.hpp"
#include "oops/method.hpp"
#include "oops/oop.inline.hpp"
#include "oops/symbol.hpp"
#include "prims/jvmtiExport.hpp"
#include "prims/jvmtiRedefineClassesTrace.hpp"
#include "runtime/fieldDescriptor.hpp"
#include "runtime/handles.inline.hpp"
#include "runtime/javaCalls.hpp"
#include "runtime/mutexLocker.hpp"
#include "services/threadService.hpp"
#include "utilities/dtrace.hpp"
#ifdef TARGET_OS_FAMILY_linux
# include "thread_linux.inline.hpp"
#endif
#ifdef TARGET_OS_FAMILY_solaris
# include "thread_solaris.inline.hpp"
#endif
#ifdef TARGET_OS_FAMILY_windows
# include "thread_windows.inline.hpp"
#endif
#ifdef TARGET_OS_FAMILY_bsd
# include "thread_bsd.inline.hpp"
#endif
#ifndef SERIALGC
#include "gc_implementation/concurrentMarkSweep/cmsOopClosures.inline.hpp"
#include "gc_implementation/g1/g1CollectedHeap.inline.hpp"
#include "gc_implementation/g1/g1OopClosures.inline.hpp"
#include "gc_implementation/g1/g1RemSet.inline.hpp"
#include "gc_implementation/g1/heapRegionSeq.inline.hpp"
#include "gc_implementation/parNew/parOopClosures.inline.hpp"
#include "gc_implementation/parallelScavenge/parallelScavengeHeap.inline.hpp"
#include "gc_implementation/parallelScavenge/psPromotionManager.inline.hpp"
#include "gc_implementation/parallelScavenge/psScavenge.inline.hpp"
#include "oops/oop.pcgc.inline.hpp"
#endif
#ifdef COMPILER1
#include "c1/c1_Compiler.hpp"
#endif

#ifdef DTRACE_ENABLED

#ifndef USDT2

HS_DTRACE_PROBE_DECL4(hotspot, class__initialization__required,
  char*, intptr_t, oop, intptr_t);
HS_DTRACE_PROBE_DECL5(hotspot, class__initialization__recursive,
  char*, intptr_t, oop, intptr_t, int);
HS_DTRACE_PROBE_DECL5(hotspot, class__initialization__concurrent,
  char*, intptr_t, oop, intptr_t, int);
HS_DTRACE_PROBE_DECL5(hotspot, class__initialization__erroneous,
  char*, intptr_t, oop, intptr_t, int);
HS_DTRACE_PROBE_DECL5(hotspot, class__initialization__super__failed,
  char*, intptr_t, oop, intptr_t, int);
HS_DTRACE_PROBE_DECL5(hotspot, class__initialization__clinit,
  char*, intptr_t, oop, intptr_t, int);
HS_DTRACE_PROBE_DECL5(hotspot, class__initialization__error,
  char*, intptr_t, oop, intptr_t, int);
HS_DTRACE_PROBE_DECL5(hotspot, class__initialization__end,
  char*, intptr_t, oop, intptr_t, int);

#define DTRACE_CLASSINIT_PROBE(type, clss, thread_type)          \
  {                                                              \
    char* data = NULL;                                           \
    int len = 0;                                                 \
    Symbol* name = (clss)->name();                               \
    if (name != NULL) {                                          \
      data = (char*)name->bytes();                               \
      len = name->utf8_length();                                 \
    }                                                            \
    HS_DTRACE_PROBE4(hotspot, class__initialization__##type,     \
      data, len, (clss)->class_loader(), thread_type);           \
  }

#define DTRACE_CLASSINIT_PROBE_WAIT(type, clss, thread_type, wait) \
  {                                                              \
    char* data = NULL;                                           \
    int len = 0;                                                 \
    Symbol* name = (clss)->name();                               \
    if (name != NULL) {                                          \
      data = (char*)name->bytes();                               \
      len = name->utf8_length();                                 \
    }                                                            \
    HS_DTRACE_PROBE5(hotspot, class__initialization__##type,     \
      data, len, (clss)->class_loader(), thread_type, wait);     \
  }
#else /* USDT2 */

#define HOTSPOT_CLASS_INITIALIZATION_required HOTSPOT_CLASS_INITIALIZATION_REQUIRED
#define HOTSPOT_CLASS_INITIALIZATION_recursive HOTSPOT_CLASS_INITIALIZATION_RECURSIVE
#define HOTSPOT_CLASS_INITIALIZATION_concurrent HOTSPOT_CLASS_INITIALIZATION_CONCURRENT
#define HOTSPOT_CLASS_INITIALIZATION_erroneous HOTSPOT_CLASS_INITIALIZATION_ERRONEOUS
#define HOTSPOT_CLASS_INITIALIZATION_super__failed HOTSPOT_CLASS_INITIALIZATION_SUPER_FAILED
#define HOTSPOT_CLASS_INITIALIZATION_clinit HOTSPOT_CLASS_INITIALIZATION_CLINIT
#define HOTSPOT_CLASS_INITIALIZATION_error HOTSPOT_CLASS_INITIALIZATION_ERROR
#define HOTSPOT_CLASS_INITIALIZATION_end HOTSPOT_CLASS_INITIALIZATION_END
#define DTRACE_CLASSINIT_PROBE(type, clss, thread_type)          \
  {                                                              \
    char* data = NULL;                                           \
    int len = 0;                                                 \
    Symbol* name = (clss)->name();                               \
    if (name != NULL) {                                          \
      data = (char*)name->bytes();                               \
      len = name->utf8_length();                                 \
    }                                                            \
    HOTSPOT_CLASS_INITIALIZATION_##type(                         \
      data, len, (clss)->class_loader(), thread_type);           \
  }

#define DTRACE_CLASSINIT_PROBE_WAIT(type, clss, thread_type, wait) \
  {                                                              \
    char* data = NULL;                                           \
    int len = 0;                                                 \
    Symbol* name = (clss)->name();                               \
    if (name != NULL) {                                          \
      data = (char*)name->bytes();                               \
      len = name->utf8_length();                                 \
    }                                                            \
    HOTSPOT_CLASS_INITIALIZATION_##type(                         \
      data, len, (clss)->class_loader(), thread_type, wait);     \
  }
#endif /* USDT2 */

#else //  ndef DTRACE_ENABLED

#define DTRACE_CLASSINIT_PROBE(type, clss, thread_type)
#define DTRACE_CLASSINIT_PROBE_WAIT(type, clss, thread_type, wait)

#endif //  ndef DTRACE_ENABLED

Klass* InstanceKlass::allocate_instance_klass(ClassLoaderData* loader_data,
                                                int vtable_len,
                                                int itable_len,
                                                int static_field_size,
                                                int nonstatic_oop_map_size,
                                                ReferenceType rt,
                                                AccessFlags access_flags,
                                                Symbol* name,
                                              Klass* super_klass,
                                                KlassHandle host_klass,
                                                TRAPS) {

  int size = InstanceKlass::size(vtable_len, itable_len, nonstatic_oop_map_size,
                                 access_flags.is_interface(),
                                 !host_klass.is_null());

  // Allocation
  InstanceKlass* ik;
  if (rt == REF_NONE) {
    if (name == vmSymbols::java_lang_Class()) {
      ik = new (loader_data, size, THREAD) InstanceMirrorKlass(
        vtable_len, itable_len, static_field_size, nonstatic_oop_map_size, rt,
        access_flags, !host_klass.is_null());
    } else if (name == vmSymbols::java_lang_ClassLoader() ||
          (SystemDictionary::ClassLoader_klass_loaded() &&
          super_klass != NULL &&
          super_klass->is_subtype_of(SystemDictionary::ClassLoader_klass()))) {
      ik = new (loader_data, size, THREAD) InstanceClassLoaderKlass(
        vtable_len, itable_len, static_field_size, nonstatic_oop_map_size, rt,
        access_flags, !host_klass.is_null());
    } else {
      // normal class
      ik = new (loader_data, size, THREAD) InstanceKlass(
        vtable_len, itable_len, static_field_size, nonstatic_oop_map_size, rt,
        access_flags, !host_klass.is_null());
    }
  } else {
    // reference klass
    ik = new (loader_data, size, THREAD) InstanceRefKlass(
        vtable_len, itable_len, static_field_size, nonstatic_oop_map_size, rt,
        access_flags, !host_klass.is_null());
  }

  return ik;
}

InstanceKlass::InstanceKlass(int vtable_len,
                             int itable_len,
                             int static_field_size,
                             int nonstatic_oop_map_size,
                             ReferenceType rt,
                             AccessFlags access_flags,
                             bool is_anonymous) {
  No_Safepoint_Verifier no_safepoint; // until k becomes parsable

  int size = InstanceKlass::size(vtable_len, itable_len, nonstatic_oop_map_size,
                                 access_flags.is_interface(), is_anonymous);

  // The sizes of these these three variables are used for determining the
  // size of the instanceKlassOop. It is critical that these are set to the right
  // sizes before the first GC, i.e., when we allocate the mirror.
  this->set_vtable_length(vtable_len);
  this->set_itable_length(itable_len);
  this->set_static_field_size(static_field_size);
  this->set_nonstatic_oop_map_size(nonstatic_oop_map_size);
  this->set_access_flags(access_flags);
  this->set_is_anonymous(is_anonymous);
  assert(this->size() == size, "wrong size for object");

  this->set_array_klasses(NULL);
  this->set_methods(NULL);
  this->set_method_ordering(NULL);
  this->set_local_interfaces(NULL);
  this->set_transitive_interfaces(NULL);
  this->init_implementor();
  this->set_fields(NULL, 0);
  this->set_constants(NULL);
  this->set_class_loader_data(NULL);
  this->set_protection_domain(NULL);
  this->set_signers(NULL);
  this->set_source_file_name(NULL);
  this->set_source_debug_extension(NULL, 0);
  this->set_array_name(NULL);
  this->set_inner_classes(NULL);
  this->set_static_oop_field_count(0);
  this->set_nonstatic_field_size(0);
  this->set_is_marked_dependent(false);
  this->set_init_state(InstanceKlass::allocated);
  this->set_init_thread(NULL);
  this->set_init_lock(NULL);
  this->set_reference_type(rt);
  this->set_oop_map_cache(NULL);
  this->set_jni_ids(NULL);
  this->set_osr_nmethods_head(NULL);
  this->set_breakpoints(NULL);
  this->init_previous_versions();
  this->set_generic_signature(NULL);
  this->release_set_methods_jmethod_ids(NULL);
  this->release_set_methods_cached_itable_indices(NULL);
  this->set_annotations(NULL);
  this->set_jvmti_cached_class_field_map(NULL);
  this->set_initial_method_idnum(0);

  // initialize the non-header words to zero
  intptr_t* p = (intptr_t*)this;
  for (int index = InstanceKlass::header_size(); index < size; index++) {
    p[index] = NULL_WORD;
  }

  // Set temporary value until parseClassFile updates it with the real instance
  // size.
  this->set_layout_helper(Klass::instance_layout_helper(0, true));
}


// This function deallocates the metadata and C heap pointers that the
// InstanceKlass points to.
void InstanceKlass::deallocate_contents(ClassLoaderData* loader_data) {

  // Orphan the mirror first, CMS thinks it's still live.
  java_lang_Class::set_klass(java_mirror(), NULL);

  // Need to take this class off the class loader data list.
  loader_data->remove_class(this);

  // The array_klass for this class is created later, after error handling.
  // For class redefinition, we keep the original class so this scratch class
  // doesn't have an array class.  Either way, assert that there is nothing
  // to deallocate.
  assert(array_klasses() == NULL, "array classes shouldn't be created for this class yet");

  // Release C heap allocated data that this might point to, which includes
  // reference counting symbol names.
  release_C_heap_structures();

  Array<Method*>* ms = methods();
  if (ms != Universe::the_empty_method_array()) {
    for (int i = 0; i <= methods()->length() -1 ; i++) {
      Method* method = methods()->at(i);
      // Only want to delete methods that are not executing for RedefineClasses.
      // The previous version will point to them so they're not totally dangling
      assert (!method->on_stack(), "shouldn't be called with methods on stack");
      MetadataFactory::free_metadata(loader_data, method);
    }
    MetadataFactory::free_array<Method*>(loader_data, methods());
  }
  set_methods(NULL);

  if (method_ordering() != Universe::the_empty_int_array()) {
    MetadataFactory::free_array<int>(loader_data, method_ordering());
  }
  set_method_ordering(NULL);

  // This array is in Klass, but remove it with the InstanceKlass since
  // this place would be the only caller and it can share memory with transitive
  // interfaces.
  if (secondary_supers() != Universe::the_empty_klass_array() &&
      secondary_supers() != transitive_interfaces()) {
    MetadataFactory::free_array<Klass*>(loader_data, secondary_supers());
  }
  set_secondary_supers(NULL);

  // Only deallocate transitive interfaces if not empty, same as super class
  // or same as local interfaces.   See code in parseClassFile.
  Array<Klass*>* ti = transitive_interfaces();
  if (ti != Universe::the_empty_klass_array() && ti != local_interfaces()) {
    // check that the interfaces don't come from super class
    Array<Klass*>* sti = (super() == NULL) ? NULL :
       InstanceKlass::cast(super())->transitive_interfaces();
    if (ti != sti) {
      MetadataFactory::free_array<Klass*>(loader_data, ti);
    }
  }
  set_transitive_interfaces(NULL);

  // local interfaces can be empty
  Array<Klass*>* li = local_interfaces();
  if (li != Universe::the_empty_klass_array()) {
    MetadataFactory::free_array<Klass*>(loader_data, li);
  }
  set_local_interfaces(NULL);

  MetadataFactory::free_array<jushort>(loader_data, fields());
  set_fields(NULL, 0);

  // If a method from a redefined class is using this constant pool, don't
  // delete it, yet.  The new class's previous version will point to this.
  assert (!constants()->on_stack(), "shouldn't be called if anything is onstack");
  MetadataFactory::free_metadata(loader_data, constants());
  set_constants(NULL);

  if (inner_classes() != Universe::the_empty_short_array()) {
    MetadataFactory::free_array<jushort>(loader_data, inner_classes());
  }
  set_inner_classes(NULL);

  // Null out Java heap objects, although these won't be walked to keep
  // alive once this InstanceKlass is deallocated.
  set_protection_domain(NULL);
  set_signers(NULL);
  set_init_lock(NULL);
  set_annotations(NULL);
}

volatile oop InstanceKlass::init_lock() const {
  volatile oop lock = _init_lock;  // read once
  assert((oop)lock != NULL || !is_not_initialized(), // initialized or in_error state
         "only fully initialized state can have a null lock");
  return lock;
}

// Set the initialization lock to null so the object can be GC'ed.  Any racing
// threads to get this lock will see a null lock and will not lock.
// That's okay because they all check for initialized state after getting
// the lock and return.
void InstanceKlass::fence_and_clear_init_lock() {
  // make sure previous stores are all done, notably the init_state.
  OrderAccess::storestore();
  klass_oop_store(&_init_lock, NULL);
  assert(!is_not_initialized(), "class must be initialized now");
}


bool InstanceKlass::should_be_initialized() const {
  return !is_initialized();
}

klassVtable* InstanceKlass::vtable() const {
  return new klassVtable(this, start_of_vtable(), vtable_length() / vtableEntry::size());
}

klassItable* InstanceKlass::itable() const {
  return new klassItable(instanceKlassHandle(this));
}

void InstanceKlass::eager_initialize(Thread *thread) {
  if (!EagerInitialization) return;

  if (this->is_not_initialized()) {
    // abort if the the class has a class initializer
    if (this->class_initializer() != NULL) return;

    // abort if it is java.lang.Object (initialization is handled in genesis)
    Klass* super = this->super();
    if (super == NULL) return;

    // abort if the super class should be initialized
    if (!InstanceKlass::cast(super)->is_initialized()) return;

    // call body to expose the this pointer
    instanceKlassHandle this_oop(thread, this);
    eager_initialize_impl(this_oop);
  }
}


void InstanceKlass::eager_initialize_impl(instanceKlassHandle this_oop) {
  EXCEPTION_MARK;
  volatile oop init_lock = this_oop->init_lock();
  ObjectLocker ol(init_lock, THREAD, init_lock != NULL);

  // abort if someone beat us to the initialization
  if (!this_oop->is_not_initialized()) return;  // note: not equivalent to is_initialized()

  ClassState old_state = this_oop->init_state();
  link_class_impl(this_oop, true, THREAD);
  if (HAS_PENDING_EXCEPTION) {
    CLEAR_PENDING_EXCEPTION;
    // Abort if linking the class throws an exception.

    // Use a test to avoid redundantly resetting the state if there's
    // no change.  Set_init_state() asserts that state changes make
    // progress, whereas here we might just be spinning in place.
    if( old_state != this_oop->_init_state )
      this_oop->set_init_state (old_state);
  } else {
    // linking successfull, mark class as initialized
    this_oop->set_init_state (fully_initialized);
    this_oop->fence_and_clear_init_lock();
    // trace
    if (TraceClassInitialization) {
      ResourceMark rm(THREAD);
      tty->print_cr("[Initialized %s without side effects]", this_oop->external_name());
    }
  }
}


// See "The Virtual Machine Specification" section 2.16.5 for a detailed explanation of the class initialization
// process. The step comments refers to the procedure described in that section.
// Note: implementation moved to static method to expose the this pointer.
void InstanceKlass::initialize(TRAPS) {
  if (this->should_be_initialized()) {
    HandleMark hm(THREAD);
    instanceKlassHandle this_oop(THREAD, this);
    initialize_impl(this_oop, CHECK);
    // Note: at this point the class may be initialized
    //       OR it may be in the state of being initialized
    //       in case of recursive initialization!
  } else {
    assert(is_initialized(), "sanity check");
  }
}


bool InstanceKlass::verify_code(
    instanceKlassHandle this_oop, bool throw_verifyerror, TRAPS) {
  // 1) Verify the bytecodes
  Verifier::Mode mode =
    throw_verifyerror ? Verifier::ThrowException : Verifier::NoException;
  return Verifier::verify(this_oop, mode, this_oop->should_verify_class(), CHECK_false);
}


// Used exclusively by the shared spaces dump mechanism to prevent
// classes mapped into the shared regions in new VMs from appearing linked.

void InstanceKlass::unlink_class() {
  assert(is_linked(), "must be linked");
  _init_state = loaded;
}

void InstanceKlass::link_class(TRAPS) {
  assert(is_loaded(), "must be loaded");
  if (!is_linked()) {
    HandleMark hm(THREAD);
    instanceKlassHandle this_oop(THREAD, this);
    link_class_impl(this_oop, true, CHECK);
  }
}

// Called to verify that a class can link during initialization, without
// throwing a VerifyError.
bool InstanceKlass::link_class_or_fail(TRAPS) {
  assert(is_loaded(), "must be loaded");
  if (!is_linked()) {
    HandleMark hm(THREAD);
    instanceKlassHandle this_oop(THREAD, this);
    link_class_impl(this_oop, false, CHECK_false);
  }
  return is_linked();
}

bool InstanceKlass::link_class_impl(
    instanceKlassHandle this_oop, bool throw_verifyerror, TRAPS) {
  // check for error state
  if (this_oop->is_in_error_state()) {
    ResourceMark rm(THREAD);
    THROW_MSG_(vmSymbols::java_lang_NoClassDefFoundError(),
               this_oop->external_name(), false);
  }
  // return if already verified
  if (this_oop->is_linked()) {
    return true;
  }

  // Timing
  // timer handles recursion
  assert(THREAD->is_Java_thread(), "non-JavaThread in link_class_impl");
  JavaThread* jt = (JavaThread*)THREAD;

  // link super class before linking this class
  instanceKlassHandle super(THREAD, this_oop->super());
  if (super.not_null()) {
    if (super->is_interface()) {  // check if super class is an interface
      ResourceMark rm(THREAD);
      Exceptions::fthrow(
        THREAD_AND_LOCATION,
        vmSymbols::java_lang_IncompatibleClassChangeError(),
        "class %s has interface %s as super class",
        this_oop->external_name(),
        super->external_name()
      );
      return false;
    }

    link_class_impl(super, throw_verifyerror, CHECK_false);
  }

  // link all interfaces implemented by this class before linking this class
  Array<Klass*>* interfaces = this_oop->local_interfaces();
  int num_interfaces = interfaces->length();
  for (int index = 0; index < num_interfaces; index++) {
    HandleMark hm(THREAD);
    instanceKlassHandle ih(THREAD, interfaces->at(index));
    link_class_impl(ih, throw_verifyerror, CHECK_false);
  }

  // in case the class is linked in the process of linking its superclasses
  if (this_oop->is_linked()) {
    return true;
  }

  // trace only the link time for this klass that includes
  // the verification time
  PerfClassTraceTime vmtimer(ClassLoader::perf_class_link_time(),
                             ClassLoader::perf_class_link_selftime(),
                             ClassLoader::perf_classes_linked(),
                             jt->get_thread_stat()->perf_recursion_counts_addr(),
                             jt->get_thread_stat()->perf_timers_addr(),
                             PerfClassTraceTime::CLASS_LINK);

  // verification & rewriting
  {
    volatile oop init_lock = this_oop->init_lock();
    ObjectLocker ol(init_lock, THREAD, init_lock != NULL);
    // rewritten will have been set if loader constraint error found
    // on an earlier link attempt
    // don't verify or rewrite if already rewritten

    if (!this_oop->is_linked()) {
      if (!this_oop->is_rewritten()) {
        {
          // Timer includes any side effects of class verification (resolution,
          // etc), but not recursive entry into verify_code().
          PerfClassTraceTime timer(ClassLoader::perf_class_verify_time(),
                                   ClassLoader::perf_class_verify_selftime(),
                                   ClassLoader::perf_classes_verified(),
                                   jt->get_thread_stat()->perf_recursion_counts_addr(),
                                   jt->get_thread_stat()->perf_timers_addr(),
                                   PerfClassTraceTime::CLASS_VERIFY);
          bool verify_ok = verify_code(this_oop, throw_verifyerror, THREAD);
          if (!verify_ok) {
            return false;
          }
        }

        // Just in case a side-effect of verify linked this class already
        // (which can sometimes happen since the verifier loads classes
        // using custom class loaders, which are free to initialize things)
        if (this_oop->is_linked()) {
          return true;
        }

        // also sets rewritten
        this_oop->rewrite_class(CHECK_false);
      }

      // relocate jsrs and link methods after they are all rewritten
      this_oop->relocate_and_link_methods(CHECK_false);

      // Initialize the vtable and interface table after
      // methods have been rewritten since rewrite may
      // fabricate new Method*s.
      // also does loader constraint checking
      if (!this_oop()->is_shared()) {
        ResourceMark rm(THREAD);
        this_oop->vtable()->initialize_vtable(true, CHECK_false);
        this_oop->itable()->initialize_itable(true, CHECK_false);
      }
#ifdef ASSERT
      else {
        ResourceMark rm(THREAD);
        this_oop->vtable()->verify(tty, true);
        // In case itable verification is ever added.
        // this_oop->itable()->verify(tty, true);
      }
#endif
      this_oop->set_init_state(linked);
      if (JvmtiExport::should_post_class_prepare()) {
        Thread *thread = THREAD;
        assert(thread->is_Java_thread(), "thread->is_Java_thread()");
        JvmtiExport::post_class_prepare((JavaThread *) thread, this_oop());
      }
    }
  }
  return true;
}


// Rewrite the byte codes of all of the methods of a class.
// The rewriter must be called exactly once. Rewriting must happen after
// verification but before the first method of the class is executed.
void InstanceKlass::rewrite_class(TRAPS) {
  assert(is_loaded(), "must be loaded");
  instanceKlassHandle this_oop(THREAD, this);
  if (this_oop->is_rewritten()) {
    assert(this_oop()->is_shared(), "rewriting an unshared class?");
    return;
  }
  Rewriter::rewrite(this_oop, CHECK);
  this_oop->set_rewritten();
}

// Now relocate and link method entry points after class is rewritten.
// This is outside is_rewritten flag. In case of an exception, it can be
// executed more than once.
void InstanceKlass::relocate_and_link_methods(TRAPS) {
  assert(is_loaded(), "must be loaded");
  instanceKlassHandle this_oop(THREAD, this);
  Rewriter::relocate_and_link(this_oop, CHECK);
}


void InstanceKlass::initialize_impl(instanceKlassHandle this_oop, TRAPS) {
  // Make sure klass is linked (verified) before initialization
  // A class could already be verified, since it has been reflected upon.
  this_oop->link_class(CHECK);

  DTRACE_CLASSINIT_PROBE(required, InstanceKlass::cast(this_oop()), -1);

  bool wait = false;

  // refer to the JVM book page 47 for description of steps
  // Step 1
  {
    volatile oop init_lock = this_oop->init_lock();
    ObjectLocker ol(init_lock, THREAD, init_lock != NULL);

    Thread *self = THREAD; // it's passed the current thread

    // Step 2
    // If we were to use wait() instead of waitInterruptibly() then
    // we might end up throwing IE from link/symbol resolution sites
    // that aren't expected to throw.  This would wreak havoc.  See 6320309.
    while(this_oop->is_being_initialized() && !this_oop->is_reentrant_initialization(self)) {
        wait = true;
      ol.waitUninterruptibly(CHECK);
    }

    // Step 3
    if (this_oop->is_being_initialized() && this_oop->is_reentrant_initialization(self)) {
      DTRACE_CLASSINIT_PROBE_WAIT(recursive, InstanceKlass::cast(this_oop()), -1,wait);
      return;
    }

    // Step 4
    if (this_oop->is_initialized()) {
      DTRACE_CLASSINIT_PROBE_WAIT(concurrent, InstanceKlass::cast(this_oop()), -1,wait);
      return;
    }

    // Step 5
    if (this_oop->is_in_error_state()) {
      DTRACE_CLASSINIT_PROBE_WAIT(erroneous, InstanceKlass::cast(this_oop()), -1,wait);
      ResourceMark rm(THREAD);
      const char* desc = "Could not initialize class ";
      const char* className = this_oop->external_name();
      size_t msglen = strlen(desc) + strlen(className) + 1;
      char* message = NEW_RESOURCE_ARRAY(char, msglen);
      if (NULL == message) {
        // Out of memory: can't create detailed error message
        THROW_MSG(vmSymbols::java_lang_NoClassDefFoundError(), className);
      } else {
        jio_snprintf(message, msglen, "%s%s", desc, className);
        THROW_MSG(vmSymbols::java_lang_NoClassDefFoundError(), message);
      }
    }

    // Step 6
    this_oop->set_init_state(being_initialized);
    this_oop->set_init_thread(self);
  }

  // Step 7
  Klass* super_klass = this_oop->super();
  if (super_klass != NULL && !this_oop->is_interface() && Klass::cast(super_klass)->should_be_initialized()) {
    Klass::cast(super_klass)->initialize(THREAD);

    if (HAS_PENDING_EXCEPTION) {
      Handle e(THREAD, PENDING_EXCEPTION);
      CLEAR_PENDING_EXCEPTION;
      {
        EXCEPTION_MARK;
        this_oop->set_initialization_state_and_notify(initialization_error, THREAD); // Locks object, set state, and notify all waiting threads
        CLEAR_PENDING_EXCEPTION;   // ignore any exception thrown, superclass initialization error is thrown below
      }
      DTRACE_CLASSINIT_PROBE_WAIT(super__failed, InstanceKlass::cast(this_oop()), -1,wait);
      THROW_OOP(e());
    }
  }

  if (this_oop->has_default_methods()) {
    // Step 7.5: initialize any interfaces which have default methods
    for (int i = 0; i < this_oop->local_interfaces()->length(); ++i) {
      Klass* iface = this_oop->local_interfaces()->at(i);
      InstanceKlass* ik = InstanceKlass::cast(iface);
      if (ik->has_default_methods() && ik->should_be_initialized()) {
        ik->initialize(THREAD);

        if (HAS_PENDING_EXCEPTION) {
          Handle e(THREAD, PENDING_EXCEPTION);
          CLEAR_PENDING_EXCEPTION;
          {
            EXCEPTION_MARK;
            // Locks object, set state, and notify all waiting threads
            this_oop->set_initialization_state_and_notify(
                initialization_error, THREAD);

            // ignore any exception thrown, superclass initialization error is
            // thrown below
            CLEAR_PENDING_EXCEPTION;
          }
          DTRACE_CLASSINIT_PROBE_WAIT(
              super__failed, InstanceKlass::cast(this_oop()), -1, wait);
          THROW_OOP(e());
        }
      }
    }
  }

  // Step 8
  {
    assert(THREAD->is_Java_thread(), "non-JavaThread in initialize_impl");
    JavaThread* jt = (JavaThread*)THREAD;
    DTRACE_CLASSINIT_PROBE_WAIT(clinit, InstanceKlass::cast(this_oop()), -1,wait);
    // Timer includes any side effects of class initialization (resolution,
    // etc), but not recursive entry into call_class_initializer().
    PerfClassTraceTime timer(ClassLoader::perf_class_init_time(),
                             ClassLoader::perf_class_init_selftime(),
                             ClassLoader::perf_classes_inited(),
                             jt->get_thread_stat()->perf_recursion_counts_addr(),
                             jt->get_thread_stat()->perf_timers_addr(),
                             PerfClassTraceTime::CLASS_CLINIT);
    this_oop->call_class_initializer(THREAD);
  }

  // Step 9
  if (!HAS_PENDING_EXCEPTION) {
    this_oop->set_initialization_state_and_notify(fully_initialized, CHECK);
    { ResourceMark rm(THREAD);
      debug_only(this_oop->vtable()->verify(tty, true);)
    }
  }
  else {
    // Step 10 and 11
    Handle e(THREAD, PENDING_EXCEPTION);
    CLEAR_PENDING_EXCEPTION;
    {
      EXCEPTION_MARK;
      this_oop->set_initialization_state_and_notify(initialization_error, THREAD);
      CLEAR_PENDING_EXCEPTION;   // ignore any exception thrown, class initialization error is thrown below
    }
    DTRACE_CLASSINIT_PROBE_WAIT(error, InstanceKlass::cast(this_oop()), -1,wait);
    if (e->is_a(SystemDictionary::Error_klass())) {
      THROW_OOP(e());
    } else {
      JavaCallArguments args(e);
      THROW_ARG(vmSymbols::java_lang_ExceptionInInitializerError(),
                vmSymbols::throwable_void_signature(),
                &args);
    }
  }
  DTRACE_CLASSINIT_PROBE_WAIT(end, InstanceKlass::cast(this_oop()), -1,wait);
}


// Note: implementation moved to static method to expose the this pointer.
void InstanceKlass::set_initialization_state_and_notify(ClassState state, TRAPS) {
  instanceKlassHandle kh(THREAD, this);
  set_initialization_state_and_notify_impl(kh, state, CHECK);
}

void InstanceKlass::set_initialization_state_and_notify_impl(instanceKlassHandle this_oop, ClassState state, TRAPS) {
  volatile oop init_lock = this_oop->init_lock();
  ObjectLocker ol(init_lock, THREAD, init_lock != NULL);
  this_oop->set_init_state(state);
  this_oop->fence_and_clear_init_lock();
  ol.notify_all(CHECK);
}

// The embedded _implementor field can only record one implementor.
// When there are more than one implementors, the _implementor field
// is set to the interface Klass* itself. Following are the possible
// values for the _implementor field:
//   NULL                  - no implementor
//   implementor Klass*    - one implementor
//   self                  - more than one implementor
//
// The _implementor field only exists for interfaces.
void InstanceKlass::add_implementor(Klass* k) {
  assert(Compile_lock->owned_by_self(), "");
  assert(is_interface(), "not interface");
  // Filter out my subinterfaces.
  // (Note: Interfaces are never on the subklass list.)
  if (InstanceKlass::cast(k)->is_interface()) return;

  // Filter out subclasses whose supers already implement me.
  // (Note: CHA must walk subclasses of direct implementors
  // in order to locate indirect implementors.)
  Klass* sk = InstanceKlass::cast(k)->super();
  if (sk != NULL && InstanceKlass::cast(sk)->implements_interface(this))
    // We only need to check one immediate superclass, since the
    // implements_interface query looks at transitive_interfaces.
    // Any supers of the super have the same (or fewer) transitive_interfaces.
    return;

  Klass* ik = implementor();
  if (ik == NULL) {
    set_implementor(k);
  } else if (ik != this) {
    // There is already an implementor. Use itself as an indicator of
    // more than one implementors.
    set_implementor(this);
  }

  // The implementor also implements the transitive_interfaces
  for (int index = 0; index < local_interfaces()->length(); index++) {
    InstanceKlass::cast(local_interfaces()->at(index))->add_implementor(k);
  }
}

void InstanceKlass::init_implementor() {
  if (is_interface()) {
    set_implementor(NULL);
  }
}


void InstanceKlass::process_interfaces(Thread *thread) {
  // link this class into the implementors list of every interface it implements
  Klass* this_as_klass_oop = this;
  for (int i = local_interfaces()->length() - 1; i >= 0; i--) {
    assert(local_interfaces()->at(i)->is_klass(), "must be a klass");
    InstanceKlass* interf = InstanceKlass::cast(local_interfaces()->at(i));
    assert(interf->is_interface(), "expected interface");
    interf->add_implementor(this_as_klass_oop);
  }
}

bool InstanceKlass::can_be_primary_super_slow() const {
  if (is_interface())
    return false;
  else
    return Klass::can_be_primary_super_slow();
}

GrowableArray<Klass*>* InstanceKlass::compute_secondary_supers(int num_extra_slots) {
  // The secondaries are the implemented interfaces.
  InstanceKlass* ik = InstanceKlass::cast(this);
  Array<Klass*>* interfaces = ik->transitive_interfaces();
  int num_secondaries = num_extra_slots + interfaces->length();
  if (num_secondaries == 0) {
    // Must share this for correct bootstrapping!
    set_secondary_supers(Universe::the_empty_klass_array());
    return NULL;
  } else if (num_extra_slots == 0) {
    // The secondary super list is exactly the same as the transitive interfaces.
    // Redefine classes has to be careful not to delete this!
    set_secondary_supers(interfaces);
    return NULL;
  } else {
    // Copy transitive interfaces to a temporary growable array to be constructed
    // into the secondary super list with extra slots.
    GrowableArray<Klass*>* secondaries = new GrowableArray<Klass*>(interfaces->length());
    for (int i = 0; i < interfaces->length(); i++) {
      secondaries->push(interfaces->at(i));
    }
    return secondaries;
  }
}

bool InstanceKlass::compute_is_subtype_of(Klass* k) {
  if (Klass::cast(k)->is_interface()) {
    return implements_interface(k);
  } else {
    return Klass::compute_is_subtype_of(k);
  }
}

bool InstanceKlass::implements_interface(Klass* k) const {
  if (this == k) return true;
  assert(Klass::cast(k)->is_interface(), "should be an interface class");
  for (int i = 0; i < transitive_interfaces()->length(); i++) {
    if (transitive_interfaces()->at(i) == k) {
      return true;
    }
  }
  return false;
}

objArrayOop InstanceKlass::allocate_objArray(int n, int length, TRAPS) {
  if (length < 0) THROW_0(vmSymbols::java_lang_NegativeArraySizeException());
  if (length > arrayOopDesc::max_array_length(T_OBJECT)) {
    report_java_out_of_memory("Requested array size exceeds VM limit");
    JvmtiExport::post_array_size_exhausted();
    THROW_OOP_0(Universe::out_of_memory_error_array_size());
  }
  int size = objArrayOopDesc::object_size(length);
  Klass* ak = array_klass(n, CHECK_NULL);
  KlassHandle h_ak (THREAD, ak);
  objArrayOop o =
    (objArrayOop)CollectedHeap::array_allocate(h_ak, size, length, CHECK_NULL);
  return o;
}

instanceOop InstanceKlass::register_finalizer(instanceOop i, TRAPS) {
  if (TraceFinalizerRegistration) {
    tty->print("Registered ");
    i->print_value_on(tty);
    tty->print_cr(" (" INTPTR_FORMAT ") as finalizable", (address)i);
  }
  instanceHandle h_i(THREAD, i);
  // Pass the handle as argument, JavaCalls::call expects oop as jobjects
  JavaValue result(T_VOID);
  JavaCallArguments args(h_i);
  methodHandle mh (THREAD, Universe::finalizer_register_method());
  JavaCalls::call(&result, mh, &args, CHECK_NULL);
  return h_i();
}

instanceOop InstanceKlass::allocate_instance(TRAPS) {
  bool has_finalizer_flag = has_finalizer(); // Query before possible GC
  int size = size_helper();  // Query before forming handle.

  KlassHandle h_k(THREAD, this);

  instanceOop i;

  i = (instanceOop)CollectedHeap::obj_allocate(h_k, size, CHECK_NULL);
  if (has_finalizer_flag && !RegisterFinalizersAtInit) {
    i = register_finalizer(i, CHECK_NULL);
  }
  return i;
}

void InstanceKlass::check_valid_for_instantiation(bool throwError, TRAPS) {
  if (is_interface() || is_abstract()) {
    ResourceMark rm(THREAD);
    THROW_MSG(throwError ? vmSymbols::java_lang_InstantiationError()
              : vmSymbols::java_lang_InstantiationException(), external_name());
  }
  if (this == SystemDictionary::Class_klass()) {
    ResourceMark rm(THREAD);
    THROW_MSG(throwError ? vmSymbols::java_lang_IllegalAccessError()
              : vmSymbols::java_lang_IllegalAccessException(), external_name());
  }
}

Klass* InstanceKlass::array_klass_impl(bool or_null, int n, TRAPS) {
  instanceKlassHandle this_oop(THREAD, this);
  return array_klass_impl(this_oop, or_null, n, THREAD);
}

Klass* InstanceKlass::array_klass_impl(instanceKlassHandle this_oop, bool or_null, int n, TRAPS) {
  if (this_oop->array_klasses() == NULL) {
    if (or_null) return NULL;

    ResourceMark rm;
    JavaThread *jt = (JavaThread *)THREAD;
    {
      // Atomic creation of array_klasses
      MutexLocker mc(Compile_lock, THREAD);   // for vtables
      MutexLocker ma(MultiArray_lock, THREAD);

      // Check if update has already taken place
      if (this_oop->array_klasses() == NULL) {
        Klass*    k = ObjArrayKlass::allocate_objArray_klass(this_oop->class_loader_data(), 1, this_oop, CHECK_NULL);
        this_oop->set_array_klasses(k);
      }
    }
  }
  // _this will always be set at this point
  ObjArrayKlass* oak = (ObjArrayKlass*)this_oop->array_klasses();
  if (or_null) {
    return oak->array_klass_or_null(n);
  }
  return oak->array_klass(n, CHECK_NULL);
}

Klass* InstanceKlass::array_klass_impl(bool or_null, TRAPS) {
  return array_klass_impl(or_null, 1, THREAD);
}

void InstanceKlass::call_class_initializer(TRAPS) {
  instanceKlassHandle ik (THREAD, this);
  call_class_initializer_impl(ik, THREAD);
}

static int call_class_initializer_impl_counter = 0;   // for debugging

Method* InstanceKlass::class_initializer() {
  Method* clinit = find_method(
      vmSymbols::class_initializer_name(), vmSymbols::void_method_signature());
  if (clinit != NULL && clinit->has_valid_initializer_flags()) {
    return clinit;
  }
  return NULL;
}

void InstanceKlass::call_class_initializer_impl(instanceKlassHandle this_oop, TRAPS) {
  methodHandle h_method(THREAD, this_oop->class_initializer());
  assert(!this_oop->is_initialized(), "we cannot initialize twice");
  if (TraceClassInitialization) {
    tty->print("%d Initializing ", call_class_initializer_impl_counter++);
    this_oop->name()->print_value();
    tty->print_cr("%s (" INTPTR_FORMAT ")", h_method() == NULL ? "(no method)" : "", (address)this_oop());
  }
  if (h_method() != NULL) {
    JavaCallArguments args; // No arguments
    JavaValue result(T_VOID);
    JavaCalls::call(&result, h_method, &args, CHECK); // Static call (no args)
  }
}


void InstanceKlass::mask_for(methodHandle method, int bci,
  InterpreterOopMap* entry_for) {
  // Dirty read, then double-check under a lock.
  if (_oop_map_cache == NULL) {
    // Otherwise, allocate a new one.
    MutexLocker x(OopMapCacheAlloc_lock);
    // First time use. Allocate a cache in C heap
    if (_oop_map_cache == NULL) {
      _oop_map_cache = new OopMapCache();
    }
  }
  // _oop_map_cache is constant after init; lookup below does is own locking.
  _oop_map_cache->lookup(method, bci, entry_for);
}


bool InstanceKlass::find_local_field(Symbol* name, Symbol* sig, fieldDescriptor* fd) const {
  for (JavaFieldStream fs(this); !fs.done(); fs.next()) {
    Symbol* f_name = fs.name();
    Symbol* f_sig  = fs.signature();
    if (f_name == name && f_sig == sig) {
      fd->initialize(const_cast<InstanceKlass*>(this), fs.index());
      return true;
    }
  }
  return false;
}


Klass* InstanceKlass::find_interface_field(Symbol* name, Symbol* sig, fieldDescriptor* fd) const {
  const int n = local_interfaces()->length();
  for (int i = 0; i < n; i++) {
    Klass* intf1 = local_interfaces()->at(i);
    assert(Klass::cast(intf1)->is_interface(), "just checking type");
    // search for field in current interface
    if (InstanceKlass::cast(intf1)->find_local_field(name, sig, fd)) {
      assert(fd->is_static(), "interface field must be static");
      return intf1;
    }
    // search for field in direct superinterfaces
    Klass* intf2 = InstanceKlass::cast(intf1)->find_interface_field(name, sig, fd);
    if (intf2 != NULL) return intf2;
  }
  // otherwise field lookup fails
  return NULL;
}


Klass* InstanceKlass::find_field(Symbol* name, Symbol* sig, fieldDescriptor* fd) const {
  // search order according to newest JVM spec (5.4.3.2, p.167).
  // 1) search for field in current klass
  if (find_local_field(name, sig, fd)) {
    return const_cast<InstanceKlass*>(this);
  }
  // 2) search for field recursively in direct superinterfaces
  { Klass* intf = find_interface_field(name, sig, fd);
    if (intf != NULL) return intf;
  }
  // 3) apply field lookup recursively if superclass exists
  { Klass* supr = super();
    if (supr != NULL) return InstanceKlass::cast(supr)->find_field(name, sig, fd);
  }
  // 4) otherwise field lookup fails
  return NULL;
}


Klass* InstanceKlass::find_field(Symbol* name, Symbol* sig, bool is_static, fieldDescriptor* fd) const {
  // search order according to newest JVM spec (5.4.3.2, p.167).
  // 1) search for field in current klass
  if (find_local_field(name, sig, fd)) {
    if (fd->is_static() == is_static) return const_cast<InstanceKlass*>(this);
  }
  // 2) search for field recursively in direct superinterfaces
  if (is_static) {
    Klass* intf = find_interface_field(name, sig, fd);
    if (intf != NULL) return intf;
  }
  // 3) apply field lookup recursively if superclass exists
  { Klass* supr = super();
    if (supr != NULL) return InstanceKlass::cast(supr)->find_field(name, sig, is_static, fd);
  }
  // 4) otherwise field lookup fails
  return NULL;
}


bool InstanceKlass::find_local_field_from_offset(int offset, bool is_static, fieldDescriptor* fd) const {
  for (JavaFieldStream fs(this); !fs.done(); fs.next()) {
    if (fs.offset() == offset) {
      fd->initialize(const_cast<InstanceKlass*>(this), fs.index());
      if (fd->is_static() == is_static) return true;
    }
  }
  return false;
}


bool InstanceKlass::find_field_from_offset(int offset, bool is_static, fieldDescriptor* fd) const {
  Klass* klass = const_cast<InstanceKlass*>(this);
  while (klass != NULL) {
    if (InstanceKlass::cast(klass)->find_local_field_from_offset(offset, is_static, fd)) {
      return true;
    }
    klass = Klass::cast(klass)->super();
  }
  return false;
}


void InstanceKlass::methods_do(void f(Method* method)) {
  int len = methods()->length();
  for (int index = 0; index < len; index++) {
    Method* m = methods()->at(index);
    assert(m->is_method(), "must be method");
    f(m);
  }
}


void InstanceKlass::do_local_static_fields(FieldClosure* cl) {
  for (JavaFieldStream fs(this); !fs.done(); fs.next()) {
    if (fs.access_flags().is_static()) {
      fieldDescriptor fd;
      fd.initialize(this, fs.index());
      cl->do_field(&fd);
    }
  }
}


void InstanceKlass::do_local_static_fields(void f(fieldDescriptor*, TRAPS), TRAPS) {
  instanceKlassHandle h_this(THREAD, this);
  do_local_static_fields_impl(h_this, f, CHECK);
}


void InstanceKlass::do_local_static_fields_impl(instanceKlassHandle this_oop, void f(fieldDescriptor* fd, TRAPS), TRAPS) {
  for (JavaFieldStream fs(this_oop()); !fs.done(); fs.next()) {
    if (fs.access_flags().is_static()) {
      fieldDescriptor fd;
      fd.initialize(this_oop(), fs.index());
      f(&fd, CHECK);
    }
  }
}


static int compare_fields_by_offset(int* a, int* b) {
  return a[0] - b[0];
}

void InstanceKlass::do_nonstatic_fields(FieldClosure* cl) {
  InstanceKlass* super = superklass();
  if (super != NULL) {
    super->do_nonstatic_fields(cl);
  }
  fieldDescriptor fd;
  int length = java_fields_count();
  // In DebugInfo nonstatic fields are sorted by offset.
  int* fields_sorted = NEW_C_HEAP_ARRAY(int, 2*(length+1), mtClass);
  int j = 0;
  for (int i = 0; i < length; i += 1) {
    fd.initialize(this, i);
    if (!fd.is_static()) {
      fields_sorted[j + 0] = fd.offset();
      fields_sorted[j + 1] = i;
      j += 2;
    }
  }
  if (j > 0) {
    length = j;
    // _sort_Fn is defined in growableArray.hpp.
    qsort(fields_sorted, length/2, 2*sizeof(int), (_sort_Fn)compare_fields_by_offset);
    for (int i = 0; i < length; i += 2) {
      fd.initialize(this, fields_sorted[i + 1]);
      assert(!fd.is_static() && fd.offset() == fields_sorted[i], "only nonstatic fields");
      cl->do_field(&fd);
    }
  }
  FREE_C_HEAP_ARRAY(int, fields_sorted, mtClass);
}


void InstanceKlass::array_klasses_do(void f(Klass* k, TRAPS), TRAPS) {
  if (array_klasses() != NULL)
    ArrayKlass::cast(array_klasses())->array_klasses_do(f, THREAD);
}

void InstanceKlass::array_klasses_do(void f(Klass* k)) {
  if (array_klasses() != NULL)
    ArrayKlass::cast(array_klasses())->array_klasses_do(f);
}


void InstanceKlass::with_array_klasses_do(void f(Klass* k)) {
  f(this);
  array_klasses_do(f);
}

#ifdef ASSERT
static int linear_search(Array<Method*>* methods, Symbol* name, Symbol* signature) {
  int len = methods->length();
  for (int index = 0; index < len; index++) {
    Method* m = methods->at(index);
    assert(m->is_method(), "must be method");
    if (m->signature() == signature && m->name() == name) {
       return index;
    }
  }
  return -1;
}
#endif

static int binary_search(Array<Method*>* methods, Symbol* name) {
  int len = methods->length();
  // methods are sorted, so do binary search
  int l = 0;
  int h = len - 1;
  while (l <= h) {
    int mid = (l + h) >> 1;
    Method* m = methods->at(mid);
    assert(m->is_method(), "must be method");
    int res = m->name()->fast_compare(name);
    if (res == 0) {
      return mid;
    } else if (res < 0) {
      l = mid + 1;
    } else {
      h = mid - 1;
    }
  }
  return -1;
}

Method* InstanceKlass::find_method(Symbol* name, Symbol* signature) const {
  return InstanceKlass::find_method(methods(), name, signature);
}

Method* InstanceKlass::find_method(
    Array<Method*>* methods, Symbol* name, Symbol* signature) {
  int hit = binary_search(methods, name);
  if (hit != -1) {
    Method* m = methods->at(hit);
    // Do linear search to find matching signature.  First, quick check
    // for common case
    if (m->signature() == signature) return m;
    // search downwards through overloaded methods
    int i;
    for (i = hit - 1; i >= 0; --i) {
        Method* m = methods->at(i);
        assert(m->is_method(), "must be method");
        if (m->name() != name) break;
        if (m->signature() == signature) return m;
    }
    // search upwards
    for (i = hit + 1; i < methods->length(); ++i) {
        Method* m = methods->at(i);
        assert(m->is_method(), "must be method");
        if (m->name() != name) break;
        if (m->signature() == signature) return m;
    }
    // not found
#ifdef ASSERT
    int index = linear_search(methods, name, signature);
    assert(index == -1, err_msg("binary search should have found entry %d", index));
#endif
  }
  return NULL;
}

int InstanceKlass::find_method_by_name(Symbol* name, int* end) {
  return find_method_by_name(methods(), name, end);
}

int InstanceKlass::find_method_by_name(
    Array<Method*>* methods, Symbol* name, int* end_ptr) {
  assert(end_ptr != NULL, "just checking");
  int start = binary_search(methods, name);
  int end = start + 1;
  if (start != -1) {
    while (start - 1 >= 0 && (methods->at(start - 1))->name() == name) --start;
    while (end < methods->length() && (methods->at(end))->name() == name) ++end;
    *end_ptr = end;
    return start;
  }
  return -1;
}

Method* InstanceKlass::uncached_lookup_method(Symbol* name, Symbol* signature) const {
  Klass* klass = const_cast<InstanceKlass*>(this);
  while (klass != NULL) {
    Method* method = InstanceKlass::cast(klass)->find_method(name, signature);
    if (method != NULL) return method;
    klass = InstanceKlass::cast(klass)->super();
  }
  return NULL;
}

// lookup a method in all the interfaces that this class implements
Method* InstanceKlass::lookup_method_in_all_interfaces(Symbol* name,
                                                         Symbol* signature) const {
  Array<Klass*>* all_ifs = transitive_interfaces();
  int num_ifs = all_ifs->length();
  InstanceKlass *ik = NULL;
  for (int i = 0; i < num_ifs; i++) {
    ik = InstanceKlass::cast(all_ifs->at(i));
    Method* m = ik->lookup_method(name, signature);
    if (m != NULL) {
      return m;
    }
  }
  return NULL;
}

/* jni_id_for_impl for jfieldIds only */
JNIid* InstanceKlass::jni_id_for_impl(instanceKlassHandle this_oop, int offset) {
  MutexLocker ml(JfieldIdCreation_lock);
  // Retry lookup after we got the lock
  JNIid* probe = this_oop->jni_ids() == NULL ? NULL : this_oop->jni_ids()->find(offset);
  if (probe == NULL) {
    // Slow case, allocate new static field identifier
    probe = new JNIid(this_oop(), offset, this_oop->jni_ids());
    this_oop->set_jni_ids(probe);
  }
  return probe;
}


/* jni_id_for for jfieldIds only */
JNIid* InstanceKlass::jni_id_for(int offset) {
  JNIid* probe = jni_ids() == NULL ? NULL : jni_ids()->find(offset);
  if (probe == NULL) {
    probe = jni_id_for_impl(this, offset);
  }
  return probe;
}

u2 InstanceKlass::enclosing_method_data(int offset) {
  Array<jushort>* inner_class_list = inner_classes();
  if (inner_class_list == NULL) {
    return 0;
  }
  int length = inner_class_list->length();
  if (length % inner_class_next_offset == 0) {
    return 0;
  } else {
    int index = length - enclosing_method_attribute_size;
    assert(offset < enclosing_method_attribute_size, "invalid offset");
    return inner_class_list->at(index + offset);
  }
}

void InstanceKlass::set_enclosing_method_indices(u2 class_index,
                                                 u2 method_index) {
  Array<jushort>* inner_class_list = inner_classes();
  assert (inner_class_list != NULL, "_inner_classes list is not set up");
  int length = inner_class_list->length();
  if (length % inner_class_next_offset == enclosing_method_attribute_size) {
    int index = length - enclosing_method_attribute_size;
    inner_class_list->at_put(
      index + enclosing_method_class_index_offset, class_index);
    inner_class_list->at_put(
      index + enclosing_method_method_index_offset, method_index);
  }
}

// Lookup or create a jmethodID.
// This code is called by the VMThread and JavaThreads so the
// locking has to be done very carefully to avoid deadlocks
// and/or other cache consistency problems.
//
jmethodID InstanceKlass::get_jmethod_id(instanceKlassHandle ik_h, methodHandle method_h) {
  size_t idnum = (size_t)method_h->method_idnum();
  jmethodID* jmeths = ik_h->methods_jmethod_ids_acquire();
  size_t length = 0;
  jmethodID id = NULL;

  // We use a double-check locking idiom here because this cache is
  // performance sensitive. In the normal system, this cache only
  // transitions from NULL to non-NULL which is safe because we use
  // release_set_methods_jmethod_ids() to advertise the new cache.
  // A partially constructed cache should never be seen by a racing
  // thread. We also use release_store_ptr() to save a new jmethodID
  // in the cache so a partially constructed jmethodID should never be
  // seen either. Cache reads of existing jmethodIDs proceed without a
  // lock, but cache writes of a new jmethodID requires uniqueness and
  // creation of the cache itself requires no leaks so a lock is
  // generally acquired in those two cases.
  //
  // If the RedefineClasses() API has been used, then this cache can
  // grow and we'll have transitions from non-NULL to bigger non-NULL.
  // Cache creation requires no leaks and we require safety between all
  // cache accesses and freeing of the old cache so a lock is generally
  // acquired when the RedefineClasses() API has been used.

  if (jmeths != NULL) {
    // the cache already exists
    if (!ik_h->idnum_can_increment()) {
      // the cache can't grow so we can just get the current values
      get_jmethod_id_length_value(jmeths, idnum, &length, &id);
    } else {
      // cache can grow so we have to be more careful
      if (Threads::number_of_threads() == 0 ||
          SafepointSynchronize::is_at_safepoint()) {
        // we're single threaded or at a safepoint - no locking needed
        get_jmethod_id_length_value(jmeths, idnum, &length, &id);
      } else {
        MutexLocker ml(JmethodIdCreation_lock);
        get_jmethod_id_length_value(jmeths, idnum, &length, &id);
      }
    }
  }
  // implied else:
  // we need to allocate a cache so default length and id values are good

  if (jmeths == NULL ||   // no cache yet
      length <= idnum ||  // cache is too short
      id == NULL) {       // cache doesn't contain entry

    // This function can be called by the VMThread so we have to do all
    // things that might block on a safepoint before grabbing the lock.
    // Otherwise, we can deadlock with the VMThread or have a cache
    // consistency issue. These vars keep track of what we might have
    // to free after the lock is dropped.
    jmethodID  to_dealloc_id     = NULL;
    jmethodID* to_dealloc_jmeths = NULL;

    // may not allocate new_jmeths or use it if we allocate it
    jmethodID* new_jmeths = NULL;
    if (length <= idnum) {
      // allocate a new cache that might be used
      size_t size = MAX2(idnum+1, (size_t)ik_h->idnum_allocated_count());
      new_jmeths = NEW_C_HEAP_ARRAY(jmethodID, size+1, mtClass);
      memset(new_jmeths, 0, (size+1)*sizeof(jmethodID));
      // cache size is stored in element[0], other elements offset by one
      new_jmeths[0] = (jmethodID)size;
    }

    // allocate a new jmethodID that might be used
    jmethodID new_id = NULL;
    if (method_h->is_old() && !method_h->is_obsolete()) {
      // The method passed in is old (but not obsolete), we need to use the current version
      Method* current_method = ik_h->method_with_idnum((int)idnum);
      assert(current_method != NULL, "old and but not obsolete, so should exist");
      new_id = Method::make_jmethod_id(ik_h->class_loader_data(), current_method);
    } else {
      // It is the current version of the method or an obsolete method,
      // use the version passed in
      new_id = Method::make_jmethod_id(ik_h->class_loader_data(), method_h());
    }

    if (Threads::number_of_threads() == 0 ||
        SafepointSynchronize::is_at_safepoint()) {
      // we're single threaded or at a safepoint - no locking needed
      id = get_jmethod_id_fetch_or_update(ik_h, idnum, new_id, new_jmeths,
                                          &to_dealloc_id, &to_dealloc_jmeths);
    } else {
      MutexLocker ml(JmethodIdCreation_lock);
      id = get_jmethod_id_fetch_or_update(ik_h, idnum, new_id, new_jmeths,
                                          &to_dealloc_id, &to_dealloc_jmeths);
    }

    // The lock has been dropped so we can free resources.
    // Free up either the old cache or the new cache if we allocated one.
    if (to_dealloc_jmeths != NULL) {
      FreeHeap(to_dealloc_jmeths);
    }
    // free up the new ID since it wasn't needed
    if (to_dealloc_id != NULL) {
      Method::destroy_jmethod_id(ik_h->class_loader_data(), to_dealloc_id);
    }
  }
  return id;
}


// Common code to fetch the jmethodID from the cache or update the
// cache with the new jmethodID. This function should never do anything
// that causes the caller to go to a safepoint or we can deadlock with
// the VMThread or have cache consistency issues.
//
jmethodID InstanceKlass::get_jmethod_id_fetch_or_update(
            instanceKlassHandle ik_h, size_t idnum, jmethodID new_id,
            jmethodID* new_jmeths, jmethodID* to_dealloc_id_p,
            jmethodID** to_dealloc_jmeths_p) {
  assert(new_id != NULL, "sanity check");
  assert(to_dealloc_id_p != NULL, "sanity check");
  assert(to_dealloc_jmeths_p != NULL, "sanity check");
  assert(Threads::number_of_threads() == 0 ||
         SafepointSynchronize::is_at_safepoint() ||
         JmethodIdCreation_lock->owned_by_self(), "sanity check");

  // reacquire the cache - we are locked, single threaded or at a safepoint
  jmethodID* jmeths = ik_h->methods_jmethod_ids_acquire();
  jmethodID  id     = NULL;
  size_t     length = 0;

  if (jmeths == NULL ||                         // no cache yet
      (length = (size_t)jmeths[0]) <= idnum) {  // cache is too short
    if (jmeths != NULL) {
      // copy any existing entries from the old cache
      for (size_t index = 0; index < length; index++) {
        new_jmeths[index+1] = jmeths[index+1];
      }
      *to_dealloc_jmeths_p = jmeths;  // save old cache for later delete
    }
    ik_h->release_set_methods_jmethod_ids(jmeths = new_jmeths);
  } else {
    // fetch jmethodID (if any) from the existing cache
    id = jmeths[idnum+1];
    *to_dealloc_jmeths_p = new_jmeths;  // save new cache for later delete
  }
  if (id == NULL) {
    // No matching jmethodID in the existing cache or we have a new
    // cache or we just grew the cache. This cache write is done here
    // by the first thread to win the foot race because a jmethodID
    // needs to be unique once it is generally available.
    id = new_id;

    // The jmethodID cache can be read while unlocked so we have to
    // make sure the new jmethodID is complete before installing it
    // in the cache.
    OrderAccess::release_store_ptr(&jmeths[idnum+1], id);
  } else {
    *to_dealloc_id_p = new_id; // save new id for later delete
  }
  return id;
}


// Common code to get the jmethodID cache length and the jmethodID
// value at index idnum if there is one.
//
void InstanceKlass::get_jmethod_id_length_value(jmethodID* cache,
       size_t idnum, size_t *length_p, jmethodID* id_p) {
  assert(cache != NULL, "sanity check");
  assert(length_p != NULL, "sanity check");
  assert(id_p != NULL, "sanity check");

  // cache size is stored in element[0], other elements offset by one
  *length_p = (size_t)cache[0];
  if (*length_p <= idnum) {  // cache is too short
    *id_p = NULL;
  } else {
    *id_p = cache[idnum+1];  // fetch jmethodID (if any)
  }
}


// Lookup a jmethodID, NULL if not found.  Do no blocking, no allocations, no handles
jmethodID InstanceKlass::jmethod_id_or_null(Method* method) {
  size_t idnum = (size_t)method->method_idnum();
  jmethodID* jmeths = methods_jmethod_ids_acquire();
  size_t length;                                // length assigned as debugging crumb
  jmethodID id = NULL;
  if (jmeths != NULL &&                         // If there is a cache
      (length = (size_t)jmeths[0]) > idnum) {   // and if it is long enough,
    id = jmeths[idnum+1];                       // Look up the id (may be NULL)
  }
  return id;
}


// Cache an itable index
void InstanceKlass::set_cached_itable_index(size_t idnum, int index) {
  int* indices = methods_cached_itable_indices_acquire();
  int* to_dealloc_indices = NULL;

  // We use a double-check locking idiom here because this cache is
  // performance sensitive. In the normal system, this cache only
  // transitions from NULL to non-NULL which is safe because we use
  // release_set_methods_cached_itable_indices() to advertise the
  // new cache. A partially constructed cache should never be seen
  // by a racing thread. Cache reads and writes proceed without a
  // lock, but creation of the cache itself requires no leaks so a
  // lock is generally acquired in that case.
  //
  // If the RedefineClasses() API has been used, then this cache can
  // grow and we'll have transitions from non-NULL to bigger non-NULL.
  // Cache creation requires no leaks and we require safety between all
  // cache accesses and freeing of the old cache so a lock is generally
  // acquired when the RedefineClasses() API has been used.

  if (indices == NULL || idnum_can_increment()) {
    // we need a cache or the cache can grow
    MutexLocker ml(JNICachedItableIndex_lock);
    // reacquire the cache to see if another thread already did the work
    indices = methods_cached_itable_indices_acquire();
    size_t length = 0;
    // cache size is stored in element[0], other elements offset by one
    if (indices == NULL || (length = (size_t)indices[0]) <= idnum) {
      size_t size = MAX2(idnum+1, (size_t)idnum_allocated_count());
      int* new_indices = NEW_C_HEAP_ARRAY(int, size+1, mtClass);
      new_indices[0] = (int)size;
      // copy any existing entries
      size_t i;
      for (i = 0; i < length; i++) {
        new_indices[i+1] = indices[i+1];
      }
      // Set all the rest to -1
      for (i = length; i < size; i++) {
        new_indices[i+1] = -1;
      }
      if (indices != NULL) {
        // We have an old cache to delete so save it for after we
        // drop the lock.
        to_dealloc_indices = indices;
      }
      release_set_methods_cached_itable_indices(indices = new_indices);
    }

    if (idnum_can_increment()) {
      // this cache can grow so we have to write to it safely
      indices[idnum+1] = index;
    }
  } else {
    CHECK_UNHANDLED_OOPS_ONLY(Thread::current()->clear_unhandled_oops());
  }

  if (!idnum_can_increment()) {
    // The cache cannot grow and this JNI itable index value does not
    // have to be unique like a jmethodID. If there is a race to set it,
    // it doesn't matter.
    indices[idnum+1] = index;
  }

  if (to_dealloc_indices != NULL) {
    // we allocated a new cache so free the old one
    FreeHeap(to_dealloc_indices);
  }
}


// Retrieve a cached itable index
int InstanceKlass::cached_itable_index(size_t idnum) {
  int* indices = methods_cached_itable_indices_acquire();
  if (indices != NULL && ((size_t)indices[0]) > idnum) {
     // indices exist and are long enough, retrieve possible cached
    return indices[idnum+1];
  }
  return -1;
}


//
// Walk the list of dependent nmethods searching for nmethods which
// are dependent on the changes that were passed in and mark them for
// deoptimization.  Returns the number of nmethods found.
//
int InstanceKlass::mark_dependent_nmethods(DepChange& changes) {
  assert_locked_or_safepoint(CodeCache_lock);
  int found = 0;
  nmethodBucket* b = _dependencies;
  while (b != NULL) {
    nmethod* nm = b->get_nmethod();
    // since dependencies aren't removed until an nmethod becomes a zombie,
    // the dependency list may contain nmethods which aren't alive.
    if (nm->is_alive() && !nm->is_marked_for_deoptimization() && nm->check_dependency_on(changes)) {
      if (TraceDependencies) {
        ResourceMark rm;
        tty->print_cr("Marked for deoptimization");
        tty->print_cr("  context = %s", this->external_name());
        changes.print();
        nm->print();
        nm->print_dependencies();
      }
      nm->mark_for_deoptimization();
      found++;
    }
    b = b->next();
  }
  return found;
}


//
// Add an nmethodBucket to the list of dependencies for this nmethod.
// It's possible that an nmethod has multiple dependencies on this klass
// so a count is kept for each bucket to guarantee that creation and
// deletion of dependencies is consistent.
//
void InstanceKlass::add_dependent_nmethod(nmethod* nm) {
  assert_locked_or_safepoint(CodeCache_lock);
  nmethodBucket* b = _dependencies;
  nmethodBucket* last = NULL;
  while (b != NULL) {
    if (nm == b->get_nmethod()) {
      b->increment();
      return;
    }
    b = b->next();
  }
  _dependencies = new nmethodBucket(nm, _dependencies);
}


//
// Decrement count of the nmethod in the dependency list and remove
// the bucket competely when the count goes to 0.  This method must
// find a corresponding bucket otherwise there's a bug in the
// recording of dependecies.
//
void InstanceKlass::remove_dependent_nmethod(nmethod* nm) {
  assert_locked_or_safepoint(CodeCache_lock);
  nmethodBucket* b = _dependencies;
  nmethodBucket* last = NULL;
  while (b != NULL) {
    if (nm == b->get_nmethod()) {
      if (b->decrement() == 0) {
        if (last == NULL) {
          _dependencies = b->next();
        } else {
          last->set_next(b->next());
        }
        delete b;
      }
      return;
    }
    last = b;
    b = b->next();
  }
#ifdef ASSERT
  tty->print_cr("### %s can't find dependent nmethod:", this->external_name());
  nm->print();
#endif // ASSERT
  ShouldNotReachHere();
}


#ifndef PRODUCT
void InstanceKlass::print_dependent_nmethods(bool verbose) {
  nmethodBucket* b = _dependencies;
  int idx = 0;
  while (b != NULL) {
    nmethod* nm = b->get_nmethod();
    tty->print("[%d] count=%d { ", idx++, b->count());
    if (!verbose) {
      nm->print_on(tty, "nmethod");
      tty->print_cr(" } ");
    } else {
      nm->print();
      nm->print_dependencies();
      tty->print_cr("--- } ");
    }
    b = b->next();
  }
}


bool InstanceKlass::is_dependent_nmethod(nmethod* nm) {
  nmethodBucket* b = _dependencies;
  while (b != NULL) {
    if (nm == b->get_nmethod()) {
      return true;
    }
    b = b->next();
  }
  return false;
}
#endif //PRODUCT


// Garbage collection

void InstanceKlass::oops_do(OopClosure* cl) {
  Klass::oops_do(cl);

  cl->do_oop(adr_protection_domain());
  cl->do_oop(adr_signers());
  cl->do_oop(adr_init_lock());

  // Don't walk the arrays since they are walked from the ClassLoaderData objects.
}

#ifdef ASSERT
template <class T> void assert_is_in(T *p) {
  T heap_oop = oopDesc::load_heap_oop(p);
  if (!oopDesc::is_null(heap_oop)) {
    oop o = oopDesc::decode_heap_oop_not_null(heap_oop);
    assert(Universe::heap()->is_in(o), "should be in heap");
  }
}
template <class T> void assert_is_in_closed_subset(T *p) {
  T heap_oop = oopDesc::load_heap_oop(p);
  if (!oopDesc::is_null(heap_oop)) {
    oop o = oopDesc::decode_heap_oop_not_null(heap_oop);
    assert(Universe::heap()->is_in_closed_subset(o),
           err_msg("should be in closed *p " INTPTR_FORMAT " " INTPTR_FORMAT, (address)p, (address)o));
  }
}
template <class T> void assert_is_in_reserved(T *p) {
  T heap_oop = oopDesc::load_heap_oop(p);
  if (!oopDesc::is_null(heap_oop)) {
    oop o = oopDesc::decode_heap_oop_not_null(heap_oop);
    assert(Universe::heap()->is_in_reserved(o), "should be in reserved");
  }
}
template <class T> void assert_nothing(T *p) {}

#else
template <class T> void assert_is_in(T *p) {}
template <class T> void assert_is_in_closed_subset(T *p) {}
template <class T> void assert_is_in_reserved(T *p) {}
template <class T> void assert_nothing(T *p) {}
#endif // ASSERT

//
// Macros that iterate over areas of oops which are specialized on type of
// oop pointer either narrow or wide, depending on UseCompressedOops
//
// Parameters are:
//   T         - type of oop to point to (either oop or narrowOop)
//   start_p   - starting pointer for region to iterate over
//   count     - number of oops or narrowOops to iterate over
//   do_oop    - action to perform on each oop (it's arbitrary C code which
//               makes it more efficient to put in a macro rather than making
//               it a template function)
//   assert_fn - assert function which is template function because performance
//               doesn't matter when enabled.
#define InstanceKlass_SPECIALIZED_OOP_ITERATE( \
  T, start_p, count, do_oop,                \
  assert_fn)                                \
{                                           \
  T* p         = (T*)(start_p);             \
  T* const end = p + (count);               \
  while (p < end) {                         \
    (assert_fn)(p);                         \
    do_oop;                                 \
    ++p;                                    \
  }                                         \
}

#define InstanceKlass_SPECIALIZED_OOP_REVERSE_ITERATE( \
  T, start_p, count, do_oop,                \
  assert_fn)                                \
{                                           \
  T* const start = (T*)(start_p);           \
  T*       p     = start + (count);         \
  while (start < p) {                       \
    --p;                                    \
    (assert_fn)(p);                         \
    do_oop;                                 \
  }                                         \
}

#define InstanceKlass_SPECIALIZED_BOUNDED_OOP_ITERATE( \
  T, start_p, count, low, high,             \
  do_oop, assert_fn)                        \
{                                           \
  T* const l = (T*)(low);                   \
  T* const h = (T*)(high);                  \
  assert(mask_bits((intptr_t)l, sizeof(T)-1) == 0 && \
         mask_bits((intptr_t)h, sizeof(T)-1) == 0,   \
         "bounded region must be properly aligned"); \
  T* p       = (T*)(start_p);               \
  T* end     = p + (count);                 \
  if (p < l) p = l;                         \
  if (end > h) end = h;                     \
  while (p < end) {                         \
    (assert_fn)(p);                         \
    do_oop;                                 \
    ++p;                                    \
  }                                         \
}


// The following macros call specialized macros, passing either oop or
// narrowOop as the specialization type.  These test the UseCompressedOops
// flag.
#define InstanceKlass_OOP_MAP_ITERATE(obj, do_oop, assert_fn)            \
{                                                                        \
  /* Compute oopmap block range. The common case                         \
     is nonstatic_oop_map_size == 1. */                                  \
  OopMapBlock* map           = start_of_nonstatic_oop_maps();            \
  OopMapBlock* const end_map = map + nonstatic_oop_map_count();          \
  if (UseCompressedOops) {                                               \
    while (map < end_map) {                                              \
      InstanceKlass_SPECIALIZED_OOP_ITERATE(narrowOop,                   \
        obj->obj_field_addr<narrowOop>(map->offset()), map->count(),     \
        do_oop, assert_fn)                                               \
      ++map;                                                             \
    }                                                                    \
  } else {                                                               \
    while (map < end_map) {                                              \
      InstanceKlass_SPECIALIZED_OOP_ITERATE(oop,                         \
        obj->obj_field_addr<oop>(map->offset()), map->count(),           \
        do_oop, assert_fn)                                               \
      ++map;                                                             \
    }                                                                    \
  }                                                                      \
}

#define InstanceKlass_OOP_MAP_REVERSE_ITERATE(obj, do_oop, assert_fn)    \
{                                                                        \
  OopMapBlock* const start_map = start_of_nonstatic_oop_maps();          \
  OopMapBlock* map             = start_map + nonstatic_oop_map_count();  \
  if (UseCompressedOops) {                                               \
    while (start_map < map) {                                            \
      --map;                                                             \
      InstanceKlass_SPECIALIZED_OOP_REVERSE_ITERATE(narrowOop,           \
        obj->obj_field_addr<narrowOop>(map->offset()), map->count(),     \
        do_oop, assert_fn)                                               \
    }                                                                    \
  } else {                                                               \
    while (start_map < map) {                                            \
      --map;                                                             \
      InstanceKlass_SPECIALIZED_OOP_REVERSE_ITERATE(oop,                 \
        obj->obj_field_addr<oop>(map->offset()), map->count(),           \
        do_oop, assert_fn)                                               \
    }                                                                    \
  }                                                                      \
}

#define InstanceKlass_BOUNDED_OOP_MAP_ITERATE(obj, low, high, do_oop,    \
                                              assert_fn)                 \
{                                                                        \
  /* Compute oopmap block range. The common case is                      \
     nonstatic_oop_map_size == 1, so we accept the                       \
     usually non-existent extra overhead of examining                    \
     all the maps. */                                                    \
  OopMapBlock* map           = start_of_nonstatic_oop_maps();            \
  OopMapBlock* const end_map = map + nonstatic_oop_map_count();          \
  if (UseCompressedOops) {                                               \
    while (map < end_map) {                                              \
      InstanceKlass_SPECIALIZED_BOUNDED_OOP_ITERATE(narrowOop,           \
        obj->obj_field_addr<narrowOop>(map->offset()), map->count(),     \
        low, high,                                                       \
        do_oop, assert_fn)                                               \
      ++map;                                                             \
    }                                                                    \
  } else {                                                               \
    while (map < end_map) {                                              \
      InstanceKlass_SPECIALIZED_BOUNDED_OOP_ITERATE(oop,                 \
        obj->obj_field_addr<oop>(map->offset()), map->count(),           \
        low, high,                                                       \
        do_oop, assert_fn)                                               \
      ++map;                                                             \
    }                                                                    \
  }                                                                      \
}

void InstanceKlass::oop_follow_contents(oop obj) {
  assert(obj != NULL, "can't follow the content of NULL object");
  MarkSweep::follow_klass(obj->klass());
  InstanceKlass_OOP_MAP_ITERATE( \
    obj, \
    MarkSweep::mark_and_push(p), \
    assert_is_in_closed_subset)
}

#ifndef SERIALGC
void InstanceKlass::oop_follow_contents(ParCompactionManager* cm,
                                        oop obj) {
  assert(obj != NULL, "can't follow the content of NULL object");
  PSParallelCompact::follow_klass(cm, obj->klass());
  // Only mark the header and let the scan of the meta-data mark
  // everything else.
  InstanceKlass_OOP_MAP_ITERATE( \
    obj, \
    PSParallelCompact::mark_and_push(cm, p), \
    assert_is_in)
}
#endif // SERIALGC

// closure's do_metadata() method dictates whether the given closure should be
// applied to the klass ptr in the object header.

#define if_do_metadata_checked(closure, nv_suffix)                    \
  /* Make sure the non-virtual and the virtual versions match. */     \
  assert(closure->do_metadata##nv_suffix() == closure->do_metadata(), \
      "Inconsistency in do_metadata");                                \
  if (closure->do_metadata##nv_suffix())

#define InstanceKlass_OOP_OOP_ITERATE_DEFN(OopClosureType, nv_suffix)        \
                                                                             \
int InstanceKlass::oop_oop_iterate##nv_suffix(oop obj, OopClosureType* closure) { \
  SpecializationStats::record_iterate_call##nv_suffix(SpecializationStats::ik);\
  /* header */                                                          \
  if_do_metadata_checked(closure, nv_suffix) {                          \
    closure->do_klass##nv_suffix(obj->klass());                         \
  }                                                                     \
  InstanceKlass_OOP_MAP_ITERATE(                                        \
    obj,                                                                \
    SpecializationStats::                                               \
      record_do_oop_call##nv_suffix(SpecializationStats::ik);           \
    (closure)->do_oop##nv_suffix(p),                                    \
    assert_is_in_closed_subset)                                         \
  return size_helper();                                                 \
}

#ifndef SERIALGC
#define InstanceKlass_OOP_OOP_ITERATE_BACKWARDS_DEFN(OopClosureType, nv_suffix) \
                                                                                \
int InstanceKlass::oop_oop_iterate_backwards##nv_suffix(oop obj,                \
                                              OopClosureType* closure) {        \
  SpecializationStats::record_iterate_call##nv_suffix(SpecializationStats::ik); \
  /* header */                                                                  \
  if_do_metadata_checked(closure, nv_suffix) {                                  \
    closure->do_klass##nv_suffix(obj->klass());                                 \
  }                                                                             \
  /* instance variables */                                                      \
  InstanceKlass_OOP_MAP_REVERSE_ITERATE(                                        \
    obj,                                                                        \
    SpecializationStats::record_do_oop_call##nv_suffix(SpecializationStats::ik);\
    (closure)->do_oop##nv_suffix(p),                                            \
    assert_is_in_closed_subset)                                                 \
   return size_helper();                                                        \
}
#endif // !SERIALGC

#define InstanceKlass_OOP_OOP_ITERATE_DEFN_m(OopClosureType, nv_suffix) \
                                                                        \
int InstanceKlass::oop_oop_iterate##nv_suffix##_m(oop obj,              \
                                                  OopClosureType* closure, \
                                                  MemRegion mr) {          \
  SpecializationStats::record_iterate_call##nv_suffix(SpecializationStats::ik);\
  if_do_metadata_checked(closure, nv_suffix) {                           \
    if (mr.contains(obj)) {                                              \
      closure->do_klass##nv_suffix(obj->klass());                        \
    }                                                                    \
  }                                                                      \
  InstanceKlass_BOUNDED_OOP_MAP_ITERATE(                                 \
    obj, mr.start(), mr.end(),                                           \
    (closure)->do_oop##nv_suffix(p),                                     \
    assert_is_in_closed_subset)                                          \
  return size_helper();                                                  \
}

ALL_OOP_OOP_ITERATE_CLOSURES_1(InstanceKlass_OOP_OOP_ITERATE_DEFN)
ALL_OOP_OOP_ITERATE_CLOSURES_2(InstanceKlass_OOP_OOP_ITERATE_DEFN)
ALL_OOP_OOP_ITERATE_CLOSURES_1(InstanceKlass_OOP_OOP_ITERATE_DEFN_m)
ALL_OOP_OOP_ITERATE_CLOSURES_2(InstanceKlass_OOP_OOP_ITERATE_DEFN_m)
#ifndef SERIALGC
ALL_OOP_OOP_ITERATE_CLOSURES_1(InstanceKlass_OOP_OOP_ITERATE_BACKWARDS_DEFN)
ALL_OOP_OOP_ITERATE_CLOSURES_2(InstanceKlass_OOP_OOP_ITERATE_BACKWARDS_DEFN)
#endif // !SERIALGC

int InstanceKlass::oop_adjust_pointers(oop obj) {
  int size = size_helper();
  InstanceKlass_OOP_MAP_ITERATE( \
    obj, \
    MarkSweep::adjust_pointer(p), \
    assert_is_in)
  MarkSweep::adjust_klass(obj->klass());
  return size;
}

#ifndef SERIALGC
void InstanceKlass::oop_push_contents(PSPromotionManager* pm, oop obj) {
  InstanceKlass_OOP_MAP_REVERSE_ITERATE( \
    obj, \
    if (PSScavenge::should_scavenge(p)) { \
      pm->claim_or_forward_depth(p); \
    }, \
    assert_nothing )
}

int InstanceKlass::oop_update_pointers(ParCompactionManager* cm, oop obj) {
  int size = size_helper();
  InstanceKlass_OOP_MAP_ITERATE( \
    obj, \
    PSParallelCompact::adjust_pointer(p), \
    assert_is_in)
  obj->update_header(cm);
  return size;
}

#endif // SERIALGC

void InstanceKlass::clean_implementors_list(BoolObjectClosure* is_alive) {
  assert(is_loader_alive(is_alive), "this klass should be live");
  if (is_interface()) {
    if (ClassUnloading) {
      Klass* impl = implementor();
      if (impl != NULL) {
        if (!impl->is_loader_alive(is_alive)) {
          // remove this guy
          *adr_implementor() = NULL;
        }
      }
    }
  }
}

void InstanceKlass::clean_method_data(BoolObjectClosure* is_alive) {
#ifdef COMPILER2
  // Currently only used by C2.
  for (int m = 0; m < methods()->length(); m++) {
    MethodData* mdo = methods()->at(m)->method_data();
    if (mdo != NULL) {
      for (ProfileData* data = mdo->first_data();
           mdo->is_valid(data);
           data = mdo->next_data(data)) {
        data->clean_weak_klass_links(is_alive);
      }
    }
  }
#else
#ifdef ASSERT
  // Verify that we haven't started to use MDOs for C1.
  for (int m = 0; m < methods()->length(); m++) {
    MethodData* mdo = methods()->at(m)->method_data();
    assert(mdo == NULL, "Didn't expect C1 to use MDOs");
  }
#endif // ASSERT
#endif // !COMPILER2
}


static void remove_unshareable_in_class(Klass* k) {
  // remove klass's unshareable info
  k->remove_unshareable_info();
}

void InstanceKlass::remove_unshareable_info() {
  Klass::remove_unshareable_info();
  // Unlink the class
  if (is_linked()) {
    unlink_class();
  }
  init_implementor();

  constants()->remove_unshareable_info();

  for (int i = 0; i < methods()->length(); i++) {
    Method* m = methods()->at(i);
    m->remove_unshareable_info();
  }

  // Need to reinstate when reading back the class.
  set_init_lock(NULL);

  // do array classes also.
  array_klasses_do(remove_unshareable_in_class);
}

void restore_unshareable_in_class(Klass* k, TRAPS) {
  k->restore_unshareable_info(CHECK);
}

void InstanceKlass::restore_unshareable_info(TRAPS) {
  Klass::restore_unshareable_info(CHECK);
  instanceKlassHandle ik(THREAD, this);

  Array<Method*>* methods = ik->methods();
  int num_methods = methods->length();
  for (int index2 = 0; index2 < num_methods; ++index2) {
    methodHandle m(THREAD, methods->at(index2));
    m()->link_method(m, CHECK);
    // restore method's vtable by calling a virtual function
    m->restore_vtable();
  }
  if (JvmtiExport::has_redefined_a_class()) {
    // Reinitialize vtable because RedefineClasses may have changed some
    // entries in this vtable for super classes so the CDS vtable might
    // point to old or obsolete entries.  RedefineClasses doesn't fix up
    // vtables in the shared system dictionary, only the main one.
    // It also redefines the itable too so fix that too.
    ResourceMark rm(THREAD);
    ik->vtable()->initialize_vtable(false, CHECK);
    ik->itable()->initialize_itable(false, CHECK);
  }

  // Allocate a simple java object for a lock.
  // This needs to be a java object because during class initialization
  // it can be held across a java call.
  typeArrayOop r = oopFactory::new_typeArray(T_INT, 0, CHECK);
  Handle h(THREAD, (oop)r);
  ik->set_init_lock(h());

  // restore constant pool resolved references
  ik->constants()->restore_unshareable_info(CHECK);

  ik->array_klasses_do(restore_unshareable_in_class, CHECK);
}

static void clear_all_breakpoints(Method* m) {
  m->clear_all_breakpoints();
}

void InstanceKlass::release_C_heap_structures() {
  // Deallocate oop map cache
  if (_oop_map_cache != NULL) {
    delete _oop_map_cache;
    _oop_map_cache = NULL;
  }

  // Deallocate JNI identifiers for jfieldIDs
  JNIid::deallocate(jni_ids());
  set_jni_ids(NULL);

  jmethodID* jmeths = methods_jmethod_ids_acquire();
  if (jmeths != (jmethodID*)NULL) {
    release_set_methods_jmethod_ids(NULL);
    FreeHeap(jmeths);
  }

  int* indices = methods_cached_itable_indices_acquire();
  if (indices != (int*)NULL) {
    release_set_methods_cached_itable_indices(NULL);
    FreeHeap(indices);
  }

  // release dependencies
  nmethodBucket* b = _dependencies;
  _dependencies = NULL;
  while (b != NULL) {
    nmethodBucket* next = b->next();
    delete b;
    b = next;
  }

  // Deallocate breakpoint records
  if (breakpoints() != 0x0) {
    methods_do(clear_all_breakpoints);
    assert(breakpoints() == 0x0, "should have cleared breakpoints");
  }

  // deallocate information about previous versions
  if (_previous_versions != NULL) {
    for (int i = _previous_versions->length() - 1; i >= 0; i--) {
      PreviousVersionNode * pv_node = _previous_versions->at(i);
      delete pv_node;
    }
    delete _previous_versions;
    _previous_versions = NULL;
  }

  // deallocate the cached class file
  if (_cached_class_file_bytes != NULL) {
    os::free(_cached_class_file_bytes, mtClass);
    _cached_class_file_bytes = NULL;
    _cached_class_file_len = 0;
  }

  // Decrement symbol reference counts associated with the unloaded class.
  if (_name != NULL) _name->decrement_refcount();
  // unreference array name derived from this class name (arrays of an unloaded
  // class can't be referenced anymore).
  if (_array_name != NULL)  _array_name->decrement_refcount();
  if (_source_file_name != NULL) _source_file_name->decrement_refcount();
  if (_source_debug_extension != NULL) FREE_C_HEAP_ARRAY(char, _source_debug_extension, mtClass);
}

void InstanceKlass::set_source_file_name(Symbol* n) {
  _source_file_name = n;
  if (_source_file_name != NULL) _source_file_name->increment_refcount();
}

void InstanceKlass::set_source_debug_extension(char* array, int length) {
  if (array == NULL) {
    _source_debug_extension = NULL;
  } else {
    // Adding one to the attribute length in order to store a null terminator
    // character could cause an overflow because the attribute length is
    // already coded with an u4 in the classfile, but in practice, it's
    // unlikely to happen.
    assert((length+1) > length, "Overflow checking");
    char* sde = NEW_C_HEAP_ARRAY(char, (length + 1), mtClass);
    for (int i = 0; i < length; i++) {
      sde[i] = array[i];
    }
    sde[length] = '\0';
    _source_debug_extension = sde;
  }
}

address InstanceKlass::static_field_addr(int offset) {
  return (address)(offset + InstanceMirrorKlass::offset_of_static_fields() + (intptr_t)java_mirror());
}


const char* InstanceKlass::signature_name() const {
  const char* src = (const char*) (name()->as_C_string());
  const int src_length = (int)strlen(src);
  char* dest = NEW_RESOURCE_ARRAY(char, src_length + 3);
  int src_index = 0;
  int dest_index = 0;
  dest[dest_index++] = 'L';
  while (src_index < src_length) {
    dest[dest_index++] = src[src_index++];
  }
  dest[dest_index++] = ';';
  dest[dest_index] = '\0';
  return dest;
}

// different verisons of is_same_class_package
bool InstanceKlass::is_same_class_package(Klass* class2) {
  Klass* class1 = this;
  oop classloader1 = InstanceKlass::cast(class1)->class_loader();
  Symbol* classname1 = Klass::cast(class1)->name();

  if (Klass::cast(class2)->oop_is_objArray()) {
    class2 = ObjArrayKlass::cast(class2)->bottom_klass();
  }
  oop classloader2;
  if (Klass::cast(class2)->oop_is_instance()) {
    classloader2 = InstanceKlass::cast(class2)->class_loader();
  } else {
    assert(Klass::cast(class2)->oop_is_typeArray(), "should be type array");
    classloader2 = NULL;
  }
  Symbol* classname2 = Klass::cast(class2)->name();

  return InstanceKlass::is_same_class_package(classloader1, classname1,
                                              classloader2, classname2);
}

bool InstanceKlass::is_same_class_package(oop classloader2, Symbol* classname2) {
  Klass* class1 = this;
  oop classloader1 = InstanceKlass::cast(class1)->class_loader();
  Symbol* classname1 = Klass::cast(class1)->name();

  return InstanceKlass::is_same_class_package(classloader1, classname1,
                                              classloader2, classname2);
}

// return true if two classes are in the same package, classloader
// and classname information is enough to determine a class's package
bool InstanceKlass::is_same_class_package(oop class_loader1, Symbol* class_name1,
                                          oop class_loader2, Symbol* class_name2) {
  if (class_loader1 != class_loader2) {
    return false;
  } else if (class_name1 == class_name2) {
    return true;                // skip painful bytewise comparison
  } else {
    ResourceMark rm;

    // The Symbol*'s are in UTF8 encoding. Since we only need to check explicitly
    // for ASCII characters ('/', 'L', '['), we can keep them in UTF8 encoding.
    // Otherwise, we just compare jbyte values between the strings.
    const jbyte *name1 = class_name1->base();
    const jbyte *name2 = class_name2->base();

    const jbyte *last_slash1 = UTF8::strrchr(name1, class_name1->utf8_length(), '/');
    const jbyte *last_slash2 = UTF8::strrchr(name2, class_name2->utf8_length(), '/');

    if ((last_slash1 == NULL) || (last_slash2 == NULL)) {
      // One of the two doesn't have a package.  Only return true
      // if the other one also doesn't have a package.
      return last_slash1 == last_slash2;
    } else {
      // Skip over '['s
      if (*name1 == '[') {
        do {
          name1++;
        } while (*name1 == '[');
        if (*name1 != 'L') {
          // Something is terribly wrong.  Shouldn't be here.
          return false;
        }
      }
      if (*name2 == '[') {
        do {
          name2++;
        } while (*name2 == '[');
        if (*name2 != 'L') {
          // Something is terribly wrong.  Shouldn't be here.
          return false;
        }
      }

      // Check that package part is identical
      int length1 = last_slash1 - name1;
      int length2 = last_slash2 - name2;

      return UTF8::equal(name1, length1, name2, length2);
    }
  }
}

// Returns true iff super_method can be overridden by a method in targetclassname
// See JSL 3rd edition 8.4.6.1
// Assumes name-signature match
// "this" is InstanceKlass of super_method which must exist
// note that the InstanceKlass of the method in the targetclassname has not always been created yet
bool InstanceKlass::is_override(methodHandle super_method, Handle targetclassloader, Symbol* targetclassname, TRAPS) {
   // Private methods can not be overridden
   if (super_method->is_private()) {
     return false;
   }
   // If super method is accessible, then override
   if ((super_method->is_protected()) ||
       (super_method->is_public())) {
     return true;
   }
   // Package-private methods are not inherited outside of package
   assert(super_method->is_package_private(), "must be package private");
   return(is_same_class_package(targetclassloader(), targetclassname));
}

/* defined for now in jvm.cpp, for historical reasons *--
Klass* InstanceKlass::compute_enclosing_class_impl(instanceKlassHandle self,
                                                     Symbol*& simple_name_result, TRAPS) {
  ...
}
*/

// tell if two classes have the same enclosing class (at package level)
bool InstanceKlass::is_same_package_member_impl(instanceKlassHandle class1,
                                                Klass* class2_oop, TRAPS) {
  if (class2_oop == class1())                       return true;
  if (!Klass::cast(class2_oop)->oop_is_instance())  return false;
  instanceKlassHandle class2(THREAD, class2_oop);

  // must be in same package before we try anything else
  if (!class1->is_same_class_package(class2->class_loader(), class2->name()))
    return false;

  // As long as there is an outer1.getEnclosingClass,
  // shift the search outward.
  instanceKlassHandle outer1 = class1;
  for (;;) {
    // As we walk along, look for equalities between outer1 and class2.
    // Eventually, the walks will terminate as outer1 stops
    // at the top-level class around the original class.
    bool ignore_inner_is_member;
    Klass* next = outer1->compute_enclosing_class(&ignore_inner_is_member,
                                                    CHECK_false);
    if (next == NULL)  break;
    if (next == class2())  return true;
    outer1 = instanceKlassHandle(THREAD, next);
  }

  // Now do the same for class2.
  instanceKlassHandle outer2 = class2;
  for (;;) {
    bool ignore_inner_is_member;
    Klass* next = outer2->compute_enclosing_class(&ignore_inner_is_member,
                                                    CHECK_false);
    if (next == NULL)  break;
    // Might as well check the new outer against all available values.
    if (next == class1())  return true;
    if (next == outer1())  return true;
    outer2 = instanceKlassHandle(THREAD, next);
  }

  // If by this point we have not found an equality between the
  // two classes, we know they are in separate package members.
  return false;
}


jint InstanceKlass::compute_modifier_flags(TRAPS) const {
  jint access = access_flags().as_int();

  // But check if it happens to be member class.
  instanceKlassHandle ik(THREAD, this);
  InnerClassesIterator iter(ik);
  for (; !iter.done(); iter.next()) {
    int ioff = iter.inner_class_info_index();
    // Inner class attribute can be zero, skip it.
    // Strange but true:  JVM spec. allows null inner class refs.
    if (ioff == 0) continue;

    // only look at classes that are already loaded
    // since we are looking for the flags for our self.
    Symbol* inner_name = ik->constants()->klass_name_at(ioff);
    if ((ik->name() == inner_name)) {
      // This is really a member class.
      access = iter.inner_access_flags();
      break;
    }
  }
  // Remember to strip ACC_SUPER bit
  return (access & (~JVM_ACC_SUPER)) & JVM_ACC_WRITTEN_FLAGS;
}

jint InstanceKlass::jvmti_class_status() const {
  jint result = 0;

  if (is_linked()) {
    result |= JVMTI_CLASS_STATUS_VERIFIED | JVMTI_CLASS_STATUS_PREPARED;
  }

  if (is_initialized()) {
    assert(is_linked(), "Class status is not consistent");
    result |= JVMTI_CLASS_STATUS_INITIALIZED;
  }
  if (is_in_error_state()) {
    result |= JVMTI_CLASS_STATUS_ERROR;
  }
  return result;
}

Method* InstanceKlass::method_at_itable(Klass* holder, int index, TRAPS) {
  itableOffsetEntry* ioe = (itableOffsetEntry*)start_of_itable();
  int method_table_offset_in_words = ioe->offset()/wordSize;
  int nof_interfaces = (method_table_offset_in_words - itable_offset_in_words())
                       / itableOffsetEntry::size();

  for (int cnt = 0 ; ; cnt ++, ioe ++) {
    // If the interface isn't implemented by the receiver class,
    // the VM should throw IncompatibleClassChangeError.
    if (cnt >= nof_interfaces) {
      THROW_NULL(vmSymbols::java_lang_IncompatibleClassChangeError());
    }

    Klass* ik = ioe->interface_klass();
    if (ik == holder) break;
  }

  itableMethodEntry* ime = ioe->first_method_entry(this);
  Method* m = ime[index].method();
  if (m == NULL) {
    THROW_NULL(vmSymbols::java_lang_AbstractMethodError());
  }
  return m;
}

// On-stack replacement stuff
void InstanceKlass::add_osr_nmethod(nmethod* n) {
  // only one compilation can be active
  NEEDS_CLEANUP
  // This is a short non-blocking critical region, so the no safepoint check is ok.
  OsrList_lock->lock_without_safepoint_check();
  assert(n->is_osr_method(), "wrong kind of nmethod");
  n->set_osr_link(osr_nmethods_head());
  set_osr_nmethods_head(n);
  // Raise the highest osr level if necessary
  if (TieredCompilation) {
    Method* m = n->method();
    m->set_highest_osr_comp_level(MAX2(m->highest_osr_comp_level(), n->comp_level()));
  }
  // Remember to unlock again
  OsrList_lock->unlock();

  // Get rid of the osr methods for the same bci that have lower levels.
  if (TieredCompilation) {
    for (int l = CompLevel_limited_profile; l < n->comp_level(); l++) {
      nmethod *inv = lookup_osr_nmethod(n->method(), n->osr_entry_bci(), l, true);
      if (inv != NULL && inv->is_in_use()) {
        inv->make_not_entrant();
      }
    }
  }
}


void InstanceKlass::remove_osr_nmethod(nmethod* n) {
  // This is a short non-blocking critical region, so the no safepoint check is ok.
  OsrList_lock->lock_without_safepoint_check();
  assert(n->is_osr_method(), "wrong kind of nmethod");
  nmethod* last = NULL;
  nmethod* cur  = osr_nmethods_head();
  int max_level = CompLevel_none;  // Find the max comp level excluding n
  Method* m = n->method();
  // Search for match
  while(cur != NULL && cur != n) {
    if (TieredCompilation) {
      // Find max level before n
      max_level = MAX2(max_level, cur->comp_level());
    }
    last = cur;
    cur = cur->osr_link();
  }
  nmethod* next = NULL;
  if (cur == n) {
    next = cur->osr_link();
    if (last == NULL) {
      // Remove first element
      set_osr_nmethods_head(next);
    } else {
      last->set_osr_link(next);
    }
  }
  n->set_osr_link(NULL);
  if (TieredCompilation) {
    cur = next;
    while (cur != NULL) {
      // Find max level after n
      max_level = MAX2(max_level, cur->comp_level());
      cur = cur->osr_link();
    }
    m->set_highest_osr_comp_level(max_level);
  }
  // Remember to unlock again
  OsrList_lock->unlock();
}

nmethod* InstanceKlass::lookup_osr_nmethod(Method* const m, int bci, int comp_level, bool match_level) const {
  // This is a short non-blocking critical region, so the no safepoint check is ok.
  OsrList_lock->lock_without_safepoint_check();
  nmethod* osr = osr_nmethods_head();
  nmethod* best = NULL;
  while (osr != NULL) {
    assert(osr->is_osr_method(), "wrong kind of nmethod found in chain");
    // There can be a time when a c1 osr method exists but we are waiting
    // for a c2 version. When c2 completes its osr nmethod we will trash
    // the c1 version and only be able to find the c2 version. However
    // while we overflow in the c1 code at back branches we don't want to
    // try and switch to the same code as we are already running

    if (osr->method() == m &&
        (bci == InvocationEntryBci || osr->osr_entry_bci() == bci)) {
      if (match_level) {
        if (osr->comp_level() == comp_level) {
          // Found a match - return it.
          OsrList_lock->unlock();
          return osr;
        }
      } else {
        if (best == NULL || (osr->comp_level() > best->comp_level())) {
          if (osr->comp_level() == CompLevel_highest_tier) {
            // Found the best possible - return it.
            OsrList_lock->unlock();
            return osr;
          }
          best = osr;
        }
      }
    }
    osr = osr->osr_link();
  }
  OsrList_lock->unlock();
  if (best != NULL && best->comp_level() >= comp_level && match_level == false) {
    return best;
  }
  return NULL;
}

// -----------------------------------------------------------------------------------------------------
<<<<<<< HEAD


=======
>>>>>>> d3c42f1d
// Printing

#ifndef PRODUCT

#define BULLET  " - "

static const char* state_names[] = {
  "allocated", "loaded", "linked", "being_initialized", "fully_initialized", "initialization_error"
};

void InstanceKlass::print_on(outputStream* st) const {
  assert(is_klass(), "must be klass");
  Klass::print_on(st);

  st->print(BULLET"instance size:     %d", size_helper());                        st->cr();
  st->print(BULLET"klass size:        %d", size());                               st->cr();
  st->print(BULLET"access:            "); access_flags().print_on(st);            st->cr();
  st->print(BULLET"state:             "); st->print_cr(state_names[_init_state]);
  st->print(BULLET"name:              "); name()->print_value_on(st);             st->cr();
  st->print(BULLET"super:             "); super()->print_value_on_maybe_null(st); st->cr();
  st->print(BULLET"sub:               ");
  Klass* sub = subklass();
  int n;
  for (n = 0; sub != NULL; n++, sub = sub->next_sibling()) {
    if (n < MaxSubklassPrintSize) {
      sub->print_value_on(st);
      st->print("   ");
    }
  }
  if (n >= MaxSubklassPrintSize) st->print("(%d more klasses...)", n - MaxSubklassPrintSize);
  st->cr();

  if (is_interface()) {
    st->print_cr(BULLET"nof implementors:  %d", nof_implementors());
    if (nof_implementors() == 1) {
      st->print_cr(BULLET"implementor:    ");
      st->print("   ");
      implementor()->print_value_on(st);
      st->cr();
    }
  }

  st->print(BULLET"arrays:            "); array_klasses()->print_value_on_maybe_null(st); st->cr();
  st->print(BULLET"methods:           "); methods()->print_value_on(st);                  st->cr();
  if (Verbose) {
    Array<Method*>* method_array = methods();
    for(int i = 0; i < method_array->length(); i++) {
      st->print("%d : ", i); method_array->at(i)->print_value(); st->cr();
    }
  }
  st->print(BULLET"method ordering:   "); method_ordering()->print_value_on(st);       st->cr();
  st->print(BULLET"local interfaces:  "); local_interfaces()->print_value_on(st);      st->cr();
  st->print(BULLET"trans. interfaces: "); transitive_interfaces()->print_value_on(st); st->cr();
  st->print(BULLET"constants:         "); constants()->print_value_on(st);         st->cr();
  if (class_loader_data() != NULL) {
    st->print(BULLET"class loader data:  ");
    class_loader_data()->print_value_on(st);
    st->cr();
  }
  st->print(BULLET"protection domain: "); ((InstanceKlass*)this)->protection_domain()->print_value_on(st); st->cr();
  st->print(BULLET"host class:        "); host_klass()->print_value_on_maybe_null(st); st->cr();
  st->print(BULLET"signers:           "); signers()->print_value_on(st);               st->cr();
  st->print(BULLET"init_lock:         "); ((oop)init_lock())->print_value_on(st);             st->cr();
  if (source_file_name() != NULL) {
    st->print(BULLET"source file:       ");
    source_file_name()->print_value_on(st);
    st->cr();
  }
  if (source_debug_extension() != NULL) {
    st->print(BULLET"source debug extension:       ");
    st->print("%s", source_debug_extension());
    st->cr();
  }
  st->print(BULLET"annotations:       "); annotations()->print_value_on(st); st->cr();
  {
    ResourceMark rm;
    // PreviousVersionInfo objects returned via PreviousVersionWalker
    // contain a GrowableArray of handles. We have to clean up the
    // GrowableArray _after_ the PreviousVersionWalker destructor
    // has destroyed the handles.
    {
      bool have_pv = false;
      PreviousVersionWalker pvw((InstanceKlass*)this);
      for (PreviousVersionInfo * pv_info = pvw.next_previous_version();
           pv_info != NULL; pv_info = pvw.next_previous_version()) {
        if (!have_pv)
          st->print(BULLET"previous version:  ");
        have_pv = true;
        pv_info->prev_constant_pool_handle()()->print_value_on(st);
      }
      if (have_pv)  st->cr();
    } // pvw is cleaned up
  } // rm is cleaned up

  if (generic_signature() != NULL) {
    st->print(BULLET"generic signature: ");
    generic_signature()->print_value_on(st);
    st->cr();
  }
  st->print(BULLET"inner classes:     "); inner_classes()->print_value_on(st);     st->cr();
  st->print(BULLET"java mirror:       "); java_mirror()->print_value_on(st);       st->cr();
  st->print(BULLET"vtable length      %d  (start addr: " INTPTR_FORMAT ")", vtable_length(), start_of_vtable());  st->cr();
  st->print(BULLET"itable length      %d (start addr: " INTPTR_FORMAT ")", itable_length(), start_of_itable()); st->cr();
  st->print_cr(BULLET"---- static fields (%d words):", static_field_size());
  FieldPrinter print_static_field(st);
  ((InstanceKlass*)this)->do_local_static_fields(&print_static_field);
  st->print_cr(BULLET"---- non-static fields (%d words):", nonstatic_field_size());
  FieldPrinter print_nonstatic_field(st);
  ((InstanceKlass*)this)->do_nonstatic_fields(&print_nonstatic_field);

  st->print(BULLET"non-static oop maps: ");
  OopMapBlock* map     = start_of_nonstatic_oop_maps();
  OopMapBlock* end_map = map + nonstatic_oop_map_count();
  while (map < end_map) {
    st->print("%d-%d ", map->offset(), map->offset() + heapOopSize*(map->count() - 1));
    map++;
  }
  st->cr();
}

#endif //PRODUCT

void InstanceKlass::print_value_on(outputStream* st) const {
  assert(is_klass(), "must be klass");
  name()->print_value_on(st);
}

#ifndef PRODUCT

void FieldPrinter::do_field(fieldDescriptor* fd) {
  _st->print(BULLET);
   if (_obj == NULL) {
     fd->print_on(_st);
     _st->cr();
   } else {
     fd->print_on_for(_st, _obj);
     _st->cr();
   }
}


void InstanceKlass::oop_print_on(oop obj, outputStream* st) {
  Klass::oop_print_on(obj, st);

  if (this == SystemDictionary::String_klass()) {
    typeArrayOop value  = java_lang_String::value(obj);
    juint        offset = java_lang_String::offset(obj);
    juint        length = java_lang_String::length(obj);
    if (value != NULL &&
        value->is_typeArray() &&
        offset          <= (juint) value->length() &&
        offset + length <= (juint) value->length()) {
      st->print(BULLET"string: ");
      Handle h_obj(obj);
      java_lang_String::print(h_obj, st);
      st->cr();
      if (!WizardMode)  return;  // that is enough
    }
  }

  st->print_cr(BULLET"---- fields (total size %d words):", oop_size(obj));
  FieldPrinter print_field(st, obj);
  do_nonstatic_fields(&print_field);

  if (this == SystemDictionary::Class_klass()) {
    st->print(BULLET"signature: ");
    java_lang_Class::print_signature(obj, st);
    st->cr();
    Klass* mirrored_klass = java_lang_Class::as_Klass(obj);
    st->print(BULLET"fake entry for mirror: ");
    mirrored_klass->print_value_on_maybe_null(st);
    st->cr();
    st->print(BULLET"fake entry resolved_constructor: ");
    Method* ctor = java_lang_Class::resolved_constructor(obj);
    ctor->print_value_on_maybe_null(st);
    Klass* array_klass = java_lang_Class::array_klass(obj);
    st->cr();
    st->print(BULLET"fake entry for array: ");
    array_klass->print_value_on_maybe_null(st);
    st->cr();
    st->print_cr(BULLET"fake entry for oop_size: %d", java_lang_Class::oop_size(obj));
    st->print_cr(BULLET"fake entry for static_oop_field_count: %d", java_lang_Class::static_oop_field_count(obj));
    Klass* real_klass = java_lang_Class::as_Klass(obj);
    if (real_klass != NULL && real_klass->oop_is_instance()) {
      InstanceKlass::cast(real_klass)->do_local_static_fields(&print_field);
    }
  } else if (this == SystemDictionary::MethodType_klass()) {
    st->print(BULLET"signature: ");
    java_lang_invoke_MethodType::print_signature(obj, st);
    st->cr();
  }
}



void InstanceKlass::oop_print_value_on(oop obj, outputStream* st) {
  st->print("a ");
  name()->print_value_on(st);
  obj->print_address_on(st);
  if (this == SystemDictionary::String_klass()
      && java_lang_String::value(obj) != NULL) {
    ResourceMark rm;
    int len = java_lang_String::length(obj);
    int plen = (len < 24 ? len : 12);
    char* str = java_lang_String::as_utf8_string(obj, 0, plen);
    st->print(" = \"%s\"", str);
    if (len > plen)
      st->print("...[%d]", len);
  } else if (this == SystemDictionary::Class_klass()) {
    Klass* k = java_lang_Class::as_Klass(obj);
    st->print(" = ");
    if (k != NULL) {
      k->print_value_on(st);
    } else {
      const char* tname = type2name(java_lang_Class::primitive_type(obj));
      st->print("%s", tname ? tname : "type?");
    }
  } else if (this == SystemDictionary::MethodType_klass()) {
    st->print(" = ");
    java_lang_invoke_MethodType::print_signature(obj, st);
  } else if (java_lang_boxing_object::is_instance(obj)) {
    st->print(" = ");
    java_lang_boxing_object::print(obj, st);
  } else if (this == SystemDictionary::LambdaForm_klass()) {
    oop vmentry = java_lang_invoke_LambdaForm::vmentry(obj);
    if (vmentry != NULL) {
      st->print(" => ");
      vmentry->print_value_on(st);
    }
  } else if (this == SystemDictionary::MemberName_klass()) {
    Metadata* vmtarget = java_lang_invoke_MemberName::vmtarget(obj);
    if (vmtarget != NULL) {
      st->print(" = ");
      vmtarget->print_value_on(st);
    } else {
      java_lang_invoke_MemberName::clazz(obj)->print_value_on(st);
      st->print(".");
      java_lang_invoke_MemberName::name(obj)->print_value_on(st);
    }
  }
}

const char* InstanceKlass::internal_name() const {
  return external_name();
}

// Verification

class VerifyFieldClosure: public OopClosure {
 protected:
  template <class T> void do_oop_work(T* p) {
    oop obj = oopDesc::load_decode_heap_oop(p);
    if (!obj->is_oop_or_null()) {
      tty->print_cr("Failed: " PTR_FORMAT " -> " PTR_FORMAT, p, (address)obj);
      Universe::print();
      guarantee(false, "boom");
    }
  }
 public:
  virtual void do_oop(oop* p)       { VerifyFieldClosure::do_oop_work(p); }
  virtual void do_oop(narrowOop* p) { VerifyFieldClosure::do_oop_work(p); }
};

void InstanceKlass::verify_on(outputStream* st) {
  Klass::verify_on(st);
  Thread *thread = Thread::current();

#ifndef PRODUCT
  // Avoid redundant verifies
  if (_verify_count == Universe::verify_count()) return;
  _verify_count = Universe::verify_count();
#endif
  // Verify that klass is present in SystemDictionary
  if (is_loaded() && !is_anonymous()) {
    Symbol* h_name = name();
    SystemDictionary::verify_obj_klass_present(h_name, class_loader_data());
  }

  // Verify static fields
  VerifyFieldClosure blk;

  // Verify vtables
  if (is_linked()) {
    ResourceMark rm(thread);
    // $$$ This used to be done only for m/s collections.  Doing it
    // always seemed a valid generalization.  (DLD -- 6/00)
    vtable()->verify(st);
  }

  // Verify first subklass
  if (subklass_oop() != NULL) {
    guarantee(subklass_oop()->is_metadata(), "should be in metaspace");
    guarantee(subklass_oop()->is_klass(), "should be klass");
  }

  // Verify siblings
  Klass* super = this->super();
  Klass* sib = next_sibling();
  if (sib != NULL) {
    if (sib == this) {
      fatal(err_msg("subclass points to itself " PTR_FORMAT, sib));
    }

    guarantee(sib->is_metadata(), "should be in metaspace");
    guarantee(sib->is_klass(), "should be klass");
    guarantee(sib->super() == super, "siblings should have same superklass");
  }

  // Verify implementor fields
  Klass* im = implementor();
  if (im != NULL) {
    guarantee(is_interface(), "only interfaces should have implementor set");
    guarantee(im->is_klass(), "should be klass");
    guarantee(!Klass::cast(im)->is_interface() || im == this,
      "implementors cannot be interfaces");
  }

  // Verify local interfaces
  if (local_interfaces()) {
    Array<Klass*>* local_interfaces = this->local_interfaces();
    for (int j = 0; j < local_interfaces->length(); j++) {
      Klass* e = local_interfaces->at(j);
      guarantee(e->is_klass() && Klass::cast(e)->is_interface(), "invalid local interface");
    }
  }

  // Verify transitive interfaces
  if (transitive_interfaces() != NULL) {
    Array<Klass*>* transitive_interfaces = this->transitive_interfaces();
    for (int j = 0; j < transitive_interfaces->length(); j++) {
      Klass* e = transitive_interfaces->at(j);
      guarantee(e->is_klass() && Klass::cast(e)->is_interface(), "invalid transitive interface");
    }
  }

  // Verify methods
  if (methods() != NULL) {
    Array<Method*>* methods = this->methods();
    for (int j = 0; j < methods->length(); j++) {
      guarantee(methods->at(j)->is_metadata(), "should be in metaspace");
      guarantee(methods->at(j)->is_method(), "non-method in methods array");
    }
    for (int j = 0; j < methods->length() - 1; j++) {
      Method* m1 = methods->at(j);
      Method* m2 = methods->at(j + 1);
      guarantee(m1->name()->fast_compare(m2->name()) <= 0, "methods not sorted correctly");
    }
  }

  // Verify method ordering
  if (method_ordering() != NULL) {
    Array<int>* method_ordering = this->method_ordering();
    int length = method_ordering->length();
    if (JvmtiExport::can_maintain_original_method_order() ||
        (UseSharedSpaces && length != 0)) {
      guarantee(length == methods()->length(), "invalid method ordering length");
      jlong sum = 0;
      for (int j = 0; j < length; j++) {
        int original_index = method_ordering->at(j);
        guarantee(original_index >= 0, "invalid method ordering index");
        guarantee(original_index < length, "invalid method ordering index");
        sum += original_index;
      }
      // Verify sum of indices 0,1,...,length-1
      guarantee(sum == ((jlong)length*(length-1))/2, "invalid method ordering sum");
    } else {
      guarantee(length == 0, "invalid method ordering length");
    }
  }

  // Verify JNI static field identifiers
  if (jni_ids() != NULL) {
    jni_ids()->verify(this);
  }

  // Verify other fields
  if (array_klasses() != NULL) {
    guarantee(array_klasses()->is_metadata(), "should be in metaspace");
    guarantee(array_klasses()->is_klass(), "should be klass");
  }
  if (constants() != NULL) {
    guarantee(constants()->is_metadata(), "should be in metaspace");
    guarantee(constants()->is_constantPool(), "should be constant pool");
  }
  if (protection_domain() != NULL) {
    guarantee(protection_domain()->is_oop(), "should be oop");
  }
  if (host_klass() != NULL) {
    guarantee(host_klass()->is_metadata(), "should be in metaspace");
    guarantee(host_klass()->is_klass(), "should be klass");
  }
  if (signers() != NULL) {
    guarantee(signers()->is_objArray(), "should be obj array");
  }
}

void InstanceKlass::oop_verify_on(oop obj, outputStream* st) {
  Klass::oop_verify_on(obj, st);
  VerifyFieldClosure blk;
  obj->oop_iterate_no_header(&blk);
}


// JNIid class for jfieldIDs only
// Note to reviewers:
// These JNI functions are just moved over to column 1 and not changed
// in the compressed oops workspace.
JNIid::JNIid(Klass* holder, int offset, JNIid* next) {
  _holder = holder;
  _offset = offset;
  _next = next;
  debug_only(_is_static_field_id = false;)
}


JNIid* JNIid::find(int offset) {
  JNIid* current = this;
  while (current != NULL) {
    if (current->offset() == offset) return current;
    current = current->next();
  }
  return NULL;
}

void JNIid::deallocate(JNIid* current) {
  while (current != NULL) {
    JNIid* next = current->next();
    delete current;
    current = next;
  }
}


void JNIid::verify(Klass* holder) {
  int first_field_offset  = InstanceMirrorKlass::offset_of_static_fields();
  int end_field_offset;
  end_field_offset = first_field_offset + (InstanceKlass::cast(holder)->static_field_size() * wordSize);

  JNIid* current = this;
  while (current != NULL) {
    guarantee(current->holder() == holder, "Invalid klass in JNIid");
#ifdef ASSERT
    int o = current->offset();
    if (current->is_static_field_id()) {
      guarantee(o >= first_field_offset  && o < end_field_offset,  "Invalid static field offset in JNIid");
    }
#endif
    current = current->next();
  }
}


#ifdef ASSERT
void InstanceKlass::set_init_state(ClassState state) {
  bool good_state = is_shared() ? (_init_state <= state)
                                               : (_init_state < state);
  assert(good_state || state == allocated, "illegal state transition");
  _init_state = (u1)state;
}
#endif


// RedefineClasses() support for previous versions:

// Purge previous versions
static void purge_previous_versions_internal(InstanceKlass* ik, int emcp_method_count) {
  if (ik->previous_versions() != NULL) {
    // This klass has previous versions so see what we can cleanup
    // while it is safe to do so.

    int deleted_count = 0;    // leave debugging breadcrumbs
    int live_count = 0;
    ClassLoaderData* loader_data = ik->class_loader_data() == NULL ?
                       ClassLoaderData::the_null_class_loader_data() :
                       ik->class_loader_data();

    // RC_TRACE macro has an embedded ResourceMark
    RC_TRACE(0x00000200, ("purge: %s: previous version length=%d",
      ik->external_name(), ik->previous_versions()->length()));

    for (int i = ik->previous_versions()->length() - 1; i >= 0; i--) {
      // check the previous versions array
      PreviousVersionNode * pv_node = ik->previous_versions()->at(i);
      ConstantPool* cp_ref = pv_node->prev_constant_pool();
      assert(cp_ref != NULL, "cp ref was unexpectedly cleared");

      ConstantPool* pvcp = cp_ref;
      if (!pvcp->on_stack()) {
        // If the constant pool isn't on stack, none of the methods
        // are executing.  Delete all the methods, the constant pool and
        // and this previous version node.
        GrowableArray<Method*>* method_refs = pv_node->prev_EMCP_methods();
        if (method_refs != NULL) {
          for (int j = method_refs->length() - 1; j >= 0; j--) {
            Method* method = method_refs->at(j);
            assert(method != NULL, "method ref was unexpectedly cleared");
            method_refs->remove_at(j);
            // method will be freed with associated class.
          }
        }
        // Remove the constant pool
        delete pv_node;
        // Since we are traversing the array backwards, we don't have to
        // do anything special with the index.
        ik->previous_versions()->remove_at(i);
        deleted_count++;
        continue;
      } else {
        RC_TRACE(0x00000200, ("purge: previous version @%d is alive", i));
        assert(pvcp->pool_holder() != NULL, "Constant pool with no holder");
        guarantee (!loader_data->is_unloading(), "unloaded classes can't be on the stack");
        live_count++;
      }

      // At least one method is live in this previous version, clean out
      // the others or mark them as obsolete.
      GrowableArray<Method*>* method_refs = pv_node->prev_EMCP_methods();
      if (method_refs != NULL) {
        RC_TRACE(0x00000200, ("purge: previous methods length=%d",
          method_refs->length()));
        for (int j = method_refs->length() - 1; j >= 0; j--) {
          Method* method = method_refs->at(j);
          assert(method != NULL, "method ref was unexpectedly cleared");

          // Remove the emcp method if it's not executing
          // If it's been made obsolete by a redefinition of a non-emcp
          // method, mark it as obsolete but leave it to clean up later.
          if (!method->on_stack()) {
            method_refs->remove_at(j);
          } else if (emcp_method_count == 0) {
            method->set_is_obsolete();
          } else {
            // RC_TRACE macro has an embedded ResourceMark
            RC_TRACE(0x00000200,
              ("purge: %s(%s): prev method @%d in version @%d is alive",
              method->name()->as_C_string(),
              method->signature()->as_C_string(), j, i));
          }
        }
      }
    }
    assert(ik->previous_versions()->length() == live_count, "sanity check");
    RC_TRACE(0x00000200,
      ("purge: previous version stats: live=%d, deleted=%d", live_count,
      deleted_count));
  }
}

// External interface for use during class unloading.
void InstanceKlass::purge_previous_versions(InstanceKlass* ik) {
  // Call with >0 emcp methods since they are not currently being redefined.
  purge_previous_versions_internal(ik, 1);
}


// Potentially add an information node that contains pointers to the
// interesting parts of the previous version of the_class.
// This is also where we clean out any unused references.
// Note that while we delete nodes from the _previous_versions
// array, we never delete the array itself until the klass is
// unloaded. The has_been_redefined() query depends on that fact.
//
void InstanceKlass::add_previous_version(instanceKlassHandle ikh,
       BitMap* emcp_methods, int emcp_method_count) {
  assert(Thread::current()->is_VM_thread(),
         "only VMThread can add previous versions");

  if (_previous_versions == NULL) {
    // This is the first previous version so make some space.
    // Start with 2 elements under the assumption that the class
    // won't be redefined much.
    _previous_versions =  new (ResourceObj::C_HEAP, mtClass)
                            GrowableArray<PreviousVersionNode *>(2, true);
  }

  ConstantPool* cp_ref = ikh->constants();

  // RC_TRACE macro has an embedded ResourceMark
  RC_TRACE(0x00000400, ("adding previous version ref for %s @%d, EMCP_cnt=%d "
                        "on_stack=%d",
    ikh->external_name(), _previous_versions->length(), emcp_method_count,
    cp_ref->on_stack()));

  // If the constant pool for this previous version of the class
  // is not marked as being on the stack, then none of the methods
  // in this previous version of the class are on the stack so
  // we don't need to create a new PreviousVersionNode. However,
  // we still need to examine older previous versions below.
  Array<Method*>* old_methods = ikh->methods();

  if (cp_ref->on_stack()) {
  PreviousVersionNode * pv_node = NULL;
  if (emcp_method_count == 0) {
      // non-shared ConstantPool gets a reference
      pv_node = new PreviousVersionNode(cp_ref, !cp_ref->is_shared(), NULL);
    RC_TRACE(0x00000400,
        ("add: all methods are obsolete; flushing any EMCP refs"));
  } else {
    int local_count = 0;
      GrowableArray<Method*>* method_refs = new (ResourceObj::C_HEAP, mtClass)
        GrowableArray<Method*>(emcp_method_count, true);
    for (int i = 0; i < old_methods->length(); i++) {
      if (emcp_methods->at(i)) {
          // this old method is EMCP. Save it only if it's on the stack
          Method* old_method = old_methods->at(i);
          if (old_method->on_stack()) {
            method_refs->append(old_method);
          }
        if (++local_count >= emcp_method_count) {
          // no more EMCP methods so bail out now
          break;
        }
      }
    }
      // non-shared ConstantPool gets a reference
      pv_node = new PreviousVersionNode(cp_ref, !cp_ref->is_shared(), method_refs);
    }
    // append new previous version.
  _previous_versions->append(pv_node);
  }

  // Since the caller is the VMThread and we are at a safepoint, this
  // is a good time to clear out unused references.

  RC_TRACE(0x00000400, ("add: previous version length=%d",
    _previous_versions->length()));

  // Purge previous versions not executing on the stack
  purge_previous_versions_internal(this, emcp_method_count);

  int obsolete_method_count = old_methods->length() - emcp_method_count;

  if (emcp_method_count != 0 && obsolete_method_count != 0 &&
      _previous_versions->length() > 0) {
    // We have a mix of obsolete and EMCP methods so we have to
    // clear out any matching EMCP method entries the hard way.
    int local_count = 0;
    for (int i = 0; i < old_methods->length(); i++) {
      if (!emcp_methods->at(i)) {
        // only obsolete methods are interesting
        Method* old_method = old_methods->at(i);
        Symbol* m_name = old_method->name();
        Symbol* m_signature = old_method->signature();

        // we might not have added the last entry
        for (int j = _previous_versions->length() - 1; j >= 0; j--) {
          // check the previous versions array for non executing obsolete methods
          PreviousVersionNode * pv_node = _previous_versions->at(j);

          GrowableArray<Method*>* method_refs = pv_node->prev_EMCP_methods();
          if (method_refs == NULL) {
            // We have run into a PreviousVersion generation where
            // all methods were made obsolete during that generation's
            // RedefineClasses() operation. At the time of that
            // operation, all EMCP methods were flushed so we don't
            // have to go back any further.
            //
            // A NULL method_refs is different than an empty method_refs.
            // We cannot infer any optimizations about older generations
            // from an empty method_refs for the current generation.
            break;
          }

          for (int k = method_refs->length() - 1; k >= 0; k--) {
            Method* method = method_refs->at(k);

            if (!method->is_obsolete() &&
                method->name() == m_name &&
                method->signature() == m_signature) {
              // The current RedefineClasses() call has made all EMCP
              // versions of this method obsolete so mark it as obsolete
              // and remove the reference.
              RC_TRACE(0x00000400,
                ("add: %s(%s): flush obsolete method @%d in version @%d",
                m_name->as_C_string(), m_signature->as_C_string(), k, j));

              method->set_is_obsolete();
              // Leave obsolete methods on the previous version list to
              // clean up later.
              break;
            }
          }

          // The previous loop may not find a matching EMCP method, but
          // that doesn't mean that we can optimize and not go any
          // further back in the PreviousVersion generations. The EMCP
          // method for this generation could have already been deleted,
          // but there still may be an older EMCP method that has not
          // been deleted.
        }

        if (++local_count >= obsolete_method_count) {
          // no more obsolete methods so bail out now
          break;
        }
      }
    }
  }
} // end add_previous_version()


// Determine if InstanceKlass has a previous version.
bool InstanceKlass::has_previous_version() const {
  return (_previous_versions != NULL && _previous_versions->length() > 0);
} // end has_previous_version()


Method* InstanceKlass::method_with_idnum(int idnum) {
  Method* m = NULL;
  if (idnum < methods()->length()) {
    m = methods()->at(idnum);
  }
  if (m == NULL || m->method_idnum() != idnum) {
    for (int index = 0; index < methods()->length(); ++index) {
      m = methods()->at(index);
      if (m->method_idnum() == idnum) {
        return m;
      }
    }
  }
  return m;
}


// Construct a PreviousVersionNode entry for the array hung off
// the InstanceKlass.
PreviousVersionNode::PreviousVersionNode(ConstantPool* prev_constant_pool,
  bool prev_cp_is_weak, GrowableArray<Method*>* prev_EMCP_methods) {

  _prev_constant_pool = prev_constant_pool;
  _prev_cp_is_weak = prev_cp_is_weak;
  _prev_EMCP_methods = prev_EMCP_methods;
}


// Destroy a PreviousVersionNode
PreviousVersionNode::~PreviousVersionNode() {
  if (_prev_constant_pool != NULL) {
    _prev_constant_pool = NULL;
  }

  if (_prev_EMCP_methods != NULL) {
    delete _prev_EMCP_methods;
  }
}


// Construct a PreviousVersionInfo entry
PreviousVersionInfo::PreviousVersionInfo(PreviousVersionNode *pv_node) {
  _prev_constant_pool_handle = constantPoolHandle();  // NULL handle
  _prev_EMCP_method_handles = NULL;

  ConstantPool* cp = pv_node->prev_constant_pool();
  assert(cp != NULL, "constant pool ref was unexpectedly cleared");
  if (cp == NULL) {
    return;  // robustness
  }

  // make the ConstantPool* safe to return
  _prev_constant_pool_handle = constantPoolHandle(cp);

  GrowableArray<Method*>* method_refs = pv_node->prev_EMCP_methods();
  if (method_refs == NULL) {
    // the InstanceKlass did not have any EMCP methods
    return;
  }

  _prev_EMCP_method_handles = new GrowableArray<methodHandle>(10);

  int n_methods = method_refs->length();
  for (int i = 0; i < n_methods; i++) {
    Method* method = method_refs->at(i);
    assert (method != NULL, "method has been cleared");
    if (method == NULL) {
      continue;  // robustness
    }
    // make the Method* safe to return
    _prev_EMCP_method_handles->append(methodHandle(method));
  }
}


// Destroy a PreviousVersionInfo
PreviousVersionInfo::~PreviousVersionInfo() {
  // Since _prev_EMCP_method_handles is not C-heap allocated, we
  // don't have to delete it.
}


// Construct a helper for walking the previous versions array
PreviousVersionWalker::PreviousVersionWalker(InstanceKlass *ik) {
  _previous_versions = ik->previous_versions();
  _current_index = 0;
  // _hm needs no initialization
  _current_p = NULL;
}


// Destroy a PreviousVersionWalker
PreviousVersionWalker::~PreviousVersionWalker() {
  // Delete the current info just in case the caller didn't walk to
  // the end of the previous versions list. No harm if _current_p is
  // already NULL.
  delete _current_p;

  // When _hm is destroyed, all the Handles returned in
  // PreviousVersionInfo objects will be destroyed.
  // Also, after this destructor is finished it will be
  // safe to delete the GrowableArray allocated in the
  // PreviousVersionInfo objects.
}


// Return the interesting information for the next previous version
// of the klass. Returns NULL if there are no more previous versions.
PreviousVersionInfo* PreviousVersionWalker::next_previous_version() {
  if (_previous_versions == NULL) {
    // no previous versions so nothing to return
    return NULL;
  }

  delete _current_p;  // cleanup the previous info for the caller
  _current_p = NULL;  // reset to NULL so we don't delete same object twice

  int length = _previous_versions->length();

  while (_current_index < length) {
    PreviousVersionNode * pv_node = _previous_versions->at(_current_index++);
    PreviousVersionInfo * pv_info = new (ResourceObj::C_HEAP, mtClass)
                                          PreviousVersionInfo(pv_node);

    constantPoolHandle cp_h = pv_info->prev_constant_pool_handle();
    assert (!cp_h.is_null(), "null cp found in previous version");

    // The caller will need to delete pv_info when they are done with it.
    _current_p = pv_info;
    return pv_info;
  }

  // all of the underlying nodes' info has been deleted
  return NULL;
} // end next_previous_version()<|MERGE_RESOLUTION|>--- conflicted
+++ resolved
@@ -2691,11 +2691,6 @@
 }
 
 // -----------------------------------------------------------------------------------------------------
-<<<<<<< HEAD
-
-
-=======
->>>>>>> d3c42f1d
 // Printing
 
 #ifndef PRODUCT
@@ -2889,7 +2884,7 @@
   }
 }
 
-
+#endif
 
 void InstanceKlass::oop_print_value_on(oop obj, outputStream* st) {
   st->print("a ");
