--- conflicted
+++ resolved
@@ -1475,16 +1475,12 @@
   uint decompile_count() const {
     return _nof_decompiles;
   }
-<<<<<<< HEAD
-  void inc_decompile_count();
-=======
   void inc_decompile_count() {
     _nof_decompiles += 1;
     if (decompile_count() > (uint)PerMethodRecompilationCutoff) {
       method()->set_not_compilable(CompLevel_full_optimization, true, "decompile_count > PerMethodRecompilationCutoff");
     }
   }
->>>>>>> 08a6c50a
 
   // Support for code generation
   static ByteSize data_offset() {
