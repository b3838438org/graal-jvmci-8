--- conflicted
+++ resolved
@@ -2634,13 +2634,10 @@
     val = is_store ? argument(3) : NULL;
   }
 
-<<<<<<< HEAD
-=======
   if ((_gvn.type(base)->isa_ptr() == TypePtr::NULL_PTR) && type == T_OBJECT) {
     return false; // off-heap oop accesses are not supported
   }
 
->>>>>>> eb20024a
   const TypePtr *adr_type = _gvn.type(adr)->isa_ptr();
 
   // Try to categorize the address.
