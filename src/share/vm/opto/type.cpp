--- conflicted
+++ resolved
@@ -1105,30 +1105,10 @@
 
 //------------------------------eq---------------------------------------------
 // Structural equality check for Type representations
-<<<<<<< HEAD
-bool TypeD::eq( const Type *t ) const {
-  if( g_isnan(_d) ||
-      g_isnan(t->getd()) ) {
-    // it is important, when two different NaNs are used in one method, the NaNs are treated
-    // as different NaNs (as C1 does)
-    jdouble td = t->getd();
-    return *((jlong*)(&_d)) == *(jlong*)(&td);
-  }
-  if (_d == t->getd()) {
-    // (NaN is impossible at this point, since it is not equal even to itself)
-    if (_d == 0.0) {
-      // difference between positive and negative zero
-      if (jlong_cast(_d) != jlong_cast(t->getd()))  return false;
-    }
-    return true;
-  }
-  return false;
-=======
 bool TypeD::eq(const Type *t) const {
   // Bitwise comparison to distinguish between +/-0. These values must be treated
   // as different to be consistent with C1 and the interpreter.
   return (jlong_cast(_d) == jlong_cast(t->getd()));
->>>>>>> 28efe221
 }
 
 //------------------------------hash-------------------------------------------
