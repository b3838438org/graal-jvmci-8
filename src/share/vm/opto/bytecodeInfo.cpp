--- conflicted
+++ resolved
@@ -45,11 +45,7 @@
   _method(callee),
   _site_invoke_ratio(site_invoke_ratio),
   _max_inline_level(max_inline_level),
-<<<<<<< HEAD
-  _count_inline_bcs(method()->code_size())
-=======
   _count_inline_bcs(method()->code_size_for_inlining())
->>>>>>> 7173c5cf
 {
   NOT_PRODUCT(_count_inlines = 0;)
   if (_caller_jvms != NULL) {
