/*
 * Copyright (c) 2011, Oracle and/or its affiliates. All rights reserved.
 * DO NOT ALTER OR REMOVE COPYRIGHT NOTICES OR THIS FILE HEADER.
 *
 * This code is free software; you can redistribute it and/or modify it
 * under the terms of the GNU General Public License version 2 only, as
 * published by the Free Software Foundation.
 *
 * This code is distributed in the hope that it will be useful, but WITHOUT
 * ANY WARRANTY; without even the implied warranty of MERCHANTABILITY or
 * FITNESS FOR A PARTICULAR PURPOSE.  See the GNU General Public License
 * version 2 for more details (a copy is included in the LICENSE file that
 * accompanied this code).
 *
 * You should have received a copy of the GNU General Public License version
 * 2 along with this work; if not, write to the Free Software Foundation,
 * Inc., 51 Franklin St, Fifth Floor, Boston, MA 02110-1301 USA.
 *
 * Please contact Oracle, 500 Oracle Parkway, Redwood Shores, CA 94065 USA
 * or visit www.oracle.com if you need additional information or have any
 * questions.
 */

#include "precompiled.hpp"
#include "runtime/fieldDescriptor.hpp"
#include "c1/c1_Runtime1.hpp"
#include "ci/ciMethodData.hpp"
#include "compiler/compileBroker.hpp"
#include "graal/graalCompilerToVM.hpp"
#include "graal/graalCompiler.hpp"
#include "graal/graalEnv.hpp"
#include "graal/graalJavaAccess.hpp"
#include "graal/graalCodeInstaller.hpp"
#include "graal/graalVMToCompiler.hpp"
#include "graal/graalVmIds.hpp"
#include "memory/oopFactory.hpp"
#include "oops/generateOopMap.hpp"

methodOop getMethodFromHotSpotMethod(jobject hotspot_method) {
  return getMethodFromHotSpotMethod(JNIHandles::resolve(hotspot_method));
}

methodOop getMethodFromHotSpotMethod(oop hotspot_method) {
  return (methodOop)HotSpotMethodResolved::javaMirror(hotspot_method);
}

methodDataOop getMethodDataFromHotSpotMethodData(jobject hotspot_method_data) {
  return (methodDataOop)HotSpotMethodData::hotspotMirror(JNIHandles::resolve(hotspot_method_data));
}

// public byte[] RiMethod_code(HotSpotResolvedMethod method);
JNIEXPORT jbyteArray JNICALL Java_com_oracle_max_graal_hotspot_bridge_CompilerToVMImpl_RiMethod_1code(JNIEnv *env, jobject, jobject hotspot_method) {
  TRACE_graal_3("CompilerToVM::RiMethod_code");
  methodHandle method = getMethodFromHotSpotMethod(hotspot_method);
  int code_size = method->code_size();
  jbyteArray result = env->NewByteArray(code_size);
  env->SetByteArrayRegion(result, 0, code_size, (const jbyte *) method->code_base());
  return result;
}

// public String RiMethod_signature(HotSpotResolvedMethod method);
JNIEXPORT jstring JNICALL Java_com_oracle_max_graal_hotspot_bridge_CompilerToVMImpl_RiMethod_1signature(JNIEnv *env, jobject, jobject hotspot_method) {
  TRACE_graal_3("CompilerToVM::RiMethod_signature");
  VM_ENTRY_MARK
  methodOop method = getMethodFromHotSpotMethod(hotspot_method);
  assert(method != NULL && method->signature() != NULL, "signature required");
  return VmIds::toString<jstring>(method->signature(), THREAD);
}

// public RiExceptionHandler[] RiMethod_exceptionHandlers(long vmId);
JNIEXPORT jobjectArray JNICALL Java_com_oracle_max_graal_hotspot_bridge_CompilerToVMImpl_RiMethod_1exceptionHandlers(JNIEnv *, jobject, jobject hotspot_method) {
  TRACE_graal_3("CompilerToVM::RiMethod_exceptionHandlers");
  VM_ENTRY_MARK
  ResourceMark rm;
  methodHandle method = getMethodFromHotSpotMethod(hotspot_method);
  typeArrayHandle handlers = method->exception_table();
  int handler_count = handlers.is_null() ? 0 : handlers->length() / 4;

  instanceKlass::cast(HotSpotExceptionHandler::klass())->initialize(CHECK_NULL);
  objArrayHandle array = oopFactory::new_objArray(SystemDictionary::RiExceptionHandler_klass(), handler_count, CHECK_NULL);

  for (int i = 0; i < handler_count; i++) {
    // exception handlers are stored as four integers: start bci, end bci, handler bci, catch class constant pool index
    int base = i * 4;
    Handle entry = instanceKlass::cast(HotSpotExceptionHandler::klass())->allocate_instance(CHECK_NULL);
    HotSpotExceptionHandler::set_startBci(entry, handlers->int_at(base + 0));
    HotSpotExceptionHandler::set_endBci(entry, handlers->int_at(base + 1));
    HotSpotExceptionHandler::set_handlerBci(entry, handlers->int_at(base + 2));
    int catch_class_index = handlers->int_at(base + 3);
    HotSpotExceptionHandler::set_catchClassIndex(entry, catch_class_index);

    if (catch_class_index == 0) {
      HotSpotExceptionHandler::set_catchClass(entry, NULL);
    } else {
      constantPoolOop cp = instanceKlass::cast(method->method_holder())->constants();
      KlassHandle loading_klass = method->method_holder();
      Handle catch_class = GraalCompiler::get_RiType(cp, catch_class_index, loading_klass, CHECK_NULL);
      if (catch_class->klass() == HotSpotTypeResolved::klass() && java_lang_Class::as_klassOop(HotSpotTypeResolved::javaMirror(catch_class)) == SystemDictionary::Throwable_klass()) {
        HotSpotExceptionHandler::set_catchClass(entry, NULL);
        HotSpotExceptionHandler::set_catchClassIndex(entry, 0);
      } else {
        HotSpotExceptionHandler::set_catchClass(entry, catch_class());
      }
    }
    array->obj_at_put(i, entry());
  }

  return (jobjectArray) JNIHandles::make_local(array());
}

// public boolean RiMethod_hasBalancedMonitors(long vmId);
JNIEXPORT jint JNICALL Java_com_oracle_max_graal_hotspot_bridge_CompilerToVMImpl_RiMethod_1hasBalancedMonitors(JNIEnv *, jobject, jobject hotspot_method) {
  TRACE_graal_3("CompilerToVM::RiMethod_hasBalancedMonitors");

  VM_ENTRY_MARK;

  // Analyze the method to see if monitors are used properly.
  methodHandle method(THREAD, getMethodFromHotSpotMethod(hotspot_method));
  assert(method->has_monitor_bytecodes(), "should have checked this");

  // Check to see if a previous compilation computed the monitor-matching analysis.
  if (method->guaranteed_monitor_matching()) {
    return true;
  }

  {
    EXCEPTION_MARK;
    ResourceMark rm(THREAD);
    GeneratePairingInfo gpi(method);
    gpi.compute_map(CATCH);
    if (!gpi.monitor_safe()) {
      return false;
    }
    method->set_guaranteed_monitor_matching();
  }
  return true;
}

// public RiMethod getRiMethod(java.lang.reflect.Method reflectionMethod);
JNIEXPORT jobject JNICALL Java_com_oracle_max_graal_hotspot_bridge_CompilerToVMImpl_getRiMethod(JNIEnv *, jobject, jobject reflection_method_handle) {
  TRACE_graal_3("CompilerToVM::getRiMethod");
  VM_ENTRY_MARK;
  oop reflection_method = JNIHandles::resolve(reflection_method_handle);
  oop reflection_holder = java_lang_reflect_Method::clazz(reflection_method);
  int slot = java_lang_reflect_Method::slot(reflection_method);
  klassOop holder = java_lang_Class::as_klassOop(reflection_holder);
  methodOop method = instanceKlass::cast(holder)->method_with_idnum(slot);
  Handle ret = GraalCompiler::createHotSpotMethodResolved(method, CHECK_NULL);
  return JNIHandles::make_local(THREAD, ret());
}

// public boolean RiMethod_uniqueConcreteMethod(long vmId);
JNIEXPORT jobject JNICALL Java_com_oracle_max_graal_hotspot_bridge_CompilerToVMImpl_RiMethod_1uniqueConcreteMethod(JNIEnv *, jobject, jobject hotspot_method) {
  TRACE_graal_3("CompilerToVM::RiMethod_uniqueConcreteMethod");

  VM_ENTRY_MARK;
  methodHandle method = getMethodFromHotSpotMethod(hotspot_method);
  KlassHandle holder = method->method_holder();
  if (holder->is_interface()) {
    // Cannot trust interfaces. Because of:
    // interface I { void foo(); }
    // class A { public void foo() {} }
    // class B extends A implements I { }
    // class C extends B { public void foo() { } }
    // class D extends B { }
    // Would lead to identify C.foo() as the unique concrete method for I.foo() without seeing A.foo().
    return false;
  }
  methodHandle unique_concrete;
  {
    ResourceMark rm;
    MutexLocker locker(Compile_lock);
    unique_concrete = Dependencies::find_unique_concrete_method(holder(), method());
  }
  if (unique_concrete.is_null()) {
    return NULL;
  } else {
    Handle method_resolved = GraalCompiler::createHotSpotMethodResolved(unique_concrete, CHECK_NULL);
    return JNIHandles::make_local(THREAD, method_resolved());
  }
}

// public native int RiMethod_invocationCount(long vmId);
JNIEXPORT jint JNICALL Java_com_oracle_max_graal_hotspot_bridge_CompilerToVMImpl_RiMethod_1invocationCount(JNIEnv *, jobject, jobject hotspot_method) {
  TRACE_graal_3("CompilerToVM::RiMethod_invocationCount");
  return getMethodFromHotSpotMethod(hotspot_method)->invocation_count();
}

// public native HotSpotMethodData RiMethod_methodData(HotSpotMethodResolved method);
JNIEXPORT jobject JNICALL Java_com_oracle_max_graal_hotspot_bridge_CompilerToVMImpl_RiMethod_1methodData(JNIEnv *, jobject, jobject hotspot_method) {
  TRACE_graal_3("CompilerToVM::RiMethod_methodData");
  VM_ENTRY_MARK;

  methodDataHandle method_data = getMethodFromHotSpotMethod(hotspot_method)->method_data();
  if(method_data.is_null()) {
    return NULL;
  } else {
    Handle graalMethodData = GraalCompiler::createHotSpotMethodData(method_data, CHECK_NULL);
    return JNIHandles::make_local(THREAD, graalMethodData());
  }
}

JNIEXPORT jboolean JNICALL Java_com_oracle_max_graal_hotspot_bridge_CompilerToVMImpl_HotSpotMethodData_1isMature(JNIEnv *, jobject, jobject hotspot_method_data) {
  TRACE_graal_3("CompilerToVM::HotSpotMethodData_isMature");
  VM_ENTRY_MARK;
  methodDataHandle method_data = getMethodDataFromHotSpotMethodData(hotspot_method_data);
  return method_data->is_mature();
}

// ------------------------------------------------------------------
// Adjust a CounterData count to be commensurate with
// interpreter_invocation_count.  If the MDO exists for
// only 25% of the time the method exists, then the
// counts in the MDO should be scaled by 4X, so that
// they can be usefully and stably compared against the
// invocation counts in methods.
int scale_count(methodDataOop method_data, int count) {
  if (count > 0) {
    int counter_life;
    int method_life = method_data->method()->interpreter_invocation_count();
    int current_mileage = methodDataOopDesc::mileage_of(method_data->method());
    int creation_mileage = method_data->creation_mileage();
    counter_life = current_mileage - creation_mileage;

    // counter_life due to backedge_counter could be > method_life
    if (counter_life > method_life)
      counter_life = method_life;
    if (0 < counter_life && counter_life <= method_life) {
      count = (int)((double)count * method_life / counter_life + 0.5);
      count = (count > 0) ? count : 1;
    }
  }
  return count;
}

// public native boolean RiMethod_hasCompiledCode(HotSpotMethodResolved method);
JNIEXPORT jboolean JNICALL Java_com_oracle_max_graal_hotspot_bridge_CompilerToVMImpl_RiMethod_1hasCompiledCode(JNIEnv *, jobject, jobject hotspot_method) {
  TRACE_graal_3("CompilerToVM::RiMethod_hasCompiledCode");
  return getMethodFromHotSpotMethod(hotspot_method)->has_compiled_code();
}

// public native int RiMethod_getCompiledCodeSize(HotSpotMethodResolved method);
JNIEXPORT jint JNICALL Java_com_oracle_max_graal_hotspot_bridge_CompilerToVMImpl_RiMethod_1getCompiledCodeSize(JNIEnv *env, jobject, jobject hotspot_method) {
  TRACE_graal_3("CompilerToVM::RiMethod_getCompiledCodeSize");
  nmethod* code = getMethodFromHotSpotMethod(hotspot_method)->code();
  return code == NULL ? 0 : code->insts_size();
}

// public RiType RiSignature_lookupType(String returnType, HotSpotTypeResolved accessingClass);
JNIEXPORT jobject JNICALL Java_com_oracle_max_graal_hotspot_bridge_CompilerToVMImpl_RiSignature_1lookupType(JNIEnv *env, jobject, jstring jname, jobject accessingClass, jboolean eagerResolve) {
  TRACE_graal_3("CompilerToVM::RiSignature_lookupType");
  VM_ENTRY_MARK;
  ResourceMark rm;

  Symbol* nameSymbol = VmIds::toSymbol(jname);
  Handle name = JNIHandles::resolve(jname);

  oop result;
  if (nameSymbol == vmSymbols::int_signature()) {
    result = VMToCompiler::createRiTypePrimitive((int) T_INT, THREAD);
  } else if (nameSymbol == vmSymbols::long_signature()) {
    result = VMToCompiler::createRiTypePrimitive((int) T_LONG, THREAD);
  } else if (nameSymbol == vmSymbols::bool_signature()) {
    result = VMToCompiler::createRiTypePrimitive((int) T_BOOLEAN, THREAD);
  } else if (nameSymbol == vmSymbols::char_signature()) {
    result = VMToCompiler::createRiTypePrimitive((int) T_CHAR, THREAD);
  } else if (nameSymbol == vmSymbols::short_signature()) {
    result = VMToCompiler::createRiTypePrimitive((int) T_SHORT, THREAD);
  } else if (nameSymbol == vmSymbols::byte_signature()) {
    result = VMToCompiler::createRiTypePrimitive((int) T_BYTE, THREAD);
  } else if (nameSymbol == vmSymbols::double_signature()) {
    result = VMToCompiler::createRiTypePrimitive((int) T_DOUBLE, THREAD);
  } else if (nameSymbol == vmSymbols::float_signature()) {
    result = VMToCompiler::createRiTypePrimitive((int) T_FLOAT, THREAD);
  } else {
    klassOop resolved_type = NULL;
    // if the name isn't in the symbol table then the class isn't loaded anyway...
    if (nameSymbol != NULL) {
      Handle classloader;
      Handle protectionDomain;
      if (JNIHandles::resolve(accessingClass) != NULL) {
        classloader = java_lang_Class::as_klassOop(HotSpotTypeResolved::javaMirror(accessingClass))->klass_part()->class_loader();
        protectionDomain = java_lang_Class::as_klassOop(HotSpotTypeResolved::javaMirror(accessingClass))->klass_part()->protection_domain();
      }
      if (eagerResolve) {
        resolved_type = SystemDictionary::resolve_or_null(nameSymbol, classloader, protectionDomain, THREAD);
      } else {
        resolved_type = SystemDictionary::find(nameSymbol, classloader, protectionDomain, THREAD);
      }
      if (HAS_PENDING_EXCEPTION) {
        CLEAR_PENDING_EXCEPTION;
        resolved_type = NULL;
      }
    }
    if (resolved_type != NULL) {
      Handle type = GraalCompiler::createHotSpotTypeResolved(resolved_type, name, CHECK_NULL);
      result = type();
    } else {
      Handle type = VMToCompiler::createRiTypeUnresolved(name, THREAD);
      result = type();
    }
  }

  return JNIHandles::make_local(THREAD, result);
}

// public Object RiConstantPool_lookupConstant(HotSpotTypeResolved type, int cpi);
JNIEXPORT jobject JNICALL Java_com_oracle_max_graal_hotspot_bridge_CompilerToVMImpl_RiConstantPool_1lookupConstant(JNIEnv *env, jobject, jobject type, jint index) {
  TRACE_graal_3("CompilerToVM::RiConstantPool_lookupConstant");
  VM_ENTRY_MARK;

  constantPoolOop cp = instanceKlass::cast(java_lang_Class::as_klassOop(HotSpotTypeResolved::javaMirror(type)))->constants();

  oop result = NULL;
  constantTag tag = cp->tag_at(index);
  if (tag.is_int()) {
    result = VMToCompiler::createCiConstant(CiKind::Int(), cp->int_at(index), CHECK_0);
  } else if (tag.is_long()) {
    result = VMToCompiler::createCiConstant(CiKind::Long(), cp->long_at(index), CHECK_0);
  } else if (tag.is_float()) {
    result = VMToCompiler::createCiConstantFloat(cp->float_at(index), CHECK_0);
  } else if (tag.is_double()) {
    result = VMToCompiler::createCiConstantDouble(cp->double_at(index), CHECK_0);
  } else if (tag.is_string() || tag.is_unresolved_string()) {
    oop string = NULL;
    if (cp->is_pseudo_string_at(index)) {
      string = cp->pseudo_string_at(index);
    } else {
      string = cp->string_at(index, THREAD);
      if (HAS_PENDING_EXCEPTION) {
        CLEAR_PENDING_EXCEPTION;
        // TODO: Gracefully exit compilation.
        fatal("out of memory during compilation!");
        return NULL;
      }
    }
    result = VMToCompiler::createCiConstantObject(string, CHECK_0);
  } else if (tag.is_klass() || tag.is_unresolved_klass()) {
    Handle type = GraalCompiler::get_RiType(cp, index, cp->pool_holder(), CHECK_NULL);
    result = type();
  } else if (tag.is_object()) {
    oop obj = cp->object_at(index);
    assert(obj->is_instance(), "must be an instance");
    result = VMToCompiler::createCiConstantObject(obj, CHECK_NULL);
  } else {
    ShouldNotReachHere();
  }

  return JNIHandles::make_local(THREAD, result);
}

// public RiMethod RiConstantPool_lookupMethod(long vmId, int cpi, byte byteCode);
JNIEXPORT jobject JNICALL Java_com_oracle_max_graal_hotspot_bridge_CompilerToVMImpl_RiConstantPool_1lookupMethod(JNIEnv *env, jobject, jobject type, jint index, jbyte byteCode) {
  TRACE_graal_3("CompilerToVM::RiConstantPool_lookupMethod");
  VM_ENTRY_MARK;
  index = GraalCompiler::to_cp_index_u2(index);
  constantPoolHandle cp = instanceKlass::cast(java_lang_Class::as_klassOop(HotSpotTypeResolved::javaMirror(type)))->constants();
  instanceKlassHandle pool_holder(cp->pool_holder());

  Bytecodes::Code bc = (Bytecodes::Code) (((int) byteCode) & 0xFF);
  methodHandle method = GraalEnv::get_method_by_index(cp, index, bc, pool_holder);
  if (!method.is_null()) {
    Handle ret = GraalCompiler::createHotSpotMethodResolved(method, CHECK_NULL);
    return JNIHandles::make_local(THREAD, ret());
  } else {
    // Get the method's name and signature.
    Handle name = VmIds::toString<Handle>(cp->name_ref_at(index), CHECK_NULL);
    Handle signature  = VmIds::toString<Handle>(cp->signature_ref_at(index), CHECK_NULL);
    int holder_index = cp->klass_ref_index_at(index);
    Handle type = GraalCompiler::get_RiType(cp, holder_index, cp->pool_holder(), CHECK_NULL);
    return JNIHandles::make_local(THREAD, VMToCompiler::createRiMethodUnresolved(name, signature, type, THREAD));
  }
}

// public RiType RiConstantPool_lookupType(long vmId, int cpi);
JNIEXPORT jobject JNICALL Java_com_oracle_max_graal_hotspot_bridge_CompilerToVMImpl_RiConstantPool_1lookupType(JNIEnv *env, jobject, jobject type, jint index) {
  TRACE_graal_3("CompilerToVM::RiConstantPool_lookupType");
  VM_ENTRY_MARK;

  constantPoolOop cp = instanceKlass::cast(java_lang_Class::as_klassOop(HotSpotTypeResolved::javaMirror(type)))->constants();
  Handle result = GraalCompiler::get_RiType(cp, index, cp->pool_holder(), CHECK_NULL);
  return JNIHandles::make_local(THREAD, result());
}

// public void RiConstantPool_loadReferencedType(long vmId, int cpi);
JNIEXPORT void JNICALL Java_com_oracle_max_graal_hotspot_bridge_CompilerToVMImpl_RiConstantPool_1loadReferencedType(JNIEnv *env, jobject, jobject type, jint index, jbyte op) {
  TRACE_graal_3("CompilerToVM::RiConstantPool_loadReferencedType");
  VM_ENTRY_MARK;
  
  constantPoolOop cp = instanceKlass::cast(java_lang_Class::as_klassOop(HotSpotTypeResolved::javaMirror(type)))->constants();
  int byteCode = (op & 0xFF);
  if (byteCode != Bytecodes::_checkcast && byteCode != Bytecodes::_instanceof && byteCode != Bytecodes::_new && byteCode != Bytecodes::_anewarray
      && byteCode != Bytecodes::_multianewarray && byteCode != Bytecodes::_ldc && byteCode != Bytecodes::_ldc_w && byteCode != Bytecodes::_ldc2_w)
  {
    index = cp->remap_instruction_operand_from_cache(GraalCompiler::to_cp_index_u2(index));
  }
  constantTag tag = cp->tag_at(index);
  if (tag.is_field_or_method()) {
    index = cp->uncached_klass_ref_index_at(index);
    tag = cp->tag_at(index);
  }

  if (tag.is_unresolved_klass() || tag.is_klass()) {
    klassOop klass = cp->klass_at(index, CHECK);
    if (klass->klass_part()->oop_is_instance()) {
      instanceKlass::cast(klass)->initialize(CHECK);
    }
  }
}

// public RiField RiConstantPool_lookupField(long vmId, int cpi);
JNIEXPORT jobject JNICALL Java_com_oracle_max_graal_hotspot_bridge_CompilerToVMImpl_RiConstantPool_1lookupField(JNIEnv *env, jobject, jobject constantPoolHolder, jint index, jbyte byteCode) {
  TRACE_graal_3("CompilerToVM::RiConstantPool_lookupField");
  VM_ENTRY_MARK;
  ResourceMark rm;

  index = GraalCompiler::to_cp_index_u2(index);
  constantPoolHandle cp = instanceKlass::cast(java_lang_Class::as_klassOop(HotSpotTypeResolved::javaMirror(constantPoolHolder)))->constants();

  int nt_index = cp->name_and_type_ref_index_at(index);
  int sig_index = cp->signature_ref_index_at(nt_index);
  Symbol* signature = cp->symbol_at(sig_index);
  int name_index = cp->name_ref_index_at(nt_index);
  Symbol* name = cp->symbol_at(name_index);
  int holder_index = cp->klass_ref_index_at(index);
  Handle holder = GraalCompiler::get_RiType(cp, holder_index, cp->pool_holder(), CHECK_NULL);
  instanceKlassHandle holder_klass;
  
  Bytecodes::Code code = (Bytecodes::Code)(((int) byteCode) & 0xFF);
  int offset = -1;
  AccessFlags flags;
  BasicType basic_type;
  if (holder->klass() == SystemDictionary::HotSpotTypeResolved_klass()) {
    FieldAccessInfo result;
    LinkResolver::resolve_field(result, cp, index,
                                Bytecodes::java_code(code),
                                true, false, Thread::current());
    if (HAS_PENDING_EXCEPTION) {
      CLEAR_PENDING_EXCEPTION;
    } else {
      offset = result.field_offset();
      flags = result.access_flags();
      holder_klass = result.klass()->as_klassOop();
      basic_type = result.field_type();
      holder = GraalCompiler::get_RiType(holder_klass, CHECK_NULL);
    }
  }
  
  Handle type = GraalCompiler::get_RiTypeFromSignature(cp, sig_index, cp->pool_holder(), CHECK_NULL);
  Handle field_handle = GraalCompiler::get_RiField(offset, flags.as_int(), name, holder, type, code, THREAD);

  oop constant_object = NULL;
    // Check to see if the field is constant.
  if (!holder_klass.is_null() && holder_klass->is_initialized() && flags.is_final() && flags.is_static()) {
    // This field just may be constant.  The only cases where it will
    // not be constant are:
    //
    // 1. The field holds a non-perm-space oop.  The field is, strictly
    //    speaking, constant but we cannot embed non-perm-space oops into
    //    generated code.  For the time being we need to consider the
    //    field to be not constant.
    // 2. The field is a *special* static&final field whose value
    //    may change.  The three examples are java.lang.System.in,
    //    java.lang.System.out, and java.lang.System.err.

    bool ok = true;
    assert( SystemDictionary::System_klass() != NULL, "Check once per vm");
    if( holder_klass->as_klassOop() == SystemDictionary::System_klass() ) {
      // Check offsets for case 2: System.in, System.out, or System.err
      if( offset == java_lang_System::in_offset_in_bytes()  ||
          offset == java_lang_System::out_offset_in_bytes() ||
          offset == java_lang_System::err_offset_in_bytes() ) {
        ok = false;
      }
    }

    if (ok) {
      Handle mirror = holder_klass->java_mirror();
      switch(basic_type) {
        case T_OBJECT:
        case T_ARRAY:
          constant_object = VMToCompiler::createCiConstantObject(mirror->obj_field(offset), CHECK_0);
          break;
        case T_DOUBLE:
          constant_object = VMToCompiler::createCiConstantDouble(mirror->double_field(offset), CHECK_0);
          break;
        case T_FLOAT:
          constant_object = VMToCompiler::createCiConstantFloat(mirror->float_field(offset), CHECK_0);
          break;
        case T_LONG:
          constant_object = VMToCompiler::createCiConstant(CiKind::Long(), mirror->long_field(offset), CHECK_0);
          break;
        case T_INT:
          constant_object = VMToCompiler::createCiConstant(CiKind::Int(), mirror->int_field(offset), CHECK_0);
          break;
        case T_SHORT:
          constant_object = VMToCompiler::createCiConstant(CiKind::Short(), mirror->short_field(offset), CHECK_0);
          break;
        case T_CHAR:
          constant_object = VMToCompiler::createCiConstant(CiKind::Char(), mirror->char_field(offset), CHECK_0);
          break;
        case T_BYTE:
          constant_object = VMToCompiler::createCiConstant(CiKind::Byte(), mirror->byte_field(offset), CHECK_0);
          break;
        case T_BOOLEAN:
          constant_object = VMToCompiler::createCiConstant(CiKind::Boolean(), mirror->bool_field(offset), CHECK_0);
          break;
        default:
          fatal("Unhandled constant");
          break;
      }
    }
  }
  if (constant_object != NULL) {
    HotSpotField::set_constant(field_handle, constant_object);
  }
  return JNIHandles::make_local(THREAD, field_handle());
}

// public RiMethod RiType_resolveMethodImpl(HotSpotTypeResolved klass, String name, String signature);
JNIEXPORT jobject JNICALL Java_com_oracle_max_graal_hotspot_bridge_CompilerToVMImpl_RiType_3resolveMethodImpl(JNIEnv *, jobject, jobject resolved_type, jstring name, jstring signature) {
  TRACE_graal_3("CompilerToVM::RiType_resolveMethodImpl");
  VM_ENTRY_MARK;

  assert(JNIHandles::resolve(resolved_type) != NULL, "");
  klassOop klass = java_lang_Class::as_klassOop(HotSpotTypeResolved::javaMirror(resolved_type));
  Symbol* name_symbol = VmIds::toSymbol(name);
  Symbol* signature_symbol = VmIds::toSymbol(signature);
  methodHandle method = klass->klass_part()->lookup_method(name_symbol, signature_symbol);
  if (method == NULL) {
    if (TraceGraal >= 3) {
      ResourceMark rm;
      tty->print_cr("Could not resolve method %s %s on klass %s", name_symbol->as_C_string(), signature_symbol->as_C_string(), klass->klass_part()->name()->as_C_string());
    }
    return NULL;
  }
  Handle ret = GraalCompiler::createHotSpotMethodResolved(method, CHECK_NULL);
  return JNIHandles::make_local(THREAD, ret());
}

// public boolean RiType_isSubtypeOf(HotSpotTypeResolved klass, RiType other);
JNIEXPORT jboolean JNICALL Java_com_oracle_max_graal_hotspot_bridge_CompilerToVMImpl_RiType_2isSubtypeOf(JNIEnv *, jobject, jobject klass, jobject jother) {
  TRACE_graal_3("CompilerToVM::RiType_isSubtypeOf");
  oop other = JNIHandles::resolve(jother);
  assert(other->is_a(HotSpotTypeResolved::klass()), "resolved hotspot type expected");
  assert(JNIHandles::resolve(klass) != NULL, "");
  klassOop thisKlass = java_lang_Class::as_klassOop(HotSpotTypeResolved::javaMirror(klass));
  klassOop otherKlass = java_lang_Class::as_klassOop(HotSpotTypeResolved::javaMirror(other));
  if (thisKlass->klass_part()->oop_is_instance_slow()) {
    return instanceKlass::cast(thisKlass)->is_subtype_of(otherKlass);
  } else if (thisKlass->klass_part()->oop_is_array()) {
    return arrayKlass::cast(thisKlass)->is_subtype_of(otherKlass);
  } else {
    fatal("unexpected class type");
    return false;
  }
}

// public RiType RiType_componentType(HotSpotResolvedType klass);
JNIEXPORT jobject JNICALL Java_com_oracle_max_graal_hotspot_bridge_CompilerToVMImpl_RiType_1componentType(JNIEnv *, jobject, jobject klass) {
  TRACE_graal_3("CompilerToVM::RiType_componentType");
  VM_ENTRY_MARK;
  KlassHandle array_klass = java_lang_Class::as_klassOop(HotSpotTypeResolved::javaMirror(klass));
  if(array_klass->oop_is_typeArray()) {
    BasicType t = typeArrayKlass::cast(array_klass())->element_type();
    oop primitive_type = VMToCompiler::createRiTypePrimitive((int) t, CHECK_NULL);
    return JNIHandles::make_local(primitive_type);
  }
  assert(array_klass->oop_is_objArray(), "just checking");
  klassOop element_type = objArrayKlass::cast(array_klass())->element_klass();
  assert(JNIHandles::resolve(klass) != NULL, "");
  return JNIHandles::make_local(GraalCompiler::get_RiType(element_type, THREAD)());
}

// public RiType RiType_superType(HotSpotResolvedType klass);
JNIEXPORT jobject JNICALL Java_com_oracle_max_graal_hotspot_bridge_CompilerToVMImpl_RiType_1superType(JNIEnv *, jobject, jobject klass) {
  TRACE_graal_3("CompilerToVM::RiType_superType");
  VM_ENTRY_MARK;
  KlassHandle klass_handle(java_lang_Class::as_klassOop(HotSpotTypeResolved::javaMirror(klass)));
  klassOop k;

  if (klass_handle->oop_is_array()) {
    k = SystemDictionary::Object_klass();
  } else {
    guarantee(klass_handle->oop_is_instance(), "must be instance klass");  
    k = klass_handle->super();
  }

  if (k != NULL) {
    return JNIHandles::make_local(GraalCompiler::get_RiType(k, THREAD)());
  } else {
    return NULL;
  }
}

// public RiType RiType_uniqueConcreteSubtype(HotSpotResolvedType klass);
JNIEXPORT jobject JNICALL Java_com_oracle_max_graal_hotspot_bridge_CompilerToVMImpl_RiType_1uniqueConcreteSubtype(JNIEnv *, jobject, jobject klass) {
  TRACE_graal_3("CompilerToVM::RiType_uniqueConcreteSubtype");
  VM_ENTRY_MARK;
  KlassHandle klass_handle(java_lang_Class::as_klassOop(HotSpotTypeResolved::javaMirror(klass)));
  Klass *up_cast = klass_handle->up_cast_abstract();
  if (up_cast->is_leaf_class()) {
    return JNIHandles::make_local(GraalCompiler::get_RiType(up_cast, THREAD)());
  }
  return NULL;
}

// public bool RiType_isInitialized(HotSpotResolvedType klass);
JNIEXPORT jboolean JNICALL Java_com_oracle_max_graal_hotspot_bridge_CompilerToVMImpl_RiType_1isInitialized(JNIEnv *, jobject, jobject hotspot_klass) {
  TRACE_graal_3("CompilerToVM::RiType_isInitialized");
  klassOop klass = java_lang_Class::as_klassOop(HotSpotTypeResolved::javaMirror(hotspot_klass));
  assert(klass != NULL, "method must not be called for primitive types");
  return instanceKlass::cast(klass)->is_initialized();
}

// public RiType RiType_arrayOf(HotSpotTypeResolved klass);
JNIEXPORT jobject JNICALL Java_com_oracle_max_graal_hotspot_bridge_CompilerToVMImpl_RiType_1arrayOf(JNIEnv *, jobject, jobject klass) {
  TRACE_graal_3("CompilerToVM::RiType_arrayOf");
  VM_ENTRY_MARK;

  KlassHandle klass_handle(java_lang_Class::as_klassOop(HotSpotTypeResolved::javaMirror(klass)));
  KlassHandle arr = klass_handle->array_klass(THREAD);
  Handle name = VmIds::toString<Handle>(arr->name(), CHECK_NULL);
  assert(arr->oop_is_array(), "");
  return JNIHandles::make_local(THREAD, GraalCompiler::createHotSpotTypeResolved(arr, name, THREAD)());
}

// public RiResolvedField[] RiType_fields(HotSpotTypeResolved klass);
JNIEXPORT jobject JNICALL Java_com_oracle_max_graal_hotspot_bridge_CompilerToVMImpl_RiType_1fields(JNIEnv *, jobject, jobject klass) {
  TRACE_graal_3("CompilerToVM::RiType_fields");
  VM_ENTRY_MARK;
  ResourceMark rm;

  instanceKlassHandle k = java_lang_Class::as_klassOop(HotSpotTypeResolved::javaMirror(klass));
  class MyFieldClosure : public FieldClosure {
   public:
    instanceKlassHandle _holder;
    Handle _resolved_type_holder;
    GrowableArray<Handle> _field_array;

    MyFieldClosure(instanceKlassHandle& holder, Handle resolved_type_holder) : _holder(holder), _resolved_type_holder(resolved_type_holder) { }
    
    virtual void do_field(fieldDescriptor* fd) {
      if (!Thread::current()->has_pending_exception()) {
        if (fd->field_holder() == _holder()) {
          Handle type = GraalCompiler::get_RiTypeFromSignature(fd->constants(), fd->signature_index(), fd->field_holder(), Thread::current());
          Handle field = VMToCompiler::createRiField(_resolved_type_holder, VmIds::toString<Handle>(fd->name(), Thread::current()), type, fd->offset(), fd->access_flags().as_int(), Thread::current());
          _field_array.append(field());
        }
      }
    }
  };
  MyFieldClosure closure(k, JNIHandles::resolve(klass));
  k->do_nonstatic_fields(&closure);
  objArrayHandle field_array = oopFactory::new_objArray(SystemDictionary::RiResolvedField_klass(), closure._field_array.length(), CHECK_NULL);
  for (int i=0; i<closure._field_array.length(); ++i) {
    field_array->obj_at_put(i, closure._field_array.at(i)());
  }
  return JNIHandles::make_local(field_array());
}

// public RiType getPrimitiveArrayType(CiKind kind);
JNIEXPORT jobject JNICALL Java_com_oracle_max_graal_hotspot_bridge_CompilerToVMImpl_getPrimitiveArrayType(JNIEnv *env, jobject, jobject kind) {
  TRACE_graal_3("CompilerToVM::getPrimitiveArrayType");
  VM_ENTRY_MARK;
  BasicType type = GraalCompiler::kindToBasicType(CiKind::typeChar(kind));
  assert(type != T_OBJECT, "primitive type expecteds");
  Handle result = GraalCompiler::get_RiType(Universe::typeArrayKlassObj(type), CHECK_NULL);
  return JNIHandles::make_local(THREAD, result());
}

// public long getMaxCallTargetOffset(CiRuntimeCall rtcall);
JNIEXPORT jlong JNICALL Java_com_oracle_max_graal_hotspot_bridge_CompilerToVMImpl_getMaxCallTargetOffset(JNIEnv *env, jobject, jobject rtcall) {
  TRACE_graal_3("CompilerToVM::getMaxCallTargetOffset");
  VM_ENTRY_MARK;
  oop call = JNIHandles::resolve(rtcall);
  address target_addr = CodeInstaller::runtime_call_target_address(call);
  if (target_addr != 0x0) {
    int64_t off_low = (int64_t)target_addr - ((int64_t)CodeCache::low_bound() + sizeof(int));
    int64_t off_high = (int64_t)target_addr - ((int64_t)CodeCache::high_bound() + sizeof(int));
    return MAX2(ABS(off_low), ABS(off_high));
  }
  return -1;
}

// public RiType getType(Class<?> javaClass);
JNIEXPORT jobject JNICALL Java_com_oracle_max_graal_hotspot_bridge_CompilerToVMImpl_getType(JNIEnv *env, jobject, jobject javaClass) {
  TRACE_graal_3("CompilerToVM::getType");
  VM_ENTRY_MARK;
  oop javaClassOop = JNIHandles::resolve(javaClass);
  if (javaClassOop == NULL) {
    fatal("argument to CompilerToVM.getType must not be NULL");
    return NULL;
  } else if (java_lang_Class::is_primitive(javaClassOop)) {
    BasicType basicType = java_lang_Class::primitive_type(javaClassOop);
    return JNIHandles::make_local(THREAD, VMToCompiler::createRiTypePrimitive((int) basicType, THREAD));
  } else {
    KlassHandle klass = java_lang_Class::as_klassOop(javaClassOop);
    Handle name = java_lang_String::create_from_symbol(klass->name(), CHECK_NULL);

    Handle type = GraalCompiler::createHotSpotTypeResolved(klass, name, CHECK_NULL);
    return JNIHandles::make_local(THREAD, type());
  }
}


// helpers used to set fields in the HotSpotVMConfig object
jfieldID getFieldID(JNIEnv* env, jobject obj, const char* name, const char* sig) {
  jfieldID id = env->GetFieldID(env->GetObjectClass(obj), name, sig);
  if (id == NULL) {
    fatal(err_msg("field not found: %s (%s)", name, sig));
  }
  return id;
}

void set_boolean(JNIEnv* env, jobject obj, const char* name, bool value) { env->SetBooleanField(obj, getFieldID(env, obj, name, "Z"), value); }
void set_int(JNIEnv* env, jobject obj, const char* name, int value) { env->SetIntField(obj, getFieldID(env, obj, name, "I"), value); }
void set_long(JNIEnv* env, jobject obj, const char* name, jlong value) { env->SetLongField(obj, getFieldID(env, obj, name, "J"), value); }
void set_object(JNIEnv* env, jobject obj, const char* name, jobject value) { env->SetObjectField(obj, getFieldID(env, obj, name, "Ljava/lang/Object;"), value); }
void set_int_array(JNIEnv* env, jobject obj, const char* name, jarray value) { env->SetObjectField(obj, getFieldID(env, obj, name, "[I"), value); }

jboolean get_boolean(JNIEnv* env, jobject obj, const char* name) { return env->GetBooleanField(obj, getFieldID(env, obj, name, "Z")); }
jint get_int(JNIEnv* env, jobject obj, const char* name) { return env->GetIntField(obj, getFieldID(env, obj, name, "I")); }
jlong get_long(JNIEnv* env, jobject obj, const char* name) { return env->GetLongField(obj, getFieldID(env, obj, name, "J")); }
jobject get_object(JNIEnv* env, jobject obj, const char* name) { return env->GetObjectField(obj, getFieldID(env, obj, name, "Ljava/lang/Object;")); }
jobject get_object(JNIEnv* env, jobject obj, const char* name, const char* sig) { return env->GetObjectField(obj, getFieldID(env, obj, name, sig)); }


BasicType basicTypes[] = { T_BOOLEAN, T_BYTE, T_SHORT, T_CHAR, T_INT, T_FLOAT, T_LONG, T_DOUBLE, T_OBJECT };
int basicTypeCount = sizeof(basicTypes) / sizeof(BasicType);

// public HotSpotVMConfig getConfiguration();
JNIEXPORT jobject JNICALL Java_com_oracle_max_graal_hotspot_bridge_CompilerToVMImpl_getConfiguration(JNIEnv *env, jobject) {
  jclass klass = env->FindClass("com/oracle/max/graal/hotspot/HotSpotVMConfig");
  assert(klass != NULL, "HotSpot vm config class not found");
  jobject config = env->AllocObject(klass);
#ifdef _WIN64
  set_boolean(env, config, "windowsOs", true);
#else
  set_boolean(env, config, "windowsOs", false);
#endif
  set_boolean(env, config, "verifyPointers", VerifyOops);
  set_boolean(env, config, "useFastLocking", UseFastLocking);
  set_boolean(env, config, "useFastNewObjectArray", UseFastNewObjectArray);
  set_boolean(env, config, "useFastNewTypeArray", UseFastNewTypeArray);
  set_int(env, config, "codeEntryAlignment", CodeEntryAlignment);
  set_int(env, config, "vmPageSize", os::vm_page_size());
  set_int(env, config, "stackShadowPages", StackShadowPages);
  set_int(env, config, "hubOffset", oopDesc::klass_offset_in_bytes());
  set_int(env, config, "arrayLengthOffset", arrayOopDesc::length_offset_in_bytes());
  set_int(env, config, "klassStateOffset", instanceKlass::init_state_offset_in_bytes() + sizeof(oopDesc));
  set_int(env, config, "klassStateFullyInitialized", (int)instanceKlass::fully_initialized);
  set_int(env, config, "threadTlabTopOffset", in_bytes(JavaThread::tlab_top_offset()));
  set_int(env, config, "threadTlabEndOffset", in_bytes(JavaThread::tlab_end_offset()));
  set_int(env, config, "threadObjectOffset", in_bytes(JavaThread::threadObj_offset()));
  set_int(env, config, "instanceHeaderPrototypeOffset", Klass::prototype_header_offset_in_bytes() + klassOopDesc::klass_part_offset_in_bytes());
  set_int(env, config, "threadExceptionOopOffset", in_bytes(JavaThread::exception_oop_offset()));
  set_int(env, config, "threadExceptionPcOffset", in_bytes(JavaThread::exception_pc_offset()));
  set_int(env, config, "threadMultiNewArrayStorage", in_bytes(JavaThread::graal_multinewarray_storage_offset()));
  set_int(env, config, "classMirrorOffset", klassOopDesc::klass_part_offset_in_bytes() + Klass::java_mirror_offset_in_bytes());
  
  set_int(env, config, "methodDataOopDataOffset", in_bytes(methodDataOopDesc::data_offset()));
  set_int(env, config, "dataLayoutHeaderSize", DataLayout::header_size_in_bytes());
  set_int(env, config, "dataLayoutTagOffset", in_bytes(DataLayout::tag_offset()));
  set_int(env, config, "dataLayoutFlagsOffset", in_bytes(DataLayout::flags_offset()));
  set_int(env, config, "dataLayoutBCIOffset", in_bytes(DataLayout::bci_offset()));
  set_int(env, config, "dataLayoutCellsOffset", in_bytes(DataLayout::cell_offset(0)));
  set_int(env, config, "dataLayoutCellSize", DataLayout::cell_size);
  set_int(env, config, "bciProfileWidth", BciProfileWidth);
  set_int(env, config, "typeProfileWidth", TypeProfileWidth);

  set_long(env, config, "debugStub", VmIds::addStub((address)warning));
  set_long(env, config, "instanceofStub", VmIds::addStub(Runtime1::entry_for(Runtime1::slow_subtype_check_id)));
  set_long(env, config, "verifyPointerStub", VmIds::addStub(Runtime1::entry_for(Runtime1::graal_verify_pointer_id)));
  set_long(env, config, "newInstanceStub", VmIds::addStub(Runtime1::entry_for(Runtime1::fast_new_instance_init_check_id)));
  set_long(env, config, "unresolvedNewInstanceStub", VmIds::addStub(Runtime1::entry_for(Runtime1::new_instance_id)));
  set_long(env, config, "newTypeArrayStub", VmIds::addStub(Runtime1::entry_for(Runtime1::new_type_array_id)));
  set_long(env, config, "newObjectArrayStub", VmIds::addStub(Runtime1::entry_for(Runtime1::new_object_array_id)));
  set_long(env, config, "newMultiArrayStub", VmIds::addStub(Runtime1::entry_for(Runtime1::new_multi_array_id)));
  set_long(env, config, "loadKlassStub", VmIds::addStub(Runtime1::entry_for(Runtime1::load_klass_patching_id)));
  set_long(env, config, "accessFieldStub", VmIds::addStub(Runtime1::entry_for(Runtime1::access_field_patching_id)));
  set_long(env, config, "resolveStaticCallStub", VmIds::addStub(SharedRuntime::get_resolve_static_call_stub()));
  set_long(env, config, "inlineCacheMissStub", VmIds::addStub(SharedRuntime::get_ic_miss_stub()));
  set_long(env, config, "unwindExceptionStub", VmIds::addStub(Runtime1::entry_for(Runtime1::graal_unwind_exception_call_id)));
  set_long(env, config, "handleExceptionStub", VmIds::addStub(Runtime1::entry_for(Runtime1::handle_exception_nofpu_id)));
  set_long(env, config, "handleDeoptStub", VmIds::addStub(SharedRuntime::deopt_blob()->unpack()));
  set_long(env, config, "monitorEnterStub", VmIds::addStub(Runtime1::entry_for(Runtime1::monitorenter_id)));
  set_long(env, config, "monitorExitStub", VmIds::addStub(Runtime1::entry_for(Runtime1::monitorexit_id)));
  set_long(env, config, "fastMonitorEnterStub", VmIds::addStub(Runtime1::entry_for(Runtime1::graal_monitorenter_id)));
  set_long(env, config, "fastMonitorExitStub", VmIds::addStub(Runtime1::entry_for(Runtime1::graal_monitorexit_id)));
  set_long(env, config, "safepointPollingAddress", (jlong)(os::get_polling_page() + (SafepointPollOffset % os::vm_page_size())));
  set_int(env, config, "runtimeCallStackSize", (jint)frame::arg_reg_save_area_bytes);
  set_int(env, config, "klassModifierFlagsOffset", Klass::modifier_flags_offset_in_bytes() + sizeof(oopDesc));
  set_int(env, config, "graalMirrorKlassOffset", klassOopDesc::klass_part_offset_in_bytes() + Klass::graal_mirror_offset_in_bytes());
  set_int(env, config, "klassOopOffset", java_lang_Class::klass_offset_in_bytes());

  set_boolean(env, config, "isPollingPageFar", Assembler::is_polling_page_far());

  set_int(env, config, "nmethodEntryOffset", nmethod::verified_entry_point_offset());

  BarrierSet* bs = Universe::heap()->barrier_set();
  switch (bs->kind()) {
    case BarrierSet::CardTableModRef:
    case BarrierSet::CardTableExtension: {
      jlong base = (jlong)((CardTableModRefBS*)bs)->byte_map_base;
      assert(base != 0, "unexpected byte_map_base");
      set_long(env, config, "cardtableStartAddress", base);
      set_int(env, config, "cardtableShift", CardTableModRefBS::card_shift);
      break;
    }
    case BarrierSet::ModRef:
    case BarrierSet::Other:
      set_long(env, config, "cardtableStartAddress", 0);
      set_int(env, config, "cardtableShift", 0);
      // No post barriers
      break;
#ifndef SERIALGC
    case BarrierSet::G1SATBCT:
    case BarrierSet::G1SATBCTLogging:
#endif // SERIALGC
    default:
      ShouldNotReachHere();
      break;
    }

  jintArray arrayOffsets = env->NewIntArray(basicTypeCount);
  for (int i=0; i<basicTypeCount; i++) {
    jint offset = arrayOopDesc::base_offset_in_bytes(basicTypes[i]);
    env->SetIntArrayRegion(arrayOffsets, i, 1, &offset);
  }
  set_int_array(env, config, "arrayOffsets", arrayOffsets);
  set_int(env, config, "arrayClassElementOffset", objArrayKlass::element_klass_offset_in_bytes() + sizeof(oopDesc));
  return config;
}

// public HotSpotCompiledMethod installMethod(HotSpotTargetMethod targetMethod, boolean installCode);
JNIEXPORT jobject JNICALL Java_com_oracle_max_graal_hotspot_bridge_CompilerToVMImpl_installMethod(JNIEnv *jniEnv, jobject, jobject targetMethod, jboolean install_code) {
  VM_ENTRY_MARK;
  ResourceMark rm;
  HandleMark hm;
  Handle targetMethodHandle = JNIHandles::resolve(targetMethod);
  nmethod* nm = NULL;
  Arena arena;
  ciEnv env(&arena);
  CodeInstaller installer(targetMethodHandle, nm, install_code != 0);

  // if install_code is true then we installed the code into the given method, no need to return an RiCompiledMethod
  if (!install_code && nm != NULL) {
    instanceKlass::cast(HotSpotCompiledMethod::klass())->initialize(CHECK_NULL);
    Handle obj = instanceKlass::cast(HotSpotCompiledMethod::klass())->allocate_permanent_instance(CHECK_NULL);
    assert(obj() != NULL, "must succeed in allocating instance");
    HotSpotCompiledMethod::set_nmethod(obj, (jlong) nm);
    HotSpotCompiledMethod::set_method(obj, HotSpotTargetMethod::method(targetMethod));
    nm->set_graal_compiled_method(obj());
    return JNIHandles::make_local(obj());
  } else {
    return NULL;
  }
}

// public long installStub(HotSpotTargetMethod targetMethod, String name);
JNIEXPORT jlong JNICALL Java_com_oracle_max_graal_hotspot_bridge_CompilerToVMImpl_installStub(JNIEnv *jniEnv, jobject, jobject targetMethod) {
  VM_ENTRY_MARK;
  ResourceMark rm;
  HandleMark hm;
  Handle targetMethodHandle = JNIHandles::resolve(targetMethod);
  jlong id;
  Arena arena;
  ciEnv env(&arena);
  CodeInstaller installer(targetMethodHandle, id);
  return id;
}

// public String disassembleNative(byte[] code, long address);
JNIEXPORT jobject JNICALL Java_com_oracle_max_graal_hotspot_bridge_CompilerToVMImpl_disassembleNative(JNIEnv *jniEnv, jobject, jbyteArray code, jlong start_address) {
  TRACE_graal_3("CompilerToVM::disassembleNative");
  VM_ENTRY_MARK;
  ResourceMark rm;
  HandleMark hm;

  stringStream(st);
  arrayOop code_oop = (arrayOop) JNIHandles::resolve(code);
  int len = code_oop->length();
  address begin = (address) code_oop->base(T_BYTE);
  address end = begin + len;
  Disassembler::decode(begin, end, &st);

  Handle result = java_lang_String::create_from_platform_dependent_str(st.as_string(), CHECK_NULL);
  return JNIHandles::make_local(result());
}

// public String disassembleJava(HotSpotMethodResolved method);
JNIEXPORT jobject JNICALL Java_com_oracle_max_graal_hotspot_bridge_CompilerToVMImpl_disassembleJava(JNIEnv *env, jobject, jobject hotspot_method) {
  TRACE_graal_3("CompilerToVM::disassembleJava");

  // Important: The bytecode printing functions are all NOT PRODUCT code, so this method returns an empty string for a product VM build.

  VM_ENTRY_MARK;
  ResourceMark rm;
  HandleMark hm;

  methodHandle method = getMethodFromHotSpotMethod(hotspot_method);
  // Note: cannot use resource-allocated stringStream because print_code_on has its own ResourceMark.
  bufferedStream(st);
  method->print_codes_on(&st);

  Handle result = java_lang_String::create_from_platform_dependent_str(st.as_string(), CHECK_NULL);
  return JNIHandles::make_local(result());
}


#define CC (char*)  /*cast a literal from (const char*)*/
#define FN_PTR(f) CAST_FROM_FN_PTR(void*, &(Java_com_oracle_max_graal_hotspot_bridge_CompilerToVMImpl_##f))

#define PROXY           "J"
#define TYPE            "Lcom/oracle/max/cri/ri/RiType;"
#define RESOLVED_TYPE   "Lcom/oracle/max/graal/hotspot/ri/HotSpotTypeResolved;"
#define METHOD          "Lcom/oracle/max/cri/ri/RiMethod;"
#define RESOLVED_METHOD "Lcom/oracle/max/graal/hotspot/ri/HotSpotMethodResolved;"
#define REFLECT_METHOD  "Ljava/lang/reflect/Method;"
#define SIGNATURE       "Lcom/oracle/max/cri/ri/RiSignature;"
#define FIELD           "Lcom/oracle/max/cri/ri/RiField;"
#define RESOLVED_FIELD  "Lcom/oracle/max/cri/ri/RiResolvedField;"
#define CONSTANT_POOL   "Lcom/oracle/max/cri/ri/RiConstantPool;"
#define EXCEPTION_HANDLERS "[Lcom/oracle/max/cri/ri/RiExceptionHandler;"
#define TARGET_METHOD   "Lcom/oracle/max/graal/hotspot/HotSpotTargetMethod;"
#define CONFIG          "Lcom/oracle/max/graal/hotspot/HotSpotVMConfig;"
#define HS_METHOD       "Lcom/oracle/max/graal/hotspot/ri/HotSpotMethod;"
#define HS_COMP_METHOD  "Lcom/oracle/max/graal/hotspot/ri/HotSpotCompiledMethod;"
#define METHOD_DATA     "Lcom/oracle/max/graal/hotspot/ri/HotSpotMethodData;"
#define CI_CONSTANT     "Lcom/oracle/max/cri/ci/CiConstant;"
#define CI_KIND         "Lcom/oracle/max/cri/ci/CiKind;"
#define CI_RUNTIME_CALL "Lcom/oracle/max/cri/ci/CiRuntimeCall;"
#define STRING          "Ljava/lang/String;"
#define OBJECT          "Ljava/lang/Object;"
#define CLASS           "Ljava/lang/Class;"

JNINativeMethod CompilerToVM_methods[] = {
  {CC"RiMethod_code",                     CC"("RESOLVED_METHOD")[B",                  FN_PTR(RiMethod_1code)},
  {CC"RiMethod_signature",                CC"("RESOLVED_METHOD")"STRING,              FN_PTR(RiMethod_1signature)},
  {CC"RiMethod_exceptionHandlers",        CC"("RESOLVED_METHOD")"EXCEPTION_HANDLERS,  FN_PTR(RiMethod_1exceptionHandlers)},
  {CC"RiMethod_hasBalancedMonitors",      CC"("RESOLVED_METHOD")Z",                   FN_PTR(RiMethod_1hasBalancedMonitors)},
  {CC"RiMethod_uniqueConcreteMethod",     CC"("RESOLVED_METHOD")"METHOD,              FN_PTR(RiMethod_1uniqueConcreteMethod)},
  {CC"getRiMethod",                       CC"("REFLECT_METHOD")"METHOD,               FN_PTR(getRiMethod)},
  {CC"RiMethod_methodData",               CC"("RESOLVED_METHOD")"METHOD_DATA,         FN_PTR(RiMethod_1methodData)},
  {CC"HotSpotMethodData_isMature",        CC"("METHOD_DATA")Z",                       FN_PTR(HotSpotMethodData_1isMature)},
  {CC"RiMethod_invocationCount",          CC"("RESOLVED_METHOD")I",                   FN_PTR(RiMethod_1invocationCount)},
  {CC"RiMethod_hasCompiledCode",          CC"("RESOLVED_METHOD")Z",                   FN_PTR(RiMethod_1hasCompiledCode)},
<<<<<<< HEAD
  {CC"RiMethod_getCompiledCodeSize",      CC"("RESOLVED_METHOD")I",                   FN_PTR(RiMethod_1getCompiledCodeSize)},
  {CC"RiSignature_lookupType",            CC"("STRING RESOLVED_TYPE")"TYPE,           FN_PTR(RiSignature_1lookupType)},
=======
  {CC"RiSignature_lookupType",            CC"("STRING RESOLVED_TYPE"Z)"TYPE,          FN_PTR(RiSignature_1lookupType)},
>>>>>>> e9d9c875
  {CC"RiConstantPool_lookupConstant",     CC"("RESOLVED_TYPE"I)"OBJECT,               FN_PTR(RiConstantPool_1lookupConstant)},
  {CC"RiConstantPool_lookupMethod",       CC"("RESOLVED_TYPE"IB)"METHOD,              FN_PTR(RiConstantPool_1lookupMethod)},
  {CC"RiConstantPool_lookupType",         CC"("RESOLVED_TYPE"I)"TYPE,                 FN_PTR(RiConstantPool_1lookupType)},
  {CC"RiConstantPool_loadReferencedType", CC"("RESOLVED_TYPE"IB)V",                   FN_PTR(RiConstantPool_1loadReferencedType)},
  {CC"RiConstantPool_lookupField",        CC"("RESOLVED_TYPE"IB)"FIELD,               FN_PTR(RiConstantPool_1lookupField)},
  {CC"RiType_resolveMethodImpl",          CC"("RESOLVED_TYPE STRING STRING")"METHOD,  FN_PTR(RiType_3resolveMethodImpl)},
  {CC"RiType_isSubtypeOf",                CC"("RESOLVED_TYPE TYPE")Z",                FN_PTR(RiType_2isSubtypeOf)},
  {CC"RiType_componentType",              CC"("RESOLVED_TYPE")"TYPE,                  FN_PTR(RiType_1componentType)},
  {CC"RiType_uniqueConcreteSubtype",      CC"("RESOLVED_TYPE")"TYPE,                  FN_PTR(RiType_1uniqueConcreteSubtype)},
  {CC"RiType_superType",                  CC"("RESOLVED_TYPE")"TYPE,                  FN_PTR(RiType_1superType)},
  {CC"RiType_arrayOf",                    CC"("RESOLVED_TYPE")"TYPE,                  FN_PTR(RiType_1arrayOf)},
  {CC"RiType_fields",                     CC"("RESOLVED_TYPE")["RESOLVED_FIELD,       FN_PTR(RiType_1fields)},
  {CC"RiType_isInitialized",              CC"("RESOLVED_TYPE")Z",                     FN_PTR(RiType_1isInitialized)},
  {CC"getPrimitiveArrayType",             CC"("CI_KIND")"TYPE,                        FN_PTR(getPrimitiveArrayType)},
  {CC"getMaxCallTargetOffset",            CC"("CI_RUNTIME_CALL")J",                   FN_PTR(getMaxCallTargetOffset)},
  {CC"getType",                           CC"("CLASS")"TYPE,                          FN_PTR(getType)},
  {CC"getConfiguration",                  CC"()"CONFIG,                               FN_PTR(getConfiguration)},
  {CC"installMethod",                     CC"("TARGET_METHOD"Z)"HS_COMP_METHOD,       FN_PTR(installMethod)},
  {CC"installStub",                       CC"("TARGET_METHOD")"PROXY,                 FN_PTR(installStub)},
  {CC"disassembleNative",                 CC"([BJ)"STRING,                            FN_PTR(disassembleNative)},
  {CC"disassembleJava",                   CC"("RESOLVED_METHOD")"STRING,              FN_PTR(disassembleJava)},
};

int CompilerToVM_methods_count() {
  return sizeof(CompilerToVM_methods) / sizeof(JNINativeMethod);
}
<|MERGE_RESOLUTION|>--- conflicted
+++ resolved
@@ -946,12 +946,8 @@
   {CC"HotSpotMethodData_isMature",        CC"("METHOD_DATA")Z",                       FN_PTR(HotSpotMethodData_1isMature)},
   {CC"RiMethod_invocationCount",          CC"("RESOLVED_METHOD")I",                   FN_PTR(RiMethod_1invocationCount)},
   {CC"RiMethod_hasCompiledCode",          CC"("RESOLVED_METHOD")Z",                   FN_PTR(RiMethod_1hasCompiledCode)},
-<<<<<<< HEAD
   {CC"RiMethod_getCompiledCodeSize",      CC"("RESOLVED_METHOD")I",                   FN_PTR(RiMethod_1getCompiledCodeSize)},
-  {CC"RiSignature_lookupType",            CC"("STRING RESOLVED_TYPE")"TYPE,           FN_PTR(RiSignature_1lookupType)},
-=======
   {CC"RiSignature_lookupType",            CC"("STRING RESOLVED_TYPE"Z)"TYPE,          FN_PTR(RiSignature_1lookupType)},
->>>>>>> e9d9c875
   {CC"RiConstantPool_lookupConstant",     CC"("RESOLVED_TYPE"I)"OBJECT,               FN_PTR(RiConstantPool_1lookupConstant)},
   {CC"RiConstantPool_lookupMethod",       CC"("RESOLVED_TYPE"IB)"METHOD,              FN_PTR(RiConstantPool_1lookupMethod)},
   {CC"RiConstantPool_lookupType",         CC"("RESOLVED_TYPE"I)"TYPE,                 FN_PTR(RiConstantPool_1lookupType)},
