--- conflicted
+++ resolved
@@ -1072,13 +1072,9 @@
   if (_jvmci_nmethod_data != NULL) {
     const char* jvmci_name = _jvmci_nmethod_data->nmethod_mirror_name();
     if (jvmci_name != NULL) {
-<<<<<<< HEAD
-      log->print(" jvmci_nmethod_mirror_name='%s'", jvmci_name);
-=======
-      log->print(" jvmci_installed_code_name='");
+      log->print(" jvmci_nmethod_mirror_name='");
       log->text("%s", jvmci_name);
       log->print("'");
->>>>>>> 393c8e04
     }
   }
 #endif
