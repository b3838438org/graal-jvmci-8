/*
 * Copyright (c) 1997, 2013, Oracle and/or its affiliates. All rights reserved.
 * DO NOT ALTER OR REMOVE COPYRIGHT NOTICES OR THIS FILE HEADER.
 *
 * This code is free software; you can redistribute it and/or modify it
 * under the terms of the GNU General Public License version 2 only, as
 * published by the Free Software Foundation.
 *
 * This code is distributed in the hope that it will be useful, but WITHOUT
 * ANY WARRANTY; without even the implied warranty of MERCHANTABILITY or
 * FITNESS FOR A PARTICULAR PURPOSE.  See the GNU General Public License
 * version 2 for more details (a copy is included in the LICENSE file that
 * accompanied this code).
 *
 * You should have received a copy of the GNU General Public License version
 * 2 along with this work; if not, write to the Free Software Foundation,
 * Inc., 51 Franklin St, Fifth Floor, Boston, MA 02110-1301 USA.
 *
 * Please contact Oracle, 500 Oracle Parkway, Redwood Shores, CA 94065 USA
 * or visit www.oracle.com if you need additional information or have any
 * questions.
 *
 */

#ifndef SHARE_VM_CODE_NMETHOD_HPP
#define SHARE_VM_CODE_NMETHOD_HPP

#include "code/codeBlob.hpp"
#include "code/pcDesc.hpp"
#include "oops/metadata.hpp"

// This class is used internally by nmethods, to cache
// exception/pc/handler information.

class ExceptionCache : public CHeapObj<mtCode> {
  friend class VMStructs;
 private:
  enum { cache_size = 16 };
  Klass*   _exception_type;
  address  _pc[cache_size];
  address  _handler[cache_size];
  int      _count;
  ExceptionCache* _next;

  address pc_at(int index)                     { assert(index >= 0 && index < count(),""); return _pc[index]; }
  void    set_pc_at(int index, address a)      { assert(index >= 0 && index < cache_size,""); _pc[index] = a; }
  address handler_at(int index)                { assert(index >= 0 && index < count(),""); return _handler[index]; }
  void    set_handler_at(int index, address a) { assert(index >= 0 && index < cache_size,""); _handler[index] = a; }
  int     count()                              { return _count; }
  void    increment_count()                    { _count++; }

 public:

  ExceptionCache(Handle exception, address pc, address handler);

  Klass*    exception_type()                { return _exception_type; }
  ExceptionCache* next()                    { return _next; }
  void      set_next(ExceptionCache *ec)    { _next = ec; }

  address match(Handle exception, address pc);
  bool    match_exception_with_space(Handle exception) ;
  address test_address(address addr);
  bool    add_address_and_handler(address addr, address handler) ;
};


// cache pc descs found in earlier inquiries
class PcDescCache VALUE_OBJ_CLASS_SPEC {
  friend class VMStructs;
 private:
  enum { cache_size = 4 };
  PcDesc* _pc_descs[cache_size]; // last cache_size pc_descs found
 public:
  PcDescCache() { debug_only(_pc_descs[0] = NULL); }
  void    reset_to(PcDesc* initial_pc_desc);
  PcDesc* find_pc_desc(int pc_offset, bool approximate);
  void    add_pc_desc(PcDesc* pc_desc);
  PcDesc* last_pc_desc() { return _pc_descs[0]; }
};


// nmethods (native methods) are the compiled code versions of Java methods.
//
// An nmethod contains:
//  - header                 (the nmethod structure)
//  [Relocation]
//  - relocation information
//  - constant part          (doubles, longs and floats used in nmethod)
//  - oop table
//  [Code]
//  - code body
//  - exception handler
//  - stub code
//  [Debugging information]
//  - oop array
//  - data array
//  - pcs
//  [Exception handler table]
//  - handler entry point array
//  [Implicit Null Pointer exception table]
//  - implicit null table array

class Dependencies;
class ExceptionHandlerTable;
class ImplicitExceptionTable;
class AbstractCompiler;
class xmlStream;

class nmethod : public CodeBlob {
  friend class VMStructs;
  friend class NMethodSweeper;
  friend class CodeCache;  // scavengable oops
 private:
  // Shared fields for all nmethod's
  Method*   _method;
  int       _entry_bci;        // != InvocationEntryBci if this nmethod is an on-stack replacement method
  jmethodID _jmethod_id;       // Cache of method()->jmethod_id()

#ifdef GRAAL
  // Needed to keep nmethods alive that are not the default nmethod for the associated Method.
  oop       _graal_installed_code;
  typeArrayOop _triggered_deoptimizations;
#endif

  // To support simple linked-list chaining of nmethods:
  nmethod*  _osr_link;         // from InstanceKlass::osr_nmethods_head
  nmethod*  _scavenge_root_link; // from CodeCache::scavenge_root_nmethods

  static nmethod* volatile _oops_do_mark_nmethods;
  nmethod*        volatile _oops_do_mark_link;

  AbstractCompiler* _compiler; // The compiler which compiled this nmethod

  // offsets for entry points
  address _entry_point;                      // entry point with class check
  address _verified_entry_point;             // entry point without class check
  address _osr_entry_point;                  // entry point for on stack replacement

  // Offsets for different nmethod parts
  int _exception_offset;
  // All deoptee's will resume execution at this location described by
  // this offset.
  int _deoptimize_offset;
  // All deoptee's at a MethodHandle call site will resume execution
  // at this location described by this offset.
  int _deoptimize_mh_offset;
  // Offset of the unwind handler if it exists
  int _unwind_handler_offset;

#ifdef HAVE_DTRACE_H
  int _trap_offset;
#endif // def HAVE_DTRACE_H
  int _consts_offset;
  int _stub_offset;
  int _oops_offset;                       // offset to where embedded oop table begins (inside data)
  int _metadata_offset;                   // embedded meta data table
  int _scopes_data_offset;
  int _scopes_pcs_offset;
  int _dependencies_offset;
  int _handler_table_offset;
  int _nul_chk_table_offset;
  int _leaf_graph_ids_offset;
  int _nmethod_end_offset;

  // location in frame (offset for sp) that deopt can store the original
  // pc during a deopt.
  int _orig_pc_offset;

  int _compile_id;                           // which compilation made this nmethod
  int _comp_level;                           // compilation level

  // protected by CodeCache_lock
  bool _has_flushed_dependencies;            // Used for maintenance of dependencies (CodeCache_lock)

  bool _marked_for_reclamation;              // Used by NMethodSweeper (set only by sweeper)
  bool _marked_for_deoptimization;           // Used for stack deoptimization

  // used by jvmti to track if an unload event has been posted for this nmethod.
  bool _unload_reported;

  // set during construction
  unsigned int _has_unsafe_access:1;         // May fault due to unsafe access.
  unsigned int _has_method_handle_invokes:1; // Has this method MethodHandle invokes?
  unsigned int _lazy_critical_native:1;      // Lazy JNI critical native
  unsigned int _has_wide_vectors:1;          // Preserve wide vectors at safepoints
  unsigned int _external_method:1;           // Set for GPU methods

  // Protected by Patching_lock
  volatile unsigned char _state;             // {alive, not_entrant, zombie, unloaded}

#ifdef ASSERT
  bool _oops_are_stale;  // indicates that it's no longer safe to access oops section
#endif

  enum { alive        = 0,
         not_entrant  = 1, // uncommon trap has happened but activations may still exist
         zombie       = 2,
         unloaded     = 3 };


  jbyte _scavenge_root_state;

  // Nmethod Flushing lock. If non-zero, then the nmethod is not removed
  // and is not made into a zombie. However, once the nmethod is made into
  // a zombie, it will be locked one final time if CompiledMethodUnload
  // event processing needs to be done.
  jint  _lock_count;

  // not_entrant method removal. Each mark_sweep pass will update
  // this mark to current sweep invocation count if it is seen on the
  // stack.  An not_entrant method can be removed when there are no
  // more activations, i.e., when the _stack_traversal_mark is less than
  // current sweep traversal index.
  long _stack_traversal_mark;

  // The _hotness_counter indicates the hotness of a method. The higher
  // the value the hotter the method. The hotness counter of a nmethod is
  // set to [(ReservedCodeCacheSize / (1024 * 1024)) * 2] each time the method
  // is active while stack scanning (mark_active_nmethods()). The hotness
  // counter is decreased (by 1) while sweeping.
  int _hotness_counter;

  ExceptionCache *_exception_cache;
  PcDescCache     _pc_desc_cache;

  // These are used for compiled synchronized native methods to
  // locate the owner and stack slot for the BasicLock so that we can
  // properly revoke the bias of the owner if necessary. They are
  // needed because there is no debug information for compiled native
  // wrappers and the oop maps are insufficient to allow
  // frame::retrieve_receiver() to work. Currently they are expected
  // to be byte offsets from the Java stack pointer for maximum code
  // sharing between platforms. Note that currently biased locking
  // will never cause Class instances to be biased but this code
  // handles the static synchronized case as well.
  // JVMTI's GetLocalInstance() also uses these offsets to find the receiver
  // for non-static native wrapper frames.
  ByteSize _native_receiver_sp_offset;
  ByteSize _native_basic_lock_sp_offset;

  friend class nmethodLocker;

  // For native wrappers
  nmethod(Method* method,
          int nmethod_size,
          int compile_id,
          CodeOffsets* offsets,
          CodeBuffer *code_buffer,
          int frame_size,
          ByteSize basic_lock_owner_sp_offset, /* synchronized natives only */
          ByteSize basic_lock_sp_offset,       /* synchronized natives only */
          OopMapSet* oop_maps);

#ifdef HAVE_DTRACE_H
  // For native wrappers
  nmethod(Method* method,
          int nmethod_size,
          CodeOffsets* offsets,
          CodeBuffer *code_buffer,
          int frame_size);
#endif // def HAVE_DTRACE_H

  // Creation support
  nmethod(Method* method,
          int nmethod_size,
          int compile_id,
          int entry_bci,
          CodeOffsets* offsets,
          int orig_pc_offset,
          DebugInformationRecorder *recorder,
          Dependencies* dependencies,
          CodeBuffer *code_buffer,
          int frame_size,
          OopMapSet* oop_maps,
          ExceptionHandlerTable* handler_table,
          ImplicitExceptionTable* nul_chk_table,
          AbstractCompiler* compiler,
          int comp_level,
          GrowableArray<jlong>* leaf_graph_ids
#ifdef GRAAL
          , Handle installed_code,
          Handle triggered_deoptimizations
#endif
          );

  // helper methods
  void* operator new(size_t size, int nmethod_size) throw();

  const char* reloc_string_for(u_char* begin, u_char* end);
  // Returns true if this thread changed the state of the nmethod or
  // false if another thread performed the transition.
  bool make_not_entrant_or_zombie(unsigned int state);
  void inc_decompile_count();

  // Used to manipulate the exception cache
  void add_exception_cache_entry(ExceptionCache* new_entry);
  ExceptionCache* exception_cache_entry_for_exception(Handle exception);

  // Inform external interfaces that a compiled method has been unloaded
  void post_compiled_method_unload();

  // Initailize fields to their default values
  void init_defaults();

 public:
  // create nmethod with entry_bci
  static nmethod* new_nmethod(methodHandle method,
                              int compile_id,
                              int entry_bci,
                              CodeOffsets* offsets,
                              int orig_pc_offset,
                              DebugInformationRecorder* recorder,
                              Dependencies* dependencies,
                              CodeBuffer *code_buffer,
                              int frame_size,
                              OopMapSet* oop_maps,
                              ExceptionHandlerTable* handler_table,
                              ImplicitExceptionTable* nul_chk_table,
                              AbstractCompiler* compiler,
                              int comp_level,
                              GrowableArray<jlong>* leaf_graph_ids = NULL
#ifdef GRAAL
                              , Handle installed_code = Handle(),
                              Handle triggered_deoptimizations = Handle()
#endif
  );

  static nmethod* new_native_nmethod(methodHandle method,
                                     int compile_id,
                                     CodeBuffer *code_buffer,
                                     int vep_offset,
                                     int frame_complete,
                                     int frame_size,
                                     ByteSize receiver_sp_offset,
                                     ByteSize basic_lock_sp_offset,
                                     OopMapSet* oop_maps);

#ifdef HAVE_DTRACE_H
  // The method we generate for a dtrace probe has to look
  // like an nmethod as far as the rest of the system is concerned
  // which is somewhat unfortunate.
  static nmethod* new_dtrace_nmethod(methodHandle method,
                                     CodeBuffer *code_buffer,
                                     int vep_offset,
                                     int trap_offset,
                                     int frame_complete,
                                     int frame_size);

  int trap_offset() const      { return _trap_offset; }
  address trap_address() const { return insts_begin() + _trap_offset; }

#endif // def HAVE_DTRACE_H

  // accessors
  Method* method() const                          { return _method; }
  AbstractCompiler* compiler() const              { return _compiler; }

  // type info
  bool is_nmethod() const                         { return true; }
  bool is_java_method() const                     { return !method()->is_native(); }
  bool is_native_method() const                   { return method()->is_native(); }
  bool is_osr_method() const                      { return _entry_bci != InvocationEntryBci; }

  bool is_compiled_by_c1() const;
  bool is_compiled_by_graal() const;
  bool is_compiled_by_c2() const;
  bool is_compiled_by_shark() const;

  // boundaries for different parts
  address consts_begin          () const          { return           header_begin() + _consts_offset        ; }
  address consts_end            () const          { return           header_begin() +  code_offset()        ; }
  address insts_begin           () const          { return           header_begin() +  code_offset()        ; }
  address insts_end             () const          { return           header_begin() + _stub_offset          ; }
  address stub_begin            () const          { return           header_begin() + _stub_offset          ; }
  address stub_end              () const          { return           header_begin() + _oops_offset          ; }
  address exception_begin       () const          { return           header_begin() + _exception_offset     ; }
  address deopt_handler_begin   () const          { return           header_begin() + _deoptimize_offset    ; }
  address deopt_mh_handler_begin() const          { return           header_begin() + _deoptimize_mh_offset ; }
  address unwind_handler_begin  () const          { return _unwind_handler_offset != -1 ? (header_begin() + _unwind_handler_offset) : NULL; }
  oop*    oops_begin            () const          { return (oop*)   (header_begin() + _oops_offset)         ; }
  oop*    oops_end              () const          { return (oop*)   (header_begin() + _metadata_offset)     ; }

  Metadata** metadata_begin   () const            { return (Metadata**)  (header_begin() + _metadata_offset)     ; }
  Metadata** metadata_end     () const            { return (Metadata**)  (header_begin() + _scopes_data_offset)  ; }

  address scopes_data_begin     () const          { return           header_begin() + _scopes_data_offset   ; }
  address scopes_data_end       () const          { return           header_begin() + _scopes_pcs_offset    ; }
  PcDesc* scopes_pcs_begin      () const          { return (PcDesc*)(header_begin() + _scopes_pcs_offset   ); }
  PcDesc* scopes_pcs_end        () const          { return (PcDesc*)(header_begin() + _dependencies_offset) ; }
  address dependencies_begin    () const          { return           header_begin() + _dependencies_offset  ; }
  address dependencies_end      () const          { return           header_begin() + _handler_table_offset ; }
  address handler_table_begin   () const          { return           header_begin() + _handler_table_offset ; }
  address handler_table_end     () const          { return           header_begin() + _nul_chk_table_offset ; }
  address nul_chk_table_begin   () const          { return           header_begin() + _nul_chk_table_offset ; }
  address nul_chk_table_end     () const          { return           header_begin() + _leaf_graph_ids_offset; }
  jlong*  leaf_graph_ids_begin  () const          { return  (jlong*)(header_begin() + _leaf_graph_ids_offset); }
  jlong*  leaf_graph_ids_end    () const          { return  (jlong*)(header_begin() + _nmethod_end_offset)  ; }

  // Sizes
  int consts_size       () const                  { return            consts_end       () -            consts_begin       (); }
  int insts_size        () const                  { return            insts_end        () -            insts_begin        (); }
  int stub_size         () const                  { return            stub_end         () -            stub_begin         (); }
  int oops_size         () const                  { return (address)  oops_end         () - (address)  oops_begin         (); }
  int metadata_size     () const                  { return (address)  metadata_end     () - (address)  metadata_begin     (); }
  int scopes_data_size  () const                  { return            scopes_data_end  () -            scopes_data_begin  (); }
  int scopes_pcs_size   () const                  { return (intptr_t) scopes_pcs_end   () - (intptr_t) scopes_pcs_begin   (); }
  int dependencies_size () const                  { return            dependencies_end () -            dependencies_begin (); }
  int handler_table_size() const                  { return            handler_table_end() -            handler_table_begin(); }
  int nul_chk_table_size() const                  { return            nul_chk_table_end() -            nul_chk_table_begin(); }

  int total_size        () const;

  void dec_hotness_counter()        { _hotness_counter--; }
  void set_hotness_counter(int val) { _hotness_counter = val; }
  int  hotness_counter() const      { return _hotness_counter; }

  // Containment
  bool consts_contains       (address addr) const { return consts_begin       () <= addr && addr < consts_end       (); }
  bool insts_contains        (address addr) const { return insts_begin        () <= addr && addr < insts_end        (); }
  bool stub_contains         (address addr) const { return stub_begin         () <= addr && addr < stub_end         (); }
  bool oops_contains         (oop*    addr) const { return oops_begin         () <= addr && addr < oops_end         (); }
  bool metadata_contains     (Metadata** addr) const   { return metadata_begin     () <= addr && addr < metadata_end     (); }
  bool scopes_data_contains  (address addr) const { return scopes_data_begin  () <= addr && addr < scopes_data_end  (); }
  bool scopes_pcs_contains   (PcDesc* addr) const { return scopes_pcs_begin   () <= addr && addr < scopes_pcs_end   (); }
  bool handler_table_contains(address addr) const { return handler_table_begin() <= addr && addr < handler_table_end(); }
  bool nul_chk_table_contains(address addr) const { return nul_chk_table_begin() <= addr && addr < nul_chk_table_end(); }

  // entry points
  address entry_point() const                     { return _entry_point;             } // normal entry point
  address verified_entry_point() const            { return _verified_entry_point;    } // if klass is correct

  // flag accessing and manipulation
  bool  is_in_use() const                         { return _state == alive; }
  bool  is_alive() const                          { return _state == alive || _state == not_entrant; }
  bool  is_not_entrant() const                    { return _state == not_entrant; }
  bool  is_zombie() const                         { return _state == zombie; }
  bool  is_unloaded() const                       { return _state == unloaded;   }

  // Make the nmethod non entrant. The nmethod will continue to be
  // alive.  It is used when an uncommon trap happens.  Returns true
  // if this thread changed the state of the nmethod or false if
  // another thread performed the transition.
  bool  make_not_entrant() { return make_not_entrant_or_zombie(not_entrant); }
  bool  make_zombie()      { return make_not_entrant_or_zombie(zombie); }

  // used by jvmti to track if the unload event has been reported
  bool  unload_reported()                         { return _unload_reported; }
  void  set_unload_reported()                     { _unload_reported = true; }

  bool  is_marked_for_deoptimization() const      { return _marked_for_deoptimization; }
  void  mark_for_deoptimization()                 { _marked_for_deoptimization = true; }

  void  make_unloaded(BoolObjectClosure* is_alive, oop cause);

  bool has_dependencies()                         { return dependencies_size() != 0; }
  void flush_dependencies(BoolObjectClosure* is_alive);
  bool has_flushed_dependencies()                 { return _has_flushed_dependencies; }
  void set_has_flushed_dependencies()             {
    assert(!has_flushed_dependencies(), "should only happen once");
    _has_flushed_dependencies = 1;
  }

  bool  is_marked_for_reclamation() const         { return _marked_for_reclamation; }
  void  mark_for_reclamation()                    { _marked_for_reclamation = 1; }

  bool  has_unsafe_access() const                 { return _has_unsafe_access; }
  void  set_has_unsafe_access(bool z)             { _has_unsafe_access = z; }

  bool  has_method_handle_invokes() const         { return _has_method_handle_invokes; }
  void  set_has_method_handle_invokes(bool z)     { _has_method_handle_invokes = z; }

<<<<<<< HEAD
  bool  is_speculatively_disconnected() const     { return _speculatively_disconnected; }
  void  set_speculatively_disconnected(bool z)    { _speculatively_disconnected = z; }

  bool  is_external_method() const                { return _external_method; }
  void  set_external_method(bool z)               { _external_method = z; }

=======
>>>>>>> 36634c96
  bool  is_lazy_critical_native() const           { return _lazy_critical_native; }
  void  set_lazy_critical_native(bool z)          { _lazy_critical_native = z; }

  bool  has_wide_vectors() const                  { return _has_wide_vectors; }
  void  set_has_wide_vectors(bool z)              { _has_wide_vectors = z; }

  int   comp_level() const                        { return _comp_level; }

  // Support for oops in scopes and relocs:
  // Note: index 0 is reserved for null.
  oop   oop_at(int index) const                   { return index == 0 ? (oop) NULL: *oop_addr_at(index); }
  oop*  oop_addr_at(int index) const {  // for GC
    // relocation indexes are biased by 1 (because 0 is reserved)
    assert(index > 0 && index <= oops_size(), "must be a valid non-zero index");
    assert(!_oops_are_stale, "oops are stale");
    return &oops_begin()[index - 1];
  }

  // Support for meta data in scopes and relocs:
  // Note: index 0 is reserved for null.
  Metadata*     metadata_at(int index) const      { return index == 0 ? NULL: *metadata_addr_at(index); }
  Metadata**  metadata_addr_at(int index) const {  // for GC
    // relocation indexes are biased by 1 (because 0 is reserved)
    assert(index > 0 && index <= metadata_size(), "must be a valid non-zero index");
    return &metadata_begin()[index - 1];
  }

  void copy_values(GrowableArray<jobject>* oops);
  void copy_values(GrowableArray<Metadata*>* metadata);

  // Relocation support
private:
  void fix_oop_relocations(address begin, address end, bool initialize_immediates);
  inline void initialize_immediate_oop(oop* dest, jobject handle);

public:
  void fix_oop_relocations(address begin, address end) { fix_oop_relocations(begin, end, false); }
  void fix_oop_relocations()                           { fix_oop_relocations(NULL, NULL, false); }
  void verify_oop_relocations();

  bool is_at_poll_return(address pc);
  bool is_at_poll_or_poll_return(address pc);

  // Scavengable oop support
  bool  on_scavenge_root_list() const                  { return (_scavenge_root_state & 1) != 0; }
 protected:
  enum { sl_on_list = 0x01, sl_marked = 0x10 };
  void  set_on_scavenge_root_list()                    { _scavenge_root_state = sl_on_list; }
  void  clear_on_scavenge_root_list()                  { _scavenge_root_state = 0; }
  // assertion-checking and pruning logic uses the bits of _scavenge_root_state
#ifndef PRODUCT
  void  set_scavenge_root_marked()                     { _scavenge_root_state |= sl_marked; }
  void  clear_scavenge_root_marked()                   { _scavenge_root_state &= ~sl_marked; }
  bool  scavenge_root_not_marked()                     { return (_scavenge_root_state &~ sl_on_list) == 0; }
  // N.B. there is no positive marked query, and we only use the not_marked query for asserts.
#endif //PRODUCT
  nmethod* scavenge_root_link() const                  { return _scavenge_root_link; }
  void     set_scavenge_root_link(nmethod *n)          { _scavenge_root_link = n; }

 public:

  // Sweeper support
  long  stack_traversal_mark()                    { return _stack_traversal_mark; }
  void  set_stack_traversal_mark(long l)          { _stack_traversal_mark = l; }

  // Exception cache support
  ExceptionCache* exception_cache() const         { return _exception_cache; }
  void set_exception_cache(ExceptionCache *ec)    { _exception_cache = ec; }
  address handler_for_exception_and_pc(Handle exception, address pc);
  void add_handler_for_exception_and_pc(Handle exception, address pc, address handler);
  void remove_from_exception_cache(ExceptionCache* ec);

  // implicit exceptions support
  address continuation_for_implicit_exception(address pc);

  // On-stack replacement support
  int   osr_entry_bci() const                     { assert(is_osr_method(), "wrong kind of nmethod"); return _entry_bci; }
  address  osr_entry() const                      { assert(is_osr_method(), "wrong kind of nmethod"); return _osr_entry_point; }
  void  invalidate_osr_method();
  nmethod* osr_link() const                       { return _osr_link; }
  void     set_osr_link(nmethod *n)               { _osr_link = n; }

  // tells whether frames described by this nmethod can be deoptimized
  // note: native wrappers cannot be deoptimized.
  bool can_be_deoptimized() const { return is_java_method(); }

  // Inline cache support
  void clear_inline_caches();
  void cleanup_inline_caches();
  bool inlinecache_check_contains(address addr) const {
    return (addr >= code_begin() && addr < verified_entry_point());
  }

  // Check that all metadata is still alive
  void verify_metadata_loaders(address low_boundary, BoolObjectClosure* is_alive);

  // unlink and deallocate this nmethod
  // Only NMethodSweeper class is expected to use this. NMethodSweeper is not
  // expected to use any other private methods/data in this class.

 protected:
  void flush();

 public:
  // When true is returned, it is unsafe to remove this nmethod even if
  // it is a zombie, since the VM or the ServiceThread might still be
  // using it.
  bool is_locked_by_vm() const                    { return _lock_count >0; }

  // See comment at definition of _last_seen_on_stack
  void mark_as_seen_on_stack();
  bool can_not_entrant_be_converted();

  // Evolution support. We make old (discarded) compiled methods point to new Method*s.
  void set_method(Method* method) { _method = method; }

#ifdef GRAAL
  oop graal_installed_code() { return _graal_installed_code ; }
  void set_graal_installed_code(oop installed_code) { _graal_installed_code = installed_code;  }
#endif

  // GC support
  void do_unloading(BoolObjectClosure* is_alive, bool unloading_occurred);
  bool can_unload(BoolObjectClosure* is_alive, oop* root, bool unloading_occurred);

  void preserve_callee_argument_oops(frame fr, const RegisterMap *reg_map,
                                     OopClosure* f);
  void oops_do(OopClosure* f) { oops_do(f, false); }
  void oops_do(OopClosure* f, bool allow_zombie);
  bool detect_scavenge_root_oops();
  void verify_scavenge_root_oops() PRODUCT_RETURN;

  bool test_set_oops_do_mark();
  static void oops_do_marking_prologue();
  static void oops_do_marking_epilogue();
  static bool oops_do_marking_is_active() { return _oops_do_mark_nmethods != NULL; }
  bool test_oops_do_mark() { return _oops_do_mark_link != NULL; }

  // ScopeDesc for an instruction
  ScopeDesc* scope_desc_at(address pc);

 private:
  ScopeDesc* scope_desc_in(address begin, address end);

  address* orig_pc_addr(const frame* fr) { return (address*) ((address)fr->unextended_sp() + _orig_pc_offset); }

  PcDesc* find_pc_desc_internal(address pc, bool approximate);

  PcDesc* find_pc_desc(address pc, bool approximate) {
    PcDesc* desc = _pc_desc_cache.last_pc_desc();
    if (desc != NULL && desc->pc_offset() == pc - code_begin()) {
      return desc;
    }
    return find_pc_desc_internal(pc, approximate);
  }

 public:
  // ScopeDesc retrieval operation
  PcDesc* pc_desc_at(address pc)   { return find_pc_desc(pc, false); }
  // pc_desc_near returns the first PcDesc at or after the givne pc.
  PcDesc* pc_desc_near(address pc) { return find_pc_desc(pc, true); }

 public:
  // copying of debugging information
  void copy_scopes_pcs(PcDesc* pcs, int count);
  void copy_scopes_data(address buffer, int size);

  // Deopt
  // Return true is the PC is one would expect if the frame is being deopted.
  bool is_deopt_pc      (address pc) { return is_deopt_entry(pc) || is_deopt_mh_entry(pc); }

  // (thomaswue) When using graal, the address might be off by 5 (because this is the size of the call instruction.
  // (thomaswue) TODO: Replace this by a more general mechanism.
  bool is_deopt_entry   (address pc) { return pc == deopt_handler_begin() GRAAL_ONLY( || pc == deopt_handler_begin() + 5); }
  bool is_deopt_mh_entry(address pc) { return pc == deopt_mh_handler_begin(); }
  // Accessor/mutator for the original pc of a frame before a frame was deopted.
  address get_original_pc(const frame* fr) { return *orig_pc_addr(fr); }
  void    set_original_pc(const frame* fr, address pc) { *orig_pc_addr(fr) = pc; }

  static address get_deopt_original_pc(const frame* fr);

  // MethodHandle
  bool is_method_handle_return(address return_pc);

  // jvmti support:
  void post_compiled_method_load_event();
  jmethodID get_and_cache_jmethod_id();

  // verify operations
  void verify();
  void verify_scopes();
  void verify_interrupt_point(address interrupt_point);

  // printing support
  void print()                          const;
  void print_code();
  void print_relocations()                        PRODUCT_RETURN;
  void print_pcs()                                PRODUCT_RETURN;
  void print_scopes()                             PRODUCT_RETURN;
  void print_dependencies()                       PRODUCT_RETURN;
  void print_value_on(outputStream* st) const     PRODUCT_RETURN;
  void print_calls(outputStream* st)              PRODUCT_RETURN;
  void print_handler_table()                      PRODUCT_RETURN;
  void print_nul_chk_table()                      PRODUCT_RETURN;
  void print_nmethod(bool print_code);

  // need to re-define this from CodeBlob else the overload hides it
  virtual void print_on(outputStream* st) const { CodeBlob::print_on(st); }
  void print_on(outputStream* st, const char* msg) const;

  // Logging
  void log_identity(xmlStream* log) const;
  void log_new_nmethod() const;
  void log_state_change() const;

  // Prints block-level comments, including nmethod specific block labels:
  virtual void print_block_comment(outputStream* stream, address block_begin) const {
    print_nmethod_labels(stream, block_begin);
    CodeBlob::print_block_comment(stream, block_begin);
  }
  void print_nmethod_labels(outputStream* stream, address block_begin) const;

  // Prints a comment for one native instruction (reloc info, pc desc)
  void print_code_comment_on(outputStream* st, int column, address begin, address end);
  static void print_statistics();

  // Compiler task identification.  Note that all OSR methods
  // are numbered in an independent sequence if CICountOSR is true,
  // and native method wrappers are also numbered independently if
  // CICountNative is true.
  int  compile_id() const                         { return _compile_id; }
  const char* compile_kind() const;

  // For debugging
  // CompiledIC*    IC_at(char* p) const;
  // PrimitiveIC*   primitiveIC_at(char* p) const;
  oop embeddedOop_at(address p);

  // tells if any of this method's dependencies have been invalidated
  // (this is expensive!)
  bool check_all_dependencies();

  // tells if this compiled method is dependent on the given changes,
  // and the changes have invalidated it
  bool check_dependency_on(DepChange& changes);

  // Evolution support. Tells if this compiled method is dependent on any of
  // methods m() of class dependee, such that if m() in dependee is replaced,
  // this compiled method will have to be deoptimized.
  bool is_evol_dependent_on(Klass* dependee);

  // Fast breakpoint support. Tells if this compiled method is
  // dependent on the given method. Returns true if this nmethod
  // corresponds to the given method as well.
  bool is_dependent_on_method(Method* dependee);

  // is it ok to patch at address?
  bool is_patchable_at(address instr_address);

  // UseBiasedLocking support
  ByteSize native_receiver_sp_offset() {
    return _native_receiver_sp_offset;
  }
  ByteSize native_basic_lock_sp_offset() {
    return _native_basic_lock_sp_offset;
  }

  // support for code generation
  static int verified_entry_point_offset()        { return offset_of(nmethod, _verified_entry_point); }
  static int osr_entry_point_offset()             { return offset_of(nmethod, _osr_entry_point); }
  static int entry_bci_offset()                   { return offset_of(nmethod, _entry_bci); }

  // RedefineClasses support.   Mark metadata in nmethods as on_stack so that
  // redefine classes doesn't purge it.
  static void mark_on_stack(nmethod* nm) {
    nm->metadata_do(Metadata::mark_on_stack);
  }
  void metadata_do(void f(Metadata*));
};

// Locks an nmethod so its code will not get removed and it will not
// be made into a zombie, even if it is a not_entrant method. After the
// nmethod becomes a zombie, if CompiledMethodUnload event processing
// needs to be done, then lock_nmethod() is used directly to keep the
// generated code from being reused too early.
class nmethodLocker : public StackObj {
  nmethod* _nm;

 public:

  // note: nm can be NULL
  // Only JvmtiDeferredEvent::compiled_method_unload_event()
  // should pass zombie_ok == true.
  static void lock_nmethod(nmethod* nm, bool zombie_ok = false);
  static void unlock_nmethod(nmethod* nm); // (ditto)

  nmethodLocker(address pc); // derive nm from pc
  nmethodLocker(nmethod *nm) { _nm = nm; lock_nmethod(_nm); }
  nmethodLocker() { _nm = NULL; }
  ~nmethodLocker() { unlock_nmethod(_nm); }

  nmethod* code() { return _nm; }
  void set_code(nmethod* new_nm) {
    unlock_nmethod(_nm);   // note:  This works even if _nm==new_nm.
    _nm = new_nm;
    lock_nmethod(_nm);
  }
};

#endif // SHARE_VM_CODE_NMETHOD_HPP<|MERGE_RESOLUTION|>--- conflicted
+++ resolved
@@ -469,15 +469,9 @@
   bool  has_method_handle_invokes() const         { return _has_method_handle_invokes; }
   void  set_has_method_handle_invokes(bool z)     { _has_method_handle_invokes = z; }
 
-<<<<<<< HEAD
-  bool  is_speculatively_disconnected() const     { return _speculatively_disconnected; }
-  void  set_speculatively_disconnected(bool z)    { _speculatively_disconnected = z; }
-
   bool  is_external_method() const                { return _external_method; }
   void  set_external_method(bool z)               { _external_method = z; }
 
-=======
->>>>>>> 36634c96
   bool  is_lazy_critical_native() const           { return _lazy_critical_native; }
   void  set_lazy_critical_native(bool z)          { _lazy_critical_native = z; }
 
