--- conflicted
+++ resolved
@@ -44,20 +44,8 @@
   _thr_current = thread;
 }
 
-<<<<<<< HEAD
-  uintptr_t raw = pd_raw_thread_id();
-  int ix = pd_cache_index(raw);
-  Thread* candidate = ThreadLocalStorage::_get_thread_cache[ix];
-  if (candidate != NULL && candidate->self_raw_id() == raw) {
-    // hit
-    return candidate;
-  } else {
-    return ThreadLocalStorage::get_thread_via_cache_slowly(raw, ix);
-  }
-=======
 inline Thread* ThreadLocalStorage::thread()  {
   return _thr_current;
->>>>>>> d27da88e
 }
 
 #endif // OS_SOLARIS_VM_THREAD_SOLARIS_INLINE_HPP