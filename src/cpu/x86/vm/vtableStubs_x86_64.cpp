--- conflicted
+++ resolved
@@ -221,19 +221,11 @@
   if (is_vtable_stub) {
     // Vtable stub size
     return (DebugVtables ? 512 : 24) + (CountCompiledCalls ? 13 : 0) +
-<<<<<<< HEAD
-           (UseCompressedKlassPointers ?  MacroAssembler::instr_size_for_decode_klass_not_null() : 0);
-  } else {
-    // Itable stub size
-    return (DebugVtables ? 512 : 74) + (CountCompiledCalls ? 13 : 0) +
-           (UseCompressedKlassPointers ?  MacroAssembler::instr_size_for_decode_klass_not_null() : 0);
-=======
            (UseCompressedClassPointers ?  MacroAssembler::instr_size_for_decode_klass_not_null() : 0);
   } else {
     // Itable stub size
     return (DebugVtables ? 512 : 74) + (CountCompiledCalls ? 13 : 0) +
            (UseCompressedClassPointers ?  MacroAssembler::instr_size_for_decode_klass_not_null() : 0);
->>>>>>> 36634c96
   }
   // In order to tune these parameters, run the JVM with VM options
   // +PrintMiscellaneous and +WizardMode to see information about
