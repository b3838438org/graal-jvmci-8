--- conflicted
+++ resolved
@@ -43,17 +43,8 @@
 define_pd_global(intx, OnStackReplacePercentage,     933  );
 define_pd_global(intx, FreqInlineSize,               325  );
 define_pd_global(intx, NewSizeThreadIncrease,        4*K  );
-<<<<<<< HEAD
-define_pd_global(uintx,PermSize,                     12*M );
+define_pd_global(uintx,MetaspaceSize,                12*M );
 define_pd_global(uintx,MaxPermSize,                  64*M );
-=======
-define_pd_global(intx, InitialCodeCacheSize,         160*K);
-define_pd_global(intx, ReservedCodeCacheSize,        32*M );
-define_pd_global(bool, ProfileInterpreter,           false);
-define_pd_global(intx, CodeCacheExpansionSize,       32*K );
-define_pd_global(uintx,CodeCacheMinBlockLength,      1);
-define_pd_global(uintx,MetaspaceSize,                     12*M );
->>>>>>> d3c42f1d
 define_pd_global(bool, NeverActAsServerClassMachine, true );
 define_pd_global(uint64_t,MaxRAM,                    1ULL*G);
 define_pd_global(bool, CICompileOSR,                 true );
