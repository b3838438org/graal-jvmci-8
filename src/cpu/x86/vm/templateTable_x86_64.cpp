/*
 * Copyright (c) 2003, 2013, Oracle and/or its affiliates. All rights reserved.
 * DO NOT ALTER OR REMOVE COPYRIGHT NOTICES OR THIS FILE HEADER.
 *
 * This code is free software; you can redistribute it and/or modify it
 * under the terms of the GNU General Public License version 2 only, as
 * published by the Free Software Foundation.
 *
 * This code is distributed in the hope that it will be useful, but WITHOUT
 * ANY WARRANTY; without even the implied warranty of MERCHANTABILITY or
 * FITNESS FOR A PARTICULAR PURPOSE.  See the GNU General Public License
 * version 2 for more details (a copy is included in the LICENSE file that
 * accompanied this code).
 *
 * You should have received a copy of the GNU General Public License version
 * 2 along with this work; if not, write to the Free Software Foundation,
 * Inc., 51 Franklin St, Fifth Floor, Boston, MA 02110-1301 USA.
 *
 * Please contact Oracle, 500 Oracle Parkway, Redwood Shores, CA 94065 USA
 * or visit www.oracle.com if you need additional information or have any
 * questions.
 *
 */

#include "precompiled.hpp"
#include "asm/macroAssembler.hpp"
#include "interpreter/interpreter.hpp"
#include "interpreter/interpreterRuntime.hpp"
#include "interpreter/templateTable.hpp"
#include "memory/universe.inline.hpp"
#include "oops/methodData.hpp"
#include "oops/objArrayKlass.hpp"
#include "oops/oop.inline.hpp"
#include "prims/methodHandles.hpp"
#include "runtime/sharedRuntime.hpp"
#include "runtime/stubRoutines.hpp"
#include "runtime/synchronizer.hpp"
#include "utilities/macros.hpp"

#ifndef CC_INTERP

#define __ _masm->

// Platform-dependent initialization

void TemplateTable::pd_initialize() {
  // No amd64 specific initialization
}

// Address computation: local variables

static inline Address iaddress(int n) {
  return Address(r14, Interpreter::local_offset_in_bytes(n));
}

static inline Address laddress(int n) {
  return iaddress(n + 1);
}

static inline Address faddress(int n) {
  return iaddress(n);
}

static inline Address daddress(int n) {
  return laddress(n);
}

static inline Address aaddress(int n) {
  return iaddress(n);
}

static inline Address iaddress(Register r) {
  return Address(r14, r, Address::times_8);
}

static inline Address laddress(Register r) {
  return Address(r14, r, Address::times_8, Interpreter::local_offset_in_bytes(1));
}

static inline Address faddress(Register r) {
  return iaddress(r);
}

static inline Address daddress(Register r) {
  return laddress(r);
}

static inline Address aaddress(Register r) {
  return iaddress(r);
}

static inline Address at_rsp() {
  return Address(rsp, 0);
}

// At top of Java expression stack which may be different than esp().  It
// isn't for category 1 objects.
static inline Address at_tos   () {
  return Address(rsp,  Interpreter::expr_offset_in_bytes(0));
}

static inline Address at_tos_p1() {
  return Address(rsp,  Interpreter::expr_offset_in_bytes(1));
}

static inline Address at_tos_p2() {
  return Address(rsp,  Interpreter::expr_offset_in_bytes(2));
}

static inline Address at_tos_p3() {
  return Address(rsp,  Interpreter::expr_offset_in_bytes(3));
}

// Condition conversion
static Assembler::Condition j_not(TemplateTable::Condition cc) {
  switch (cc) {
  case TemplateTable::equal        : return Assembler::notEqual;
  case TemplateTable::not_equal    : return Assembler::equal;
  case TemplateTable::less         : return Assembler::greaterEqual;
  case TemplateTable::less_equal   : return Assembler::greater;
  case TemplateTable::greater      : return Assembler::lessEqual;
  case TemplateTable::greater_equal: return Assembler::less;
  }
  ShouldNotReachHere();
  return Assembler::zero;
}


// Miscelaneous helper routines
// Store an oop (or NULL) at the address described by obj.
// If val == noreg this means store a NULL

static void do_oop_store(InterpreterMacroAssembler* _masm,
                         Address obj,
                         Register val,
                         BarrierSet::Name barrier,
                         bool precise) {
  assert(val == noreg || val == rax, "parameter is just for looks");
  switch (barrier) {
#if INCLUDE_ALL_GCS
    case BarrierSet::G1SATBCT:
    case BarrierSet::G1SATBCTLogging:
      {
        // flatten object address if needed
        if (obj.index() == noreg && obj.disp() == 0) {
          if (obj.base() != rdx) {
            __ movq(rdx, obj.base());
          }
        } else {
          __ leaq(rdx, obj);
        }
        __ g1_write_barrier_pre(rdx /* obj */,
                                rbx /* pre_val */,
                                r15_thread /* thread */,
                                r8  /* tmp */,
                                val != noreg /* tosca_live */,
                                false /* expand_call */);
        if (val == noreg) {
          __ store_heap_oop_null(Address(rdx, 0));
        } else {
          // G1 barrier needs uncompressed oop for region cross check.
          Register new_val = val;
          if (UseCompressedOops) {
            new_val = rbx;
            __ movptr(new_val, val);
          }
          __ store_heap_oop(Address(rdx, 0), val);
          __ g1_write_barrier_post(rdx /* store_adr */,
                                   new_val /* new_val */,
                                   r15_thread /* thread */,
                                   r8 /* tmp */,
                                   rbx /* tmp2 */);
        }
      }
      break;
#endif // INCLUDE_ALL_GCS
    case BarrierSet::CardTableModRef:
    case BarrierSet::CardTableExtension:
      {
        if (val == noreg) {
          __ store_heap_oop_null(obj);
        } else {
          __ store_heap_oop(obj, val);
          // flatten object address if needed
          if (!precise || (obj.index() == noreg && obj.disp() == 0)) {
            __ store_check(obj.base());
          } else {
            __ leaq(rdx, obj);
            __ store_check(rdx);
          }
        }
      }
      break;
    case BarrierSet::ModRef:
    case BarrierSet::Other:
      if (val == noreg) {
        __ store_heap_oop_null(obj);
      } else {
        __ store_heap_oop(obj, val);
      }
      break;
    default      :
      ShouldNotReachHere();

  }
}

Address TemplateTable::at_bcp(int offset) {
  assert(_desc->uses_bcp(), "inconsistent uses_bcp information");
  return Address(r13, offset);
}

void TemplateTable::patch_bytecode(Bytecodes::Code bc, Register bc_reg,
                                   Register temp_reg, bool load_bc_into_bc_reg/*=true*/,
                                   int byte_no) {
  if (!RewriteBytecodes)  return;
  Label L_patch_done;

  switch (bc) {
  case Bytecodes::_fast_aputfield:
  case Bytecodes::_fast_bputfield:
  case Bytecodes::_fast_cputfield:
  case Bytecodes::_fast_dputfield:
  case Bytecodes::_fast_fputfield:
  case Bytecodes::_fast_iputfield:
  case Bytecodes::_fast_lputfield:
  case Bytecodes::_fast_sputfield:
    {
      // We skip bytecode quickening for putfield instructions when
      // the put_code written to the constant pool cache is zero.
      // This is required so that every execution of this instruction
      // calls out to InterpreterRuntime::resolve_get_put to do
      // additional, required work.
      assert(byte_no == f1_byte || byte_no == f2_byte, "byte_no out of range");
      assert(load_bc_into_bc_reg, "we use bc_reg as temp");
      __ get_cache_and_index_and_bytecode_at_bcp(temp_reg, bc_reg, temp_reg, byte_no, 1);
      __ movl(bc_reg, bc);
      __ cmpl(temp_reg, (int) 0);
      __ jcc(Assembler::zero, L_patch_done);  // don't patch
    }
    break;
  default:
    assert(byte_no == -1, "sanity");
    // the pair bytecodes have already done the load.
    if (load_bc_into_bc_reg) {
      __ movl(bc_reg, bc);
    }
  }

  if (JvmtiExport::can_post_breakpoint()) {
    Label L_fast_patch;
    // if a breakpoint is present we can't rewrite the stream directly
    __ movzbl(temp_reg, at_bcp(0));
    __ cmpl(temp_reg, Bytecodes::_breakpoint);
    __ jcc(Assembler::notEqual, L_fast_patch);
    __ get_method(temp_reg);
    // Let breakpoint table handling rewrite to quicker bytecode
    __ call_VM(noreg, CAST_FROM_FN_PTR(address, InterpreterRuntime::set_original_bytecode_at), temp_reg, r13, bc_reg);
#ifndef ASSERT
    __ jmpb(L_patch_done);
#else
    __ jmp(L_patch_done);
#endif
    __ bind(L_fast_patch);
  }

#ifdef ASSERT
  Label L_okay;
  __ load_unsigned_byte(temp_reg, at_bcp(0));
  __ cmpl(temp_reg, (int) Bytecodes::java_code(bc));
  __ jcc(Assembler::equal, L_okay);
  __ cmpl(temp_reg, bc_reg);
  __ jcc(Assembler::equal, L_okay);
  __ stop("patching the wrong bytecode");
  __ bind(L_okay);
#endif

  // patch bytecode
  __ movb(at_bcp(0), bc_reg);
  __ bind(L_patch_done);
}


// Individual instructions

void TemplateTable::nop() {
  transition(vtos, vtos);
  // nothing to do
}

void TemplateTable::shouldnotreachhere() {
  transition(vtos, vtos);
  __ stop("shouldnotreachhere bytecode");
}

void TemplateTable::aconst_null() {
  transition(vtos, atos);
  __ xorl(rax, rax);
}

void TemplateTable::iconst(int value) {
  transition(vtos, itos);
  if (value == 0) {
    __ xorl(rax, rax);
  } else {
    __ movl(rax, value);
  }
}

void TemplateTable::lconst(int value) {
  transition(vtos, ltos);
  if (value == 0) {
    __ xorl(rax, rax);
  } else {
    __ movl(rax, value);
  }
}

void TemplateTable::fconst(int value) {
  transition(vtos, ftos);
  static float one = 1.0f, two = 2.0f;
  switch (value) {
  case 0:
    __ xorps(xmm0, xmm0);
    break;
  case 1:
    __ movflt(xmm0, ExternalAddress((address) &one));
    break;
  case 2:
    __ movflt(xmm0, ExternalAddress((address) &two));
    break;
  default:
    ShouldNotReachHere();
    break;
  }
}

void TemplateTable::dconst(int value) {
  transition(vtos, dtos);
  static double one = 1.0;
  switch (value) {
  case 0:
    __ xorpd(xmm0, xmm0);
    break;
  case 1:
    __ movdbl(xmm0, ExternalAddress((address) &one));
    break;
  default:
    ShouldNotReachHere();
    break;
  }
}

void TemplateTable::bipush() {
  transition(vtos, itos);
  __ load_signed_byte(rax, at_bcp(1));
}

void TemplateTable::sipush() {
  transition(vtos, itos);
  __ load_unsigned_short(rax, at_bcp(1));
  __ bswapl(rax);
  __ sarl(rax, 16);
}

void TemplateTable::ldc(bool wide) {
  transition(vtos, vtos);
  Label call_ldc, notFloat, notClass, Done;

  if (wide) {
    __ get_unsigned_2_byte_index_at_bcp(rbx, 1);
  } else {
    __ load_unsigned_byte(rbx, at_bcp(1));
  }

  __ get_cpool_and_tags(rcx, rax);
  const int base_offset = ConstantPool::header_size() * wordSize;
  const int tags_offset = Array<u1>::base_offset_in_bytes();

  // get type
  __ movzbl(rdx, Address(rax, rbx, Address::times_1, tags_offset));

  // unresolved class - get the resolved class
  __ cmpl(rdx, JVM_CONSTANT_UnresolvedClass);
  __ jccb(Assembler::equal, call_ldc);

  // unresolved class in error state - call into runtime to throw the error
  // from the first resolution attempt
  __ cmpl(rdx, JVM_CONSTANT_UnresolvedClassInError);
  __ jccb(Assembler::equal, call_ldc);

  // resolved class - need to call vm to get java mirror of the class
  __ cmpl(rdx, JVM_CONSTANT_Class);
  __ jcc(Assembler::notEqual, notClass);

  __ bind(call_ldc);
  __ movl(c_rarg1, wide);
  call_VM(rax, CAST_FROM_FN_PTR(address, InterpreterRuntime::ldc), c_rarg1);
  __ push_ptr(rax);
  __ verify_oop(rax);
  __ jmp(Done);

  __ bind(notClass);
  __ cmpl(rdx, JVM_CONSTANT_Float);
  __ jccb(Assembler::notEqual, notFloat);
  // ftos
  __ movflt(xmm0, Address(rcx, rbx, Address::times_8, base_offset));
  __ push_f();
  __ jmp(Done);

  __ bind(notFloat);
#ifdef ASSERT
  {
    Label L;
    __ cmpl(rdx, JVM_CONSTANT_Integer);
    __ jcc(Assembler::equal, L);
    // String and Object are rewritten to fast_aldc
    __ stop("unexpected tag type in ldc");
    __ bind(L);
  }
#endif
  // itos JVM_CONSTANT_Integer only
  __ movl(rax, Address(rcx, rbx, Address::times_8, base_offset));
  __ push_i(rax);
  __ bind(Done);
}

// Fast path for caching oop constants.
void TemplateTable::fast_aldc(bool wide) {
  transition(vtos, atos);

  Register result = rax;
  Register tmp = rdx;
  int index_size = wide ? sizeof(u2) : sizeof(u1);

  Label resolved;

  // We are resolved if the resolved reference cache entry contains a
  // non-null object (String, MethodType, etc.)
  assert_different_registers(result, tmp);
  __ get_cache_index_at_bcp(tmp, 1, index_size);
  __ load_resolved_reference_at_index(result, tmp);
  __ testl(result, result);
  __ jcc(Assembler::notZero, resolved);

  address entry = CAST_FROM_FN_PTR(address, InterpreterRuntime::resolve_ldc);

  // first time invocation - must resolve first
  __ movl(tmp, (int)bytecode());
  __ call_VM(result, entry, tmp);

  __ bind(resolved);

  if (VerifyOops) {
    __ verify_oop(result);
  }
}

void TemplateTable::ldc2_w() {
  transition(vtos, vtos);
  Label Long, Done;
  __ get_unsigned_2_byte_index_at_bcp(rbx, 1);

  __ get_cpool_and_tags(rcx, rax);
  const int base_offset = ConstantPool::header_size() * wordSize;
  const int tags_offset = Array<u1>::base_offset_in_bytes();

  // get type
  __ cmpb(Address(rax, rbx, Address::times_1, tags_offset),
          JVM_CONSTANT_Double);
  __ jccb(Assembler::notEqual, Long);
  // dtos
  __ movdbl(xmm0, Address(rcx, rbx, Address::times_8, base_offset));
  __ push_d();
  __ jmpb(Done);

  __ bind(Long);
  // ltos
  __ movq(rax, Address(rcx, rbx, Address::times_8, base_offset));
  __ push_l();

  __ bind(Done);
}

void TemplateTable::locals_index(Register reg, int offset) {
  __ load_unsigned_byte(reg, at_bcp(offset));
  __ negptr(reg);
}

void TemplateTable::iload() {
  transition(vtos, itos);
  if (RewriteFrequentPairs) {
    Label rewrite, done;
    const Register bc = c_rarg3;
    assert(rbx != bc, "register damaged");

    // get next byte
    __ load_unsigned_byte(rbx,
                          at_bcp(Bytecodes::length_for(Bytecodes::_iload)));
    // if _iload, wait to rewrite to iload2.  We only want to rewrite the
    // last two iloads in a pair.  Comparing against fast_iload means that
    // the next bytecode is neither an iload or a caload, and therefore
    // an iload pair.
    __ cmpl(rbx, Bytecodes::_iload);
    __ jcc(Assembler::equal, done);

    __ cmpl(rbx, Bytecodes::_fast_iload);
    __ movl(bc, Bytecodes::_fast_iload2);
    __ jccb(Assembler::equal, rewrite);

    // if _caload, rewrite to fast_icaload
    __ cmpl(rbx, Bytecodes::_caload);
    __ movl(bc, Bytecodes::_fast_icaload);
    __ jccb(Assembler::equal, rewrite);

    // rewrite so iload doesn't check again.
    __ movl(bc, Bytecodes::_fast_iload);

    // rewrite
    // bc: fast bytecode
    __ bind(rewrite);
    patch_bytecode(Bytecodes::_iload, bc, rbx, false);
    __ bind(done);
  }

  // Get the local value into tos
  locals_index(rbx);
  __ movl(rax, iaddress(rbx));
}

void TemplateTable::fast_iload2() {
  transition(vtos, itos);
  locals_index(rbx);
  __ movl(rax, iaddress(rbx));
  __ push(itos);
  locals_index(rbx, 3);
  __ movl(rax, iaddress(rbx));
}

void TemplateTable::fast_iload() {
  transition(vtos, itos);
  locals_index(rbx);
  __ movl(rax, iaddress(rbx));
}

void TemplateTable::lload() {
  transition(vtos, ltos);
  locals_index(rbx);
  __ movq(rax, laddress(rbx));
}

void TemplateTable::fload() {
  transition(vtos, ftos);
  locals_index(rbx);
  __ movflt(xmm0, faddress(rbx));
}

void TemplateTable::dload() {
  transition(vtos, dtos);
  locals_index(rbx);
  __ movdbl(xmm0, daddress(rbx));
}

void TemplateTable::aload() {
  transition(vtos, atos);
  locals_index(rbx);
  __ movptr(rax, aaddress(rbx));
}

void TemplateTable::locals_index_wide(Register reg) {
  __ load_unsigned_short(reg, at_bcp(2));
  __ bswapl(reg);
  __ shrl(reg, 16);
  __ negptr(reg);
}

void TemplateTable::wide_iload() {
  transition(vtos, itos);
  locals_index_wide(rbx);
  __ movl(rax, iaddress(rbx));
}

void TemplateTable::wide_lload() {
  transition(vtos, ltos);
  locals_index_wide(rbx);
  __ movq(rax, laddress(rbx));
}

void TemplateTable::wide_fload() {
  transition(vtos, ftos);
  locals_index_wide(rbx);
  __ movflt(xmm0, faddress(rbx));
}

void TemplateTable::wide_dload() {
  transition(vtos, dtos);
  locals_index_wide(rbx);
  __ movdbl(xmm0, daddress(rbx));
}

void TemplateTable::wide_aload() {
  transition(vtos, atos);
  locals_index_wide(rbx);
  __ movptr(rax, aaddress(rbx));
}

void TemplateTable::index_check(Register array, Register index) {
  // destroys rbx
  // check array
  __ null_check(array, arrayOopDesc::length_offset_in_bytes());
  // sign extend index for use by indexed load
  __ movl2ptr(index, index);
  // check index
  __ cmpl(index, Address(array, arrayOopDesc::length_offset_in_bytes()));
  if (index != rbx) {
    // ??? convention: move aberrant index into ebx for exception message
    assert(rbx != array, "different registers");
    __ movl(rbx, index);
  }
  __ jump_cc(Assembler::aboveEqual,
             ExternalAddress(Interpreter::_throw_ArrayIndexOutOfBoundsException_entry));
}

void TemplateTable::iaload() {
  transition(itos, itos);
  __ pop_ptr(rdx);
  // eax: index
  // rdx: array
  index_check(rdx, rax); // kills rbx
  __ movl(rax, Address(rdx, rax,
                       Address::times_4,
                       arrayOopDesc::base_offset_in_bytes(T_INT)));
}

void TemplateTable::laload() {
  transition(itos, ltos);
  __ pop_ptr(rdx);
  // eax: index
  // rdx: array
  index_check(rdx, rax); // kills rbx
  __ movq(rax, Address(rdx, rbx,
                       Address::times_8,
                       arrayOopDesc::base_offset_in_bytes(T_LONG)));
}

void TemplateTable::faload() {
  transition(itos, ftos);
  __ pop_ptr(rdx);
  // eax: index
  // rdx: array
  index_check(rdx, rax); // kills rbx
  __ movflt(xmm0, Address(rdx, rax,
                         Address::times_4,
                         arrayOopDesc::base_offset_in_bytes(T_FLOAT)));
}

void TemplateTable::daload() {
  transition(itos, dtos);
  __ pop_ptr(rdx);
  // eax: index
  // rdx: array
  index_check(rdx, rax); // kills rbx
  __ movdbl(xmm0, Address(rdx, rax,
                          Address::times_8,
                          arrayOopDesc::base_offset_in_bytes(T_DOUBLE)));
}

void TemplateTable::aaload() {
  transition(itos, atos);
  __ pop_ptr(rdx);
  // eax: index
  // rdx: array
  index_check(rdx, rax); // kills rbx
  __ load_heap_oop(rax, Address(rdx, rax,
                                UseCompressedOops ? Address::times_4 : Address::times_8,
                                arrayOopDesc::base_offset_in_bytes(T_OBJECT)));
}

void TemplateTable::baload() {
  transition(itos, itos);
  __ pop_ptr(rdx);
  // eax: index
  // rdx: array
  index_check(rdx, rax); // kills rbx
  __ load_signed_byte(rax,
                      Address(rdx, rax,
                              Address::times_1,
                              arrayOopDesc::base_offset_in_bytes(T_BYTE)));
}

void TemplateTable::caload() {
  transition(itos, itos);
  __ pop_ptr(rdx);
  // eax: index
  // rdx: array
  index_check(rdx, rax); // kills rbx
  __ load_unsigned_short(rax,
                         Address(rdx, rax,
                                 Address::times_2,
                                 arrayOopDesc::base_offset_in_bytes(T_CHAR)));
}

// iload followed by caload frequent pair
void TemplateTable::fast_icaload() {
  transition(vtos, itos);
  // load index out of locals
  locals_index(rbx);
  __ movl(rax, iaddress(rbx));

  // eax: index
  // rdx: array
  __ pop_ptr(rdx);
  index_check(rdx, rax); // kills rbx
  __ load_unsigned_short(rax,
                         Address(rdx, rax,
                                 Address::times_2,
                                 arrayOopDesc::base_offset_in_bytes(T_CHAR)));
}

void TemplateTable::saload() {
  transition(itos, itos);
  __ pop_ptr(rdx);
  // eax: index
  // rdx: array
  index_check(rdx, rax); // kills rbx
  __ load_signed_short(rax,
                       Address(rdx, rax,
                               Address::times_2,
                               arrayOopDesc::base_offset_in_bytes(T_SHORT)));
}

void TemplateTable::iload(int n) {
  transition(vtos, itos);
  __ movl(rax, iaddress(n));
}

void TemplateTable::lload(int n) {
  transition(vtos, ltos);
  __ movq(rax, laddress(n));
}

void TemplateTable::fload(int n) {
  transition(vtos, ftos);
  __ movflt(xmm0, faddress(n));
}

void TemplateTable::dload(int n) {
  transition(vtos, dtos);
  __ movdbl(xmm0, daddress(n));
}

void TemplateTable::aload(int n) {
  transition(vtos, atos);
  __ movptr(rax, aaddress(n));
}

void TemplateTable::aload_0() {
  transition(vtos, atos);
  // According to bytecode histograms, the pairs:
  //
  // _aload_0, _fast_igetfield
  // _aload_0, _fast_agetfield
  // _aload_0, _fast_fgetfield
  //
  // occur frequently. If RewriteFrequentPairs is set, the (slow)
  // _aload_0 bytecode checks if the next bytecode is either
  // _fast_igetfield, _fast_agetfield or _fast_fgetfield and then
  // rewrites the current bytecode into a pair bytecode; otherwise it
  // rewrites the current bytecode into _fast_aload_0 that doesn't do
  // the pair check anymore.
  //
  // Note: If the next bytecode is _getfield, the rewrite must be
  //       delayed, otherwise we may miss an opportunity for a pair.
  //
  // Also rewrite frequent pairs
  //   aload_0, aload_1
  //   aload_0, iload_1
  // These bytecodes with a small amount of code are most profitable
  // to rewrite
  if (RewriteFrequentPairs) {
    Label rewrite, done;
    const Register bc = c_rarg3;
    assert(rbx != bc, "register damaged");
    // get next byte
    __ load_unsigned_byte(rbx,
                          at_bcp(Bytecodes::length_for(Bytecodes::_aload_0)));

    // do actual aload_0
    aload(0);

    // if _getfield then wait with rewrite
    __ cmpl(rbx, Bytecodes::_getfield);
    __ jcc(Assembler::equal, done);

    // if _igetfield then reqrite to _fast_iaccess_0
    assert(Bytecodes::java_code(Bytecodes::_fast_iaccess_0) ==
           Bytecodes::_aload_0,
           "fix bytecode definition");
    __ cmpl(rbx, Bytecodes::_fast_igetfield);
    __ movl(bc, Bytecodes::_fast_iaccess_0);
    __ jccb(Assembler::equal, rewrite);

    // if _agetfield then reqrite to _fast_aaccess_0
    assert(Bytecodes::java_code(Bytecodes::_fast_aaccess_0) ==
           Bytecodes::_aload_0,
           "fix bytecode definition");
    __ cmpl(rbx, Bytecodes::_fast_agetfield);
    __ movl(bc, Bytecodes::_fast_aaccess_0);
    __ jccb(Assembler::equal, rewrite);

    // if _fgetfield then reqrite to _fast_faccess_0
    assert(Bytecodes::java_code(Bytecodes::_fast_faccess_0) ==
           Bytecodes::_aload_0,
           "fix bytecode definition");
    __ cmpl(rbx, Bytecodes::_fast_fgetfield);
    __ movl(bc, Bytecodes::_fast_faccess_0);
    __ jccb(Assembler::equal, rewrite);

    // else rewrite to _fast_aload0
    assert(Bytecodes::java_code(Bytecodes::_fast_aload_0) ==
           Bytecodes::_aload_0,
           "fix bytecode definition");
    __ movl(bc, Bytecodes::_fast_aload_0);

    // rewrite
    // bc: fast bytecode
    __ bind(rewrite);
    patch_bytecode(Bytecodes::_aload_0, bc, rbx, false);

    __ bind(done);
  } else {
    aload(0);
  }
}

void TemplateTable::istore() {
  transition(itos, vtos);
  locals_index(rbx);
  __ movl(iaddress(rbx), rax);
}

void TemplateTable::lstore() {
  transition(ltos, vtos);
  locals_index(rbx);
  __ movq(laddress(rbx), rax);
}

void TemplateTable::fstore() {
  transition(ftos, vtos);
  locals_index(rbx);
  __ movflt(faddress(rbx), xmm0);
}

void TemplateTable::dstore() {
  transition(dtos, vtos);
  locals_index(rbx);
  __ movdbl(daddress(rbx), xmm0);
}

void TemplateTable::astore() {
  transition(vtos, vtos);
  __ pop_ptr(rax);
  locals_index(rbx);
  __ movptr(aaddress(rbx), rax);
}

void TemplateTable::wide_istore() {
  transition(vtos, vtos);
  __ pop_i();
  locals_index_wide(rbx);
  __ movl(iaddress(rbx), rax);
}

void TemplateTable::wide_lstore() {
  transition(vtos, vtos);
  __ pop_l();
  locals_index_wide(rbx);
  __ movq(laddress(rbx), rax);
}

void TemplateTable::wide_fstore() {
  transition(vtos, vtos);
  __ pop_f();
  locals_index_wide(rbx);
  __ movflt(faddress(rbx), xmm0);
}

void TemplateTable::wide_dstore() {
  transition(vtos, vtos);
  __ pop_d();
  locals_index_wide(rbx);
  __ movdbl(daddress(rbx), xmm0);
}

void TemplateTable::wide_astore() {
  transition(vtos, vtos);
  __ pop_ptr(rax);
  locals_index_wide(rbx);
  __ movptr(aaddress(rbx), rax);
}

void TemplateTable::iastore() {
  transition(itos, vtos);
  __ pop_i(rbx);
  __ pop_ptr(rdx);
  // eax: value
  // ebx: index
  // rdx: array
  index_check(rdx, rbx); // prefer index in ebx
  __ movl(Address(rdx, rbx,
                  Address::times_4,
                  arrayOopDesc::base_offset_in_bytes(T_INT)),
          rax);
}

void TemplateTable::lastore() {
  transition(ltos, vtos);
  __ pop_i(rbx);
  __ pop_ptr(rdx);
  // rax: value
  // ebx: index
  // rdx: array
  index_check(rdx, rbx); // prefer index in ebx
  __ movq(Address(rdx, rbx,
                  Address::times_8,
                  arrayOopDesc::base_offset_in_bytes(T_LONG)),
          rax);
}

void TemplateTable::fastore() {
  transition(ftos, vtos);
  __ pop_i(rbx);
  __ pop_ptr(rdx);
  // xmm0: value
  // ebx:  index
  // rdx:  array
  index_check(rdx, rbx); // prefer index in ebx
  __ movflt(Address(rdx, rbx,
                   Address::times_4,
                   arrayOopDesc::base_offset_in_bytes(T_FLOAT)),
           xmm0);
}

void TemplateTable::dastore() {
  transition(dtos, vtos);
  __ pop_i(rbx);
  __ pop_ptr(rdx);
  // xmm0: value
  // ebx:  index
  // rdx:  array
  index_check(rdx, rbx); // prefer index in ebx
  __ movdbl(Address(rdx, rbx,
                   Address::times_8,
                   arrayOopDesc::base_offset_in_bytes(T_DOUBLE)),
           xmm0);
}

void TemplateTable::aastore() {
  Label is_null, ok_is_subtype, done;
  transition(vtos, vtos);
  // stack: ..., array, index, value
  __ movptr(rax, at_tos());    // value
  __ movl(rcx, at_tos_p1()); // index
  __ movptr(rdx, at_tos_p2()); // array

  Address element_address(rdx, rcx,
                          UseCompressedOops? Address::times_4 : Address::times_8,
                          arrayOopDesc::base_offset_in_bytes(T_OBJECT));

  index_check(rdx, rcx);     // kills rbx
  // do array store check - check for NULL value first
  __ testptr(rax, rax);
  __ jcc(Assembler::zero, is_null);

  // Move subklass into rbx
  __ load_klass(rbx, rax);
  // Move superklass into rax
  __ load_klass(rax, rdx);
  __ movptr(rax, Address(rax,
                         ObjArrayKlass::element_klass_offset()));
  // Compress array + index*oopSize + 12 into a single register.  Frees rcx.
  __ lea(rdx, element_address);

  // Generate subtype check.  Blows rcx, rdi
  // Superklass in rax.  Subklass in rbx.
  __ gen_subtype_check(rbx, ok_is_subtype);

  // Come here on failure
  // object is at TOS
  __ jump(ExternalAddress(Interpreter::_throw_ArrayStoreException_entry));

  // Come here on success
  __ bind(ok_is_subtype);

  // Get the value we will store
  __ movptr(rax, at_tos());
  // Now store using the appropriate barrier
  do_oop_store(_masm, Address(rdx, 0), rax, _bs->kind(), true);
  __ jmp(done);

  // Have a NULL in rax, rdx=array, ecx=index.  Store NULL at ary[idx]
  __ bind(is_null);
  __ profile_null_seen(rbx);

  // Store a NULL
  do_oop_store(_masm, element_address, noreg, _bs->kind(), true);

  // Pop stack arguments
  __ bind(done);
  __ addptr(rsp, 3 * Interpreter::stackElementSize);
}

void TemplateTable::bastore() {
  transition(itos, vtos);
  __ pop_i(rbx);
  __ pop_ptr(rdx);
  // eax: value
  // ebx: index
  // rdx: array
  index_check(rdx, rbx); // prefer index in ebx
  __ movb(Address(rdx, rbx,
                  Address::times_1,
                  arrayOopDesc::base_offset_in_bytes(T_BYTE)),
          rax);
}

void TemplateTable::castore() {
  transition(itos, vtos);
  __ pop_i(rbx);
  __ pop_ptr(rdx);
  // eax: value
  // ebx: index
  // rdx: array
  index_check(rdx, rbx);  // prefer index in ebx
  __ movw(Address(rdx, rbx,
                  Address::times_2,
                  arrayOopDesc::base_offset_in_bytes(T_CHAR)),
          rax);
}

void TemplateTable::sastore() {
  castore();
}

void TemplateTable::istore(int n) {
  transition(itos, vtos);
  __ movl(iaddress(n), rax);
}

void TemplateTable::lstore(int n) {
  transition(ltos, vtos);
  __ movq(laddress(n), rax);
}

void TemplateTable::fstore(int n) {
  transition(ftos, vtos);
  __ movflt(faddress(n), xmm0);
}

void TemplateTable::dstore(int n) {
  transition(dtos, vtos);
  __ movdbl(daddress(n), xmm0);
}

void TemplateTable::astore(int n) {
  transition(vtos, vtos);
  __ pop_ptr(rax);
  __ movptr(aaddress(n), rax);
}

void TemplateTable::pop() {
  transition(vtos, vtos);
  __ addptr(rsp, Interpreter::stackElementSize);
}

void TemplateTable::pop2() {
  transition(vtos, vtos);
  __ addptr(rsp, 2 * Interpreter::stackElementSize);
}

void TemplateTable::dup() {
  transition(vtos, vtos);
  __ load_ptr(0, rax);
  __ push_ptr(rax);
  // stack: ..., a, a
}

void TemplateTable::dup_x1() {
  transition(vtos, vtos);
  // stack: ..., a, b
  __ load_ptr( 0, rax);  // load b
  __ load_ptr( 1, rcx);  // load a
  __ store_ptr(1, rax);  // store b
  __ store_ptr(0, rcx);  // store a
  __ push_ptr(rax);      // push b
  // stack: ..., b, a, b
}

void TemplateTable::dup_x2() {
  transition(vtos, vtos);
  // stack: ..., a, b, c
  __ load_ptr( 0, rax);  // load c
  __ load_ptr( 2, rcx);  // load a
  __ store_ptr(2, rax);  // store c in a
  __ push_ptr(rax);      // push c
  // stack: ..., c, b, c, c
  __ load_ptr( 2, rax);  // load b
  __ store_ptr(2, rcx);  // store a in b
  // stack: ..., c, a, c, c
  __ store_ptr(1, rax);  // store b in c
  // stack: ..., c, a, b, c
}

void TemplateTable::dup2() {
  transition(vtos, vtos);
  // stack: ..., a, b
  __ load_ptr(1, rax);  // load a
  __ push_ptr(rax);     // push a
  __ load_ptr(1, rax);  // load b
  __ push_ptr(rax);     // push b
  // stack: ..., a, b, a, b
}

void TemplateTable::dup2_x1() {
  transition(vtos, vtos);
  // stack: ..., a, b, c
  __ load_ptr( 0, rcx);  // load c
  __ load_ptr( 1, rax);  // load b
  __ push_ptr(rax);      // push b
  __ push_ptr(rcx);      // push c
  // stack: ..., a, b, c, b, c
  __ store_ptr(3, rcx);  // store c in b
  // stack: ..., a, c, c, b, c
  __ load_ptr( 4, rcx);  // load a
  __ store_ptr(2, rcx);  // store a in 2nd c
  // stack: ..., a, c, a, b, c
  __ store_ptr(4, rax);  // store b in a
  // stack: ..., b, c, a, b, c
}

void TemplateTable::dup2_x2() {
  transition(vtos, vtos);
  // stack: ..., a, b, c, d
  __ load_ptr( 0, rcx);  // load d
  __ load_ptr( 1, rax);  // load c
  __ push_ptr(rax);      // push c
  __ push_ptr(rcx);      // push d
  // stack: ..., a, b, c, d, c, d
  __ load_ptr( 4, rax);  // load b
  __ store_ptr(2, rax);  // store b in d
  __ store_ptr(4, rcx);  // store d in b
  // stack: ..., a, d, c, b, c, d
  __ load_ptr( 5, rcx);  // load a
  __ load_ptr( 3, rax);  // load c
  __ store_ptr(3, rcx);  // store a in c
  __ store_ptr(5, rax);  // store c in a
  // stack: ..., c, d, a, b, c, d
}

void TemplateTable::swap() {
  transition(vtos, vtos);
  // stack: ..., a, b
  __ load_ptr( 1, rcx);  // load a
  __ load_ptr( 0, rax);  // load b
  __ store_ptr(0, rcx);  // store a in b
  __ store_ptr(1, rax);  // store b in a
  // stack: ..., b, a
}

void TemplateTable::iop2(Operation op) {
  transition(itos, itos);
  switch (op) {
  case add  :                    __ pop_i(rdx); __ addl (rax, rdx); break;
  case sub  : __ movl(rdx, rax); __ pop_i(rax); __ subl (rax, rdx); break;
  case mul  :                    __ pop_i(rdx); __ imull(rax, rdx); break;
  case _and :                    __ pop_i(rdx); __ andl (rax, rdx); break;
  case _or  :                    __ pop_i(rdx); __ orl  (rax, rdx); break;
  case _xor :                    __ pop_i(rdx); __ xorl (rax, rdx); break;
  case shl  : __ movl(rcx, rax); __ pop_i(rax); __ shll (rax);      break;
  case shr  : __ movl(rcx, rax); __ pop_i(rax); __ sarl (rax);      break;
  case ushr : __ movl(rcx, rax); __ pop_i(rax); __ shrl (rax);      break;
  default   : ShouldNotReachHere();
  }
}

void TemplateTable::lop2(Operation op) {
  transition(ltos, ltos);
  switch (op) {
  case add  :                    __ pop_l(rdx); __ addptr(rax, rdx); break;
  case sub  : __ mov(rdx, rax);  __ pop_l(rax); __ subptr(rax, rdx); break;
  case _and :                    __ pop_l(rdx); __ andptr(rax, rdx); break;
  case _or  :                    __ pop_l(rdx); __ orptr (rax, rdx); break;
  case _xor :                    __ pop_l(rdx); __ xorptr(rax, rdx); break;
  default   : ShouldNotReachHere();
  }
}

void TemplateTable::idiv() {
  transition(itos, itos);
  __ movl(rcx, rax);
  __ pop_i(rax);
  // Note: could xor eax and ecx and compare with (-1 ^ min_int). If
  //       they are not equal, one could do a normal division (no correction
  //       needed), which may speed up this implementation for the common case.
  //       (see also JVM spec., p.243 & p.271)
  __ corrected_idivl(rcx);
}

void TemplateTable::irem() {
  transition(itos, itos);
  __ movl(rcx, rax);
  __ pop_i(rax);
  // Note: could xor eax and ecx and compare with (-1 ^ min_int). If
  //       they are not equal, one could do a normal division (no correction
  //       needed), which may speed up this implementation for the common case.
  //       (see also JVM spec., p.243 & p.271)
  __ corrected_idivl(rcx);
  __ movl(rax, rdx);
}

void TemplateTable::lmul() {
  transition(ltos, ltos);
  __ pop_l(rdx);
  __ imulq(rax, rdx);
}

void TemplateTable::ldiv() {
  transition(ltos, ltos);
  __ mov(rcx, rax);
  __ pop_l(rax);
  // generate explicit div0 check
  __ testq(rcx, rcx);
  __ jump_cc(Assembler::zero,
             ExternalAddress(Interpreter::_throw_ArithmeticException_entry));
  // Note: could xor rax and rcx and compare with (-1 ^ min_int). If
  //       they are not equal, one could do a normal division (no correction
  //       needed), which may speed up this implementation for the common case.
  //       (see also JVM spec., p.243 & p.271)
  __ corrected_idivq(rcx); // kills rbx
}

void TemplateTable::lrem() {
  transition(ltos, ltos);
  __ mov(rcx, rax);
  __ pop_l(rax);
  __ testq(rcx, rcx);
  __ jump_cc(Assembler::zero,
             ExternalAddress(Interpreter::_throw_ArithmeticException_entry));
  // Note: could xor rax and rcx and compare with (-1 ^ min_int). If
  //       they are not equal, one could do a normal division (no correction
  //       needed), which may speed up this implementation for the common case.
  //       (see also JVM spec., p.243 & p.271)
  __ corrected_idivq(rcx); // kills rbx
  __ mov(rax, rdx);
}

void TemplateTable::lshl() {
  transition(itos, ltos);
  __ movl(rcx, rax);                             // get shift count
  __ pop_l(rax);                                 // get shift value
  __ shlq(rax);
}

void TemplateTable::lshr() {
  transition(itos, ltos);
  __ movl(rcx, rax);                             // get shift count
  __ pop_l(rax);                                 // get shift value
  __ sarq(rax);
}

void TemplateTable::lushr() {
  transition(itos, ltos);
  __ movl(rcx, rax);                             // get shift count
  __ pop_l(rax);                                 // get shift value
  __ shrq(rax);
}

void TemplateTable::fop2(Operation op) {
  transition(ftos, ftos);
  switch (op) {
  case add:
    __ addss(xmm0, at_rsp());
    __ addptr(rsp, Interpreter::stackElementSize);
    break;
  case sub:
    __ movflt(xmm1, xmm0);
    __ pop_f(xmm0);
    __ subss(xmm0, xmm1);
    break;
  case mul:
    __ mulss(xmm0, at_rsp());
    __ addptr(rsp, Interpreter::stackElementSize);
    break;
  case div:
    __ movflt(xmm1, xmm0);
    __ pop_f(xmm0);
    __ divss(xmm0, xmm1);
    break;
  case rem:
    __ movflt(xmm1, xmm0);
    __ pop_f(xmm0);
    __ call_VM_leaf(CAST_FROM_FN_PTR(address, SharedRuntime::frem), 2);
    break;
  default:
    ShouldNotReachHere();
    break;
  }
}

void TemplateTable::dop2(Operation op) {
  transition(dtos, dtos);
  switch (op) {
  case add:
    __ addsd(xmm0, at_rsp());
    __ addptr(rsp, 2 * Interpreter::stackElementSize);
    break;
  case sub:
    __ movdbl(xmm1, xmm0);
    __ pop_d(xmm0);
    __ subsd(xmm0, xmm1);
    break;
  case mul:
    __ mulsd(xmm0, at_rsp());
    __ addptr(rsp, 2 * Interpreter::stackElementSize);
    break;
  case div:
    __ movdbl(xmm1, xmm0);
    __ pop_d(xmm0);
    __ divsd(xmm0, xmm1);
    break;
  case rem:
    __ movdbl(xmm1, xmm0);
    __ pop_d(xmm0);
    __ call_VM_leaf(CAST_FROM_FN_PTR(address, SharedRuntime::drem), 2);
    break;
  default:
    ShouldNotReachHere();
    break;
  }
}

void TemplateTable::ineg() {
  transition(itos, itos);
  __ negl(rax);
}

void TemplateTable::lneg() {
  transition(ltos, ltos);
  __ negq(rax);
}

// Note: 'double' and 'long long' have 32-bits alignment on x86.
static jlong* double_quadword(jlong *adr, jlong lo, jlong hi) {
  // Use the expression (adr)&(~0xF) to provide 128-bits aligned address
  // of 128-bits operands for SSE instructions.
  jlong *operand = (jlong*)(((intptr_t)adr)&((intptr_t)(~0xF)));
  // Store the value to a 128-bits operand.
  operand[0] = lo;
  operand[1] = hi;
  return operand;
}

// Buffer for 128-bits masks used by SSE instructions.
static jlong float_signflip_pool[2*2];
static jlong double_signflip_pool[2*2];

void TemplateTable::fneg() {
  transition(ftos, ftos);
  static jlong *float_signflip  = double_quadword(&float_signflip_pool[1], 0x8000000080000000, 0x8000000080000000);
  __ xorps(xmm0, ExternalAddress((address) float_signflip));
}

void TemplateTable::dneg() {
  transition(dtos, dtos);
  static jlong *double_signflip  = double_quadword(&double_signflip_pool[1], 0x8000000000000000, 0x8000000000000000);
  __ xorpd(xmm0, ExternalAddress((address) double_signflip));
}

void TemplateTable::iinc() {
  transition(vtos, vtos);
  __ load_signed_byte(rdx, at_bcp(2)); // get constant
  locals_index(rbx);
  __ addl(iaddress(rbx), rdx);
}

void TemplateTable::wide_iinc() {
  transition(vtos, vtos);
  __ movl(rdx, at_bcp(4)); // get constant
  locals_index_wide(rbx);
  __ bswapl(rdx); // swap bytes & sign-extend constant
  __ sarl(rdx, 16);
  __ addl(iaddress(rbx), rdx);
  // Note: should probably use only one movl to get both
  //       the index and the constant -> fix this
}

void TemplateTable::convert() {
  // Checking
#ifdef ASSERT
  {
    TosState tos_in  = ilgl;
    TosState tos_out = ilgl;
    switch (bytecode()) {
    case Bytecodes::_i2l: // fall through
    case Bytecodes::_i2f: // fall through
    case Bytecodes::_i2d: // fall through
    case Bytecodes::_i2b: // fall through
    case Bytecodes::_i2c: // fall through
    case Bytecodes::_i2s: tos_in = itos; break;
    case Bytecodes::_l2i: // fall through
    case Bytecodes::_l2f: // fall through
    case Bytecodes::_l2d: tos_in = ltos; break;
    case Bytecodes::_f2i: // fall through
    case Bytecodes::_f2l: // fall through
    case Bytecodes::_f2d: tos_in = ftos; break;
    case Bytecodes::_d2i: // fall through
    case Bytecodes::_d2l: // fall through
    case Bytecodes::_d2f: tos_in = dtos; break;
    default             : ShouldNotReachHere();
    }
    switch (bytecode()) {
    case Bytecodes::_l2i: // fall through
    case Bytecodes::_f2i: // fall through
    case Bytecodes::_d2i: // fall through
    case Bytecodes::_i2b: // fall through
    case Bytecodes::_i2c: // fall through
    case Bytecodes::_i2s: tos_out = itos; break;
    case Bytecodes::_i2l: // fall through
    case Bytecodes::_f2l: // fall through
    case Bytecodes::_d2l: tos_out = ltos; break;
    case Bytecodes::_i2f: // fall through
    case Bytecodes::_l2f: // fall through
    case Bytecodes::_d2f: tos_out = ftos; break;
    case Bytecodes::_i2d: // fall through
    case Bytecodes::_l2d: // fall through
    case Bytecodes::_f2d: tos_out = dtos; break;
    default             : ShouldNotReachHere();
    }
    transition(tos_in, tos_out);
  }
#endif // ASSERT

  static const int64_t is_nan = 0x8000000000000000L;

  // Conversion
  switch (bytecode()) {
  case Bytecodes::_i2l:
    __ movslq(rax, rax);
    break;
  case Bytecodes::_i2f:
    __ cvtsi2ssl(xmm0, rax);
    break;
  case Bytecodes::_i2d:
    __ cvtsi2sdl(xmm0, rax);
    break;
  case Bytecodes::_i2b:
    __ movsbl(rax, rax);
    break;
  case Bytecodes::_i2c:
    __ movzwl(rax, rax);
    break;
  case Bytecodes::_i2s:
    __ movswl(rax, rax);
    break;
  case Bytecodes::_l2i:
    __ movl(rax, rax);
    break;
  case Bytecodes::_l2f:
    __ cvtsi2ssq(xmm0, rax);
    break;
  case Bytecodes::_l2d:
    __ cvtsi2sdq(xmm0, rax);
    break;
  case Bytecodes::_f2i:
  {
    Label L;
    __ cvttss2sil(rax, xmm0);
    __ cmpl(rax, 0x80000000); // NaN or overflow/underflow?
    __ jcc(Assembler::notEqual, L);
    __ call_VM_leaf(CAST_FROM_FN_PTR(address, SharedRuntime::f2i), 1);
    __ bind(L);
  }
    break;
  case Bytecodes::_f2l:
  {
    Label L;
    __ cvttss2siq(rax, xmm0);
    // NaN or overflow/underflow?
    __ cmp64(rax, ExternalAddress((address) &is_nan));
    __ jcc(Assembler::notEqual, L);
    __ call_VM_leaf(CAST_FROM_FN_PTR(address, SharedRuntime::f2l), 1);
    __ bind(L);
  }
    break;
  case Bytecodes::_f2d:
    __ cvtss2sd(xmm0, xmm0);
    break;
  case Bytecodes::_d2i:
  {
    Label L;
    __ cvttsd2sil(rax, xmm0);
    __ cmpl(rax, 0x80000000); // NaN or overflow/underflow?
    __ jcc(Assembler::notEqual, L);
    __ call_VM_leaf(CAST_FROM_FN_PTR(address, SharedRuntime::d2i), 1);
    __ bind(L);
  }
    break;
  case Bytecodes::_d2l:
  {
    Label L;
    __ cvttsd2siq(rax, xmm0);
    // NaN or overflow/underflow?
    __ cmp64(rax, ExternalAddress((address) &is_nan));
    __ jcc(Assembler::notEqual, L);
    __ call_VM_leaf(CAST_FROM_FN_PTR(address, SharedRuntime::d2l), 1);
    __ bind(L);
  }
    break;
  case Bytecodes::_d2f:
    __ cvtsd2ss(xmm0, xmm0);
    break;
  default:
    ShouldNotReachHere();
  }
}

void TemplateTable::lcmp() {
  transition(ltos, itos);
  Label done;
  __ pop_l(rdx);
  __ cmpq(rdx, rax);
  __ movl(rax, -1);
  __ jccb(Assembler::less, done);
  __ setb(Assembler::notEqual, rax);
  __ movzbl(rax, rax);
  __ bind(done);
}

void TemplateTable::float_cmp(bool is_float, int unordered_result) {
  Label done;
  if (is_float) {
    // XXX get rid of pop here, use ... reg, mem32
    __ pop_f(xmm1);
    __ ucomiss(xmm1, xmm0);
  } else {
    // XXX get rid of pop here, use ... reg, mem64
    __ pop_d(xmm1);
    __ ucomisd(xmm1, xmm0);
  }
  if (unordered_result < 0) {
    __ movl(rax, -1);
    __ jccb(Assembler::parity, done);
    __ jccb(Assembler::below, done);
    __ setb(Assembler::notEqual, rdx);
    __ movzbl(rax, rdx);
  } else {
    __ movl(rax, 1);
    __ jccb(Assembler::parity, done);
    __ jccb(Assembler::above, done);
    __ movl(rax, 0);
    __ jccb(Assembler::equal, done);
    __ decrementl(rax);
  }
  __ bind(done);
}

void TemplateTable::branch(bool is_jsr, bool is_wide) {
  __ get_method(rcx); // rcx holds method
  __ profile_taken_branch(rax, rbx); // rax holds updated MDP, rbx
                                     // holds bumped taken count

  const ByteSize be_offset = MethodCounters::backedge_counter_offset() +
                             InvocationCounter::counter_offset();
  const ByteSize inv_offset = MethodCounters::invocation_counter_offset() +
                              InvocationCounter::counter_offset();

  // Load up edx with the branch displacement
  if (is_wide) {
    __ movl(rdx, at_bcp(1));
  } else {
    __ load_signed_short(rdx, at_bcp(1));
  }
  __ bswapl(rdx);

  if (!is_wide) {
    __ sarl(rdx, 16);
  }
  __ movl2ptr(rdx, rdx);

  // Handle all the JSR stuff here, then exit.
  // It's much shorter and cleaner than intermingling with the non-JSR
  // normal-branch stuff occurring below.
  if (is_jsr) {
    // Pre-load the next target bytecode into rbx
    __ load_unsigned_byte(rbx, Address(r13, rdx, Address::times_1, 0));

    // compute return address as bci in rax
    __ lea(rax, at_bcp((is_wide ? 5 : 3) -
                        in_bytes(ConstMethod::codes_offset())));
    __ subptr(rax, Address(rcx, Method::const_offset()));
    // Adjust the bcp in r13 by the displacement in rdx
    __ addptr(r13, rdx);
    // jsr returns atos that is not an oop
    __ push_i(rax);
    __ dispatch_only(vtos);
    return;
  }

  // Normal (non-jsr) branch handling

  // Adjust the bcp in r13 by the displacement in rdx
  __ addptr(r13, rdx);

  assert(UseLoopCounter || !UseOnStackReplacement,
         "on-stack-replacement requires loop counters");
  Label backedge_counter_overflow;
  Label profile_method;
  Label dispatch;
  if (UseLoopCounter) {
    // increment backedge counter for backward branches
    // rax: MDO
    // ebx: MDO bumped taken-count
    // rcx: method
    // rdx: target offset
    // r13: target bcp
    // r14: locals pointer
    __ testl(rdx, rdx);             // check if forward or backward branch
    __ jcc(Assembler::positive, dispatch); // count only if backward branch

    // check if MethodCounters exists
    Label has_counters;
    __ movptr(rax, Address(rcx, Method::method_counters_offset()));
    __ testptr(rax, rax);
    __ jcc(Assembler::notZero, has_counters);
    __ push(rdx);
    __ push(rcx);
    __ call_VM(noreg, CAST_FROM_FN_PTR(address, InterpreterRuntime::build_method_counters),
               rcx);
    __ pop(rcx);
    __ pop(rdx);
    __ movptr(rax, Address(rcx, Method::method_counters_offset()));
    __ jcc(Assembler::zero, dispatch);
    __ bind(has_counters);

    if (TieredCompilation) {
      Label no_mdo;
      int increment = InvocationCounter::count_increment;
      int mask = ((1 << Tier0BackedgeNotifyFreqLog) - 1) << InvocationCounter::count_shift;
      if (ProfileInterpreter) {
        // Are we profiling?
        __ movptr(rbx, Address(rcx, in_bytes(Method::method_data_offset())));
        __ testptr(rbx, rbx);
        __ jccb(Assembler::zero, no_mdo);
        // Increment the MDO backedge counter
        const Address mdo_backedge_counter(rbx, in_bytes(MethodData::backedge_counter_offset()) +
                                           in_bytes(InvocationCounter::counter_offset()));
        __ increment_mask_and_jump(mdo_backedge_counter, increment, mask,
                                   rax, false, Assembler::zero, &backedge_counter_overflow);
        __ jmp(dispatch);
      }
      __ bind(no_mdo);
      // Increment backedge counter in MethodCounters*
      __ movptr(rcx, Address(rcx, Method::method_counters_offset()));
      __ increment_mask_and_jump(Address(rcx, be_offset), increment, mask,
                                 rax, false, Assembler::zero, &backedge_counter_overflow);
    } else {
      // increment counter
      __ movptr(rcx, Address(rcx, Method::method_counters_offset()));
      __ movl(rax, Address(rcx, be_offset));        // load backedge counter
      __ incrementl(rax, InvocationCounter::count_increment); // increment counter
      __ movl(Address(rcx, be_offset), rax);        // store counter

      __ movl(rax, Address(rcx, inv_offset));    // load invocation counter

      __ andl(rax, InvocationCounter::count_mask_value); // and the status bits
      __ addl(rax, Address(rcx, be_offset));        // add both counters

      if (ProfileInterpreter) {
        // Test to see if we should create a method data oop
        __ cmp32(rax,
                 ExternalAddress((address) &InvocationCounter::InterpreterProfileLimit));
        __ jcc(Assembler::less, dispatch);

        // if no method data exists, go to profile method
        __ test_method_data_pointer(rax, profile_method);

        if (UseOnStackReplacement) {
          // check for overflow against ebx which is the MDO taken count
          __ cmp32(rbx,
                   ExternalAddress((address) &InvocationCounter::InterpreterBackwardBranchLimit));
          __ jcc(Assembler::below, dispatch);

          // When ProfileInterpreter is on, the backedge_count comes
          // from the MethodData*, which value does not get reset on
          // the call to frequency_counter_overflow().  To avoid
          // excessive calls to the overflow routine while the method is
          // being compiled, add a second test to make sure the overflow
          // function is called only once every overflow_frequency.
          const int overflow_frequency = 1024;
          __ andl(rbx, overflow_frequency - 1);
          __ jcc(Assembler::zero, backedge_counter_overflow);

        }
      } else {
        if (UseOnStackReplacement) {
          // check for overflow against eax, which is the sum of the
          // counters
          __ cmp32(rax,
                   ExternalAddress((address) &InvocationCounter::InterpreterBackwardBranchLimit));
          __ jcc(Assembler::aboveEqual, backedge_counter_overflow);

        }
      }
    }
    __ bind(dispatch);
  }

  // Pre-load the next target bytecode into rbx
  __ load_unsigned_byte(rbx, Address(r13, 0));

  // continue with the bytecode @ target
  // eax: return bci for jsr's, unused otherwise
  // ebx: target bytecode
  // r13: target bcp
  __ dispatch_only(vtos);

  if (UseLoopCounter) {
    if (ProfileInterpreter) {
      // Out-of-line code to allocate method data oop.
      __ bind(profile_method);
      __ call_VM(noreg, CAST_FROM_FN_PTR(address, InterpreterRuntime::profile_method));
      __ load_unsigned_byte(rbx, Address(r13, 0));  // restore target bytecode
      __ set_method_data_pointer_for_bcp();
      __ jmp(dispatch);
    }

    if (UseOnStackReplacement) {
      // invocation counter overflow
      __ bind(backedge_counter_overflow);
      __ negptr(rdx);
      __ addptr(rdx, r13); // branch bcp
      // IcoResult frequency_counter_overflow([JavaThread*], address branch_bcp)
      __ call_VM(noreg,
                 CAST_FROM_FN_PTR(address,
                                  InterpreterRuntime::frequency_counter_overflow),
                 rdx);
      __ load_unsigned_byte(rbx, Address(r13, 0));  // restore target bytecode

      // rax: osr nmethod (osr ok) or NULL (osr not possible)
      // ebx: target bytecode
      // rdx: scratch
      // r14: locals pointer
      // r13: bcp
      __ testptr(rax, rax);                        // test result
      __ jcc(Assembler::zero, dispatch);         // no osr if null
      // nmethod may have been invalidated (VM may block upon call_VM return)
      __ movl(rcx, Address(rax, nmethod::entry_bci_offset()));
      __ cmpl(rcx, InvalidOSREntryBci);
      __ jcc(Assembler::equal, dispatch);

      // We have the address of an on stack replacement routine in eax
      // We need to prepare to execute the OSR method. First we must
      // migrate the locals and monitors off of the stack.

      __ mov(r13, rax);                             // save the nmethod

      call_VM(noreg, CAST_FROM_FN_PTR(address, SharedRuntime::OSR_migration_begin));

      // eax is OSR buffer, move it to expected parameter location
      __ mov(j_rarg0, rax);

      // We use j_rarg definitions here so that registers don't conflict as parameter
      // registers change across platforms as we are in the midst of a calling
      // sequence to the OSR nmethod and we don't want collision. These are NOT parameters.

      const Register retaddr = j_rarg2;
      const Register sender_sp = j_rarg1;

      // pop the interpreter frame
      __ movptr(sender_sp, Address(rbp, frame::interpreter_frame_sender_sp_offset * wordSize)); // get sender sp
      __ leave();                                // remove frame anchor
      __ pop(retaddr);                           // get return address
      __ mov(rsp, sender_sp);                   // set sp to sender sp
      // Ensure compiled code always sees stack at proper alignment
      __ andptr(rsp, -(StackAlignmentInBytes));

      // unlike x86 we need no specialized return from compiled code
      // to the interpreter or the call stub.

      // push the return address
      __ push(retaddr);

      // and begin the OSR nmethod
      __ jmp(Address(r13, nmethod::osr_entry_point_offset()));
    }
  }
}


void TemplateTable::if_0cmp(Condition cc) {
  transition(itos, vtos);
  // assume branch is more often taken than not (loops use backward branches)
  Label not_taken;
  __ testl(rax, rax);
  __ jcc(j_not(cc), not_taken);
  branch(false, false);
  __ bind(not_taken);
  __ profile_not_taken_branch(rax);
}

void TemplateTable::if_icmp(Condition cc) {
  transition(itos, vtos);
  // assume branch is more often taken than not (loops use backward branches)
  Label not_taken;
  __ pop_i(rdx);
  __ cmpl(rdx, rax);
  __ jcc(j_not(cc), not_taken);
  branch(false, false);
  __ bind(not_taken);
  __ profile_not_taken_branch(rax);
}

void TemplateTable::if_nullcmp(Condition cc) {
  transition(atos, vtos);
  // assume branch is more often taken than not (loops use backward branches)
  Label not_taken;
  __ testptr(rax, rax);
  __ jcc(j_not(cc), not_taken);
  branch(false, false);
  __ bind(not_taken);
  __ profile_not_taken_branch(rax);
}

void TemplateTable::if_acmp(Condition cc) {
  transition(atos, vtos);
  // assume branch is more often taken than not (loops use backward branches)
  Label not_taken;
  __ pop_ptr(rdx);
  __ cmpptr(rdx, rax);
  __ jcc(j_not(cc), not_taken);
  branch(false, false);
  __ bind(not_taken);
  __ profile_not_taken_branch(rax);
}

void TemplateTable::ret() {
  transition(vtos, vtos);
  locals_index(rbx);
  __ movslq(rbx, iaddress(rbx)); // get return bci, compute return bcp
  __ profile_ret(rbx, rcx);
  __ get_method(rax);
  __ movptr(r13, Address(rax, Method::const_offset()));
  __ lea(r13, Address(r13, rbx, Address::times_1,
                      ConstMethod::codes_offset()));
  __ dispatch_next(vtos);
}

void TemplateTable::wide_ret() {
  transition(vtos, vtos);
  locals_index_wide(rbx);
  __ movptr(rbx, aaddress(rbx)); // get return bci, compute return bcp
  __ profile_ret(rbx, rcx);
  __ get_method(rax);
  __ movptr(r13, Address(rax, Method::const_offset()));
  __ lea(r13, Address(r13, rbx, Address::times_1, ConstMethod::codes_offset()));
  __ dispatch_next(vtos);
}

void TemplateTable::tableswitch() {
  Label default_case, continue_execution;
  transition(itos, vtos);
  // align r13
  __ lea(rbx, at_bcp(BytesPerInt));
  __ andptr(rbx, -BytesPerInt);
  // load lo & hi
  __ movl(rcx, Address(rbx, BytesPerInt));
  __ movl(rdx, Address(rbx, 2 * BytesPerInt));
  __ bswapl(rcx);
  __ bswapl(rdx);
  // check against lo & hi
  __ cmpl(rax, rcx);
  __ jcc(Assembler::less, default_case);
  __ cmpl(rax, rdx);
  __ jcc(Assembler::greater, default_case);
  // lookup dispatch offset
  __ subl(rax, rcx);
  __ movl(rdx, Address(rbx, rax, Address::times_4, 3 * BytesPerInt));
  __ profile_switch_case(rax, rbx, rcx);
  // continue execution
  __ bind(continue_execution);
  __ bswapl(rdx);
  __ movl2ptr(rdx, rdx);
  __ load_unsigned_byte(rbx, Address(r13, rdx, Address::times_1));
  __ addptr(r13, rdx);
  __ dispatch_only(vtos);
  // handle default
  __ bind(default_case);
  __ profile_switch_default(rax);
  __ movl(rdx, Address(rbx, 0));
  __ jmp(continue_execution);
}

void TemplateTable::lookupswitch() {
  transition(itos, itos);
  __ stop("lookupswitch bytecode should have been rewritten");
}

void TemplateTable::fast_linearswitch() {
  transition(itos, vtos);
  Label loop_entry, loop, found, continue_execution;
  // bswap rax so we can avoid bswapping the table entries
  __ bswapl(rax);
  // align r13
  __ lea(rbx, at_bcp(BytesPerInt)); // btw: should be able to get rid of
                                    // this instruction (change offsets
                                    // below)
  __ andptr(rbx, -BytesPerInt);
  // set counter
  __ movl(rcx, Address(rbx, BytesPerInt));
  __ bswapl(rcx);
  __ jmpb(loop_entry);
  // table search
  __ bind(loop);
  __ cmpl(rax, Address(rbx, rcx, Address::times_8, 2 * BytesPerInt));
  __ jcc(Assembler::equal, found);
  __ bind(loop_entry);
  __ decrementl(rcx);
  __ jcc(Assembler::greaterEqual, loop);
  // default case
  __ profile_switch_default(rax);
  __ movl(rdx, Address(rbx, 0));
  __ jmp(continue_execution);
  // entry found -> get offset
  __ bind(found);
  __ movl(rdx, Address(rbx, rcx, Address::times_8, 3 * BytesPerInt));
  __ profile_switch_case(rcx, rax, rbx);
  // continue execution
  __ bind(continue_execution);
  __ bswapl(rdx);
  __ movl2ptr(rdx, rdx);
  __ load_unsigned_byte(rbx, Address(r13, rdx, Address::times_1));
  __ addptr(r13, rdx);
  __ dispatch_only(vtos);
}

void TemplateTable::fast_binaryswitch() {
  transition(itos, vtos);
  // Implementation using the following core algorithm:
  //
  // int binary_search(int key, LookupswitchPair* array, int n) {
  //   // Binary search according to "Methodik des Programmierens" by
  //   // Edsger W. Dijkstra and W.H.J. Feijen, Addison Wesley Germany 1985.
  //   int i = 0;
  //   int j = n;
  //   while (i+1 < j) {
  //     // invariant P: 0 <= i < j <= n and (a[i] <= key < a[j] or Q)
  //     // with      Q: for all i: 0 <= i < n: key < a[i]
  //     // where a stands for the array and assuming that the (inexisting)
  //     // element a[n] is infinitely big.
  //     int h = (i + j) >> 1;
  //     // i < h < j
  //     if (key < array[h].fast_match()) {
  //       j = h;
  //     } else {
  //       i = h;
  //     }
  //   }
  //   // R: a[i] <= key < a[i+1] or Q
  //   // (i.e., if key is within array, i is the correct index)
  //   return i;
  // }

  // Register allocation
  const Register key   = rax; // already set (tosca)
  const Register array = rbx;
  const Register i     = rcx;
  const Register j     = rdx;
  const Register h     = rdi;
  const Register temp  = rsi;

  // Find array start
  __ lea(array, at_bcp(3 * BytesPerInt)); // btw: should be able to
                                          // get rid of this
                                          // instruction (change
                                          // offsets below)
  __ andptr(array, -BytesPerInt);

  // Initialize i & j
  __ xorl(i, i);                            // i = 0;
  __ movl(j, Address(array, -BytesPerInt)); // j = length(array);

  // Convert j into native byteordering
  __ bswapl(j);

  // And start
  Label entry;
  __ jmp(entry);

  // binary search loop
  {
    Label loop;
    __ bind(loop);
    // int h = (i + j) >> 1;
    __ leal(h, Address(i, j, Address::times_1)); // h = i + j;
    __ sarl(h, 1);                               // h = (i + j) >> 1;
    // if (key < array[h].fast_match()) {
    //   j = h;
    // } else {
    //   i = h;
    // }
    // Convert array[h].match to native byte-ordering before compare
    __ movl(temp, Address(array, h, Address::times_8));
    __ bswapl(temp);
    __ cmpl(key, temp);
    // j = h if (key <  array[h].fast_match())
    __ cmovl(Assembler::less, j, h);
    // i = h if (key >= array[h].fast_match())
    __ cmovl(Assembler::greaterEqual, i, h);
    // while (i+1 < j)
    __ bind(entry);
    __ leal(h, Address(i, 1)); // i+1
    __ cmpl(h, j);             // i+1 < j
    __ jcc(Assembler::less, loop);
  }

  // end of binary search, result index is i (must check again!)
  Label default_case;
  // Convert array[i].match to native byte-ordering before compare
  __ movl(temp, Address(array, i, Address::times_8));
  __ bswapl(temp);
  __ cmpl(key, temp);
  __ jcc(Assembler::notEqual, default_case);

  // entry found -> j = offset
  __ movl(j , Address(array, i, Address::times_8, BytesPerInt));
  __ profile_switch_case(i, key, array);
  __ bswapl(j);
  __ movl2ptr(j, j);
  __ load_unsigned_byte(rbx, Address(r13, j, Address::times_1));
  __ addptr(r13, j);
  __ dispatch_only(vtos);

  // default case -> j = default offset
  __ bind(default_case);
  __ profile_switch_default(i);
  __ movl(j, Address(array, -2 * BytesPerInt));
  __ bswapl(j);
  __ movl2ptr(j, j);
  __ load_unsigned_byte(rbx, Address(r13, j, Address::times_1));
  __ addptr(r13, j);
  __ dispatch_only(vtos);
}


void TemplateTable::_return(TosState state) {
  transition(state, state);
  assert(_desc->calls_vm(),
         "inconsistent calls_vm information"); // call in remove_activation

  if (_desc->bytecode() == Bytecodes::_return_register_finalizer) {
    assert(state == vtos, "only valid state");
    __ movptr(c_rarg1, aaddress(0));
    __ load_klass(rdi, c_rarg1);
    __ movl(rdi, Address(rdi, Klass::access_flags_offset()));
    __ testl(rdi, JVM_ACC_HAS_FINALIZER);
    Label skip_register_finalizer;
    __ jcc(Assembler::zero, skip_register_finalizer);

    __ call_VM(noreg, CAST_FROM_FN_PTR(address, InterpreterRuntime::register_finalizer), c_rarg1);

    __ bind(skip_register_finalizer);
  }

  __ remove_activation(state, r13);
  __ jmp(r13);
}

// ----------------------------------------------------------------------------
// Volatile variables demand their effects be made known to all CPU's
// in order.  Store buffers on most chips allow reads & writes to
// reorder; the JMM's ReadAfterWrite.java test fails in -Xint mode
// without some kind of memory barrier (i.e., it's not sufficient that
// the interpreter does not reorder volatile references, the hardware
// also must not reorder them).
//
// According to the new Java Memory Model (JMM):
// (1) All volatiles are serialized wrt to each other.  ALSO reads &
//     writes act as aquire & release, so:
// (2) A read cannot let unrelated NON-volatile memory refs that
//     happen after the read float up to before the read.  It's OK for
//     non-volatile memory refs that happen before the volatile read to
//     float down below it.
// (3) Similar a volatile write cannot let unrelated NON-volatile
//     memory refs that happen BEFORE the write float down to after the
//     write.  It's OK for non-volatile memory refs that happen after the
//     volatile write to float up before it.
//
// We only put in barriers around volatile refs (they are expensive),
// not _between_ memory refs (that would require us to track the
// flavor of the previous memory refs).  Requirements (2) and (3)
// require some barriers before volatile stores and after volatile
// loads.  These nearly cover requirement (1) but miss the
// volatile-store-volatile-load case.  This final case is placed after
// volatile-stores although it could just as well go before
// volatile-loads.
void TemplateTable::volatile_barrier(Assembler::Membar_mask_bits
                                     order_constraint) {
  // Helper function to insert a is-volatile test and memory barrier
  if (os::is_MP()) { // Not needed on single CPU
    __ membar(order_constraint);
  }
}

void TemplateTable::resolve_cache_and_index(int byte_no,
                                            Register Rcache,
                                            Register index,
                                            size_t index_size) {
  const Register temp = rbx;
  assert_different_registers(Rcache, index, temp);

  Label resolved;
    assert(byte_no == f1_byte || byte_no == f2_byte, "byte_no out of range");
    __ get_cache_and_index_and_bytecode_at_bcp(Rcache, index, temp, byte_no, 1, index_size);
    __ cmpl(temp, (int) bytecode());  // have we resolved this bytecode?
    __ jcc(Assembler::equal, resolved);

  // resolve first time through
  address entry;
  switch (bytecode()) {
  case Bytecodes::_getstatic:
  case Bytecodes::_putstatic:
  case Bytecodes::_getfield:
  case Bytecodes::_putfield:
    entry = CAST_FROM_FN_PTR(address, InterpreterRuntime::resolve_get_put);
    break;
  case Bytecodes::_invokevirtual:
  case Bytecodes::_invokespecial:
  case Bytecodes::_invokestatic:
  case Bytecodes::_invokeinterface:
    entry = CAST_FROM_FN_PTR(address, InterpreterRuntime::resolve_invoke);
    break;
  case Bytecodes::_invokehandle:
    entry = CAST_FROM_FN_PTR(address, InterpreterRuntime::resolve_invokehandle);
    break;
  case Bytecodes::_invokedynamic:
    entry = CAST_FROM_FN_PTR(address, InterpreterRuntime::resolve_invokedynamic);
    break;
  default:
    fatal(err_msg("unexpected bytecode: %s", Bytecodes::name(bytecode())));
    break;
  }
  __ movl(temp, (int) bytecode());
  __ call_VM(noreg, entry, temp);

  // Update registers with resolved info
  __ get_cache_and_index_at_bcp(Rcache, index, 1, index_size);
  __ bind(resolved);
}

// The cache and index registers must be set before call
void TemplateTable::load_field_cp_cache_entry(Register obj,
                                              Register cache,
                                              Register index,
                                              Register off,
                                              Register flags,
                                              bool is_static = false) {
  assert_different_registers(cache, index, flags, off);

  ByteSize cp_base_offset = ConstantPoolCache::base_offset();
  // Field offset
  __ movptr(off, Address(cache, index, Address::times_ptr,
                         in_bytes(cp_base_offset +
                                  ConstantPoolCacheEntry::f2_offset())));
  // Flags
  __ movl(flags, Address(cache, index, Address::times_ptr,
                         in_bytes(cp_base_offset +
                                  ConstantPoolCacheEntry::flags_offset())));

  // klass overwrite register
  if (is_static) {
    __ movptr(obj, Address(cache, index, Address::times_ptr,
                           in_bytes(cp_base_offset +
                                    ConstantPoolCacheEntry::f1_offset())));
    const int mirror_offset = in_bytes(Klass::java_mirror_offset());
    __ movptr(obj, Address(obj, mirror_offset));
  }
}

void TemplateTable::load_invoke_cp_cache_entry(int byte_no,
                                               Register method,
                                               Register itable_index,
                                               Register flags,
                                               bool is_invokevirtual,
                                               bool is_invokevfinal, /*unused*/
                                               bool is_invokedynamic) {
  // setup registers
  const Register cache = rcx;
  const Register index = rdx;
  assert_different_registers(method, flags);
  assert_different_registers(method, cache, index);
  assert_different_registers(itable_index, flags);
  assert_different_registers(itable_index, cache, index);
  // determine constant pool cache field offsets
  assert(is_invokevirtual == (byte_no == f2_byte), "is_invokevirtual flag redundant");
  const int method_offset = in_bytes(
    ConstantPoolCache::base_offset() +
      ((byte_no == f2_byte)
       ? ConstantPoolCacheEntry::f2_offset()
       : ConstantPoolCacheEntry::f1_offset()));
  const int flags_offset = in_bytes(ConstantPoolCache::base_offset() +
                                    ConstantPoolCacheEntry::flags_offset());
  // access constant pool cache fields
  const int index_offset = in_bytes(ConstantPoolCache::base_offset() +
                                    ConstantPoolCacheEntry::f2_offset());

  size_t index_size = (is_invokedynamic ? sizeof(u4) : sizeof(u2));
  resolve_cache_and_index(byte_no, cache, index, index_size);
    __ movptr(method, Address(cache, index, Address::times_ptr, method_offset));

  if (itable_index != noreg) {
    // pick up itable or appendix index from f2 also:
    __ movptr(itable_index, Address(cache, index, Address::times_ptr, index_offset));
  }
  __ movl(flags, Address(cache, index, Address::times_ptr, flags_offset));
}

// Correct values of the cache and index registers are preserved.
void TemplateTable::jvmti_post_field_access(Register cache, Register index,
                                            bool is_static, bool has_tos) {
  // do the JVMTI work here to avoid disturbing the register state below
  // We use c_rarg registers here because we want to use the register used in
  // the call to the VM
  if (JvmtiExport::can_post_field_access()) {
    // Check to see if a field access watch has been set before we
    // take the time to call into the VM.
    Label L1;
    assert_different_registers(cache, index, rax);
    __ mov32(rax, ExternalAddress((address) JvmtiExport::get_field_access_count_addr()));
    __ testl(rax, rax);
    __ jcc(Assembler::zero, L1);

    __ get_cache_and_index_at_bcp(c_rarg2, c_rarg3, 1);

    // cache entry pointer
    __ addptr(c_rarg2, in_bytes(ConstantPoolCache::base_offset()));
    __ shll(c_rarg3, LogBytesPerWord);
    __ addptr(c_rarg2, c_rarg3);
    if (is_static) {
      __ xorl(c_rarg1, c_rarg1); // NULL object reference
    } else {
      __ movptr(c_rarg1, at_tos()); // get object pointer without popping it
      __ verify_oop(c_rarg1);
    }
    // c_rarg1: object pointer or NULL
    // c_rarg2: cache entry pointer
    // c_rarg3: jvalue object on the stack
    __ call_VM(noreg, CAST_FROM_FN_PTR(address,
                                       InterpreterRuntime::post_field_access),
               c_rarg1, c_rarg2, c_rarg3);
    __ get_cache_and_index_at_bcp(cache, index, 1);
    __ bind(L1);
  }
}

void TemplateTable::pop_and_check_object(Register r) {
  __ pop_ptr(r);
  __ null_check(r);  // for field access must check obj.
  __ verify_oop(r);
}

void TemplateTable::getfield_or_static(int byte_no, bool is_static) {
  transition(vtos, vtos);

  const Register cache = rcx;
  const Register index = rdx;
  const Register obj   = c_rarg3;
  const Register off   = rbx;
  const Register flags = rax;
  const Register bc = c_rarg3; // uses same reg as obj, so don't mix them

  resolve_cache_and_index(byte_no, cache, index, sizeof(u2));
  jvmti_post_field_access(cache, index, is_static, false);
  load_field_cp_cache_entry(obj, cache, index, off, flags, is_static);

  if (!is_static) {
    // obj is on the stack
    pop_and_check_object(obj);
  }

  const Address field(obj, off, Address::times_1);

  Label Done, notByte, notInt, notShort, notChar,
              notLong, notFloat, notObj, notDouble;

  __ shrl(flags, ConstantPoolCacheEntry::tos_state_shift);
  // Make sure we don't need to mask edx after the above shift
  assert(btos == 0, "change code, btos != 0");

  __ andl(flags, ConstantPoolCacheEntry::tos_state_mask);
  __ jcc(Assembler::notZero, notByte);
  // btos
  __ load_signed_byte(rax, field);
  __ push(btos);
  // Rewrite bytecode to be faster
  if (!is_static) {
    patch_bytecode(Bytecodes::_fast_bgetfield, bc, rbx);
  }
  __ jmp(Done);

  __ bind(notByte);
  __ cmpl(flags, atos);
  __ jcc(Assembler::notEqual, notObj);
  // atos
  __ load_heap_oop(rax, field);
  __ push(atos);
  if (!is_static) {
    patch_bytecode(Bytecodes::_fast_agetfield, bc, rbx);
  }
  __ jmp(Done);

  __ bind(notObj);
  __ cmpl(flags, itos);
  __ jcc(Assembler::notEqual, notInt);
  // itos
  __ movl(rax, field);
  __ push(itos);
  // Rewrite bytecode to be faster
  if (!is_static) {
    patch_bytecode(Bytecodes::_fast_igetfield, bc, rbx);
  }
  __ jmp(Done);

  __ bind(notInt);
  __ cmpl(flags, ctos);
  __ jcc(Assembler::notEqual, notChar);
  // ctos
  __ load_unsigned_short(rax, field);
  __ push(ctos);
  // Rewrite bytecode to be faster
  if (!is_static) {
    patch_bytecode(Bytecodes::_fast_cgetfield, bc, rbx);
  }
  __ jmp(Done);

  __ bind(notChar);
  __ cmpl(flags, stos);
  __ jcc(Assembler::notEqual, notShort);
  // stos
  __ load_signed_short(rax, field);
  __ push(stos);
  // Rewrite bytecode to be faster
  if (!is_static) {
    patch_bytecode(Bytecodes::_fast_sgetfield, bc, rbx);
  }
  __ jmp(Done);

  __ bind(notShort);
  __ cmpl(flags, ltos);
  __ jcc(Assembler::notEqual, notLong);
  // ltos
  __ movq(rax, field);
  __ push(ltos);
  // Rewrite bytecode to be faster
  if (!is_static) {
    patch_bytecode(Bytecodes::_fast_lgetfield, bc, rbx);
  }
  __ jmp(Done);

  __ bind(notLong);
  __ cmpl(flags, ftos);
  __ jcc(Assembler::notEqual, notFloat);
  // ftos
  __ movflt(xmm0, field);
  __ push(ftos);
  // Rewrite bytecode to be faster
  if (!is_static) {
    patch_bytecode(Bytecodes::_fast_fgetfield, bc, rbx);
  }
  __ jmp(Done);

  __ bind(notFloat);
#ifdef ASSERT
  __ cmpl(flags, dtos);
  __ jcc(Assembler::notEqual, notDouble);
#endif
  // dtos
  __ movdbl(xmm0, field);
  __ push(dtos);
  // Rewrite bytecode to be faster
  if (!is_static) {
    patch_bytecode(Bytecodes::_fast_dgetfield, bc, rbx);
  }
#ifdef ASSERT
  __ jmp(Done);

  __ bind(notDouble);
  __ stop("Bad state");
#endif

  __ bind(Done);
  // [jk] not needed currently
  // volatile_barrier(Assembler::Membar_mask_bits(Assembler::LoadLoad |
  //                                              Assembler::LoadStore));
}


void TemplateTable::getfield(int byte_no) {
  getfield_or_static(byte_no, false);
}

void TemplateTable::getstatic(int byte_no) {
  getfield_or_static(byte_no, true);
}

// The registers cache and index expected to be set before call.
// The function may destroy various registers, just not the cache and index registers.
void TemplateTable::jvmti_post_field_mod(Register cache, Register index, bool is_static) {
  transition(vtos, vtos);

  ByteSize cp_base_offset = ConstantPoolCache::base_offset();

  if (JvmtiExport::can_post_field_modification()) {
    // Check to see if a field modification watch has been set before
    // we take the time to call into the VM.
    Label L1;
    assert_different_registers(cache, index, rax);
    __ mov32(rax, ExternalAddress((address)JvmtiExport::get_field_modification_count_addr()));
    __ testl(rax, rax);
    __ jcc(Assembler::zero, L1);

    __ get_cache_and_index_at_bcp(c_rarg2, rscratch1, 1);

    if (is_static) {
      // Life is simple.  Null out the object pointer.
      __ xorl(c_rarg1, c_rarg1);
    } else {
      // Life is harder. The stack holds the value on top, followed by
      // the object.  We don't know the size of the value, though; it
      // could be one or two words depending on its type. As a result,
      // we must find the type to determine where the object is.
      __ movl(c_rarg3, Address(c_rarg2, rscratch1,
                           Address::times_8,
                           in_bytes(cp_base_offset +
                                     ConstantPoolCacheEntry::flags_offset())));
      __ shrl(c_rarg3, ConstantPoolCacheEntry::tos_state_shift);
      // Make sure we don't need to mask rcx after the above shift
      ConstantPoolCacheEntry::verify_tos_state_shift();
      __ movptr(c_rarg1, at_tos_p1());  // initially assume a one word jvalue
      __ cmpl(c_rarg3, ltos);
      __ cmovptr(Assembler::equal,
                 c_rarg1, at_tos_p2()); // ltos (two word jvalue)
      __ cmpl(c_rarg3, dtos);
      __ cmovptr(Assembler::equal,
                 c_rarg1, at_tos_p2()); // dtos (two word jvalue)
    }
    // cache entry pointer
    __ addptr(c_rarg2, in_bytes(cp_base_offset));
    __ shll(rscratch1, LogBytesPerWord);
    __ addptr(c_rarg2, rscratch1);
    // object (tos)
    __ mov(c_rarg3, rsp);
    // c_rarg1: object pointer set up above (NULL if static)
    // c_rarg2: cache entry pointer
    // c_rarg3: jvalue object on the stack
    __ call_VM(noreg,
               CAST_FROM_FN_PTR(address,
                                InterpreterRuntime::post_field_modification),
               c_rarg1, c_rarg2, c_rarg3);
    __ get_cache_and_index_at_bcp(cache, index, 1);
    __ bind(L1);
  }
}

void TemplateTable::putfield_or_static(int byte_no, bool is_static) {
  transition(vtos, vtos);

  const Register cache = rcx;
  const Register index = rdx;
  const Register obj   = rcx;
  const Register off   = rbx;
  const Register flags = rax;
  const Register bc    = c_rarg3;

  resolve_cache_and_index(byte_no, cache, index, sizeof(u2));
  jvmti_post_field_mod(cache, index, is_static);
  load_field_cp_cache_entry(obj, cache, index, off, flags, is_static);

  // [jk] not needed currently
  // volatile_barrier(Assembler::Membar_mask_bits(Assembler::LoadStore |
  //                                              Assembler::StoreStore));

  Label notVolatile, Done;
  __ movl(rdx, flags);
  __ shrl(rdx, ConstantPoolCacheEntry::is_volatile_shift);
  __ andl(rdx, 0x1);

  // field address
  const Address field(obj, off, Address::times_1);

  Label notByte, notInt, notShort, notChar,
        notLong, notFloat, notObj, notDouble;

  __ shrl(flags, ConstantPoolCacheEntry::tos_state_shift);

  assert(btos == 0, "change code, btos != 0");
  __ andl(flags, ConstantPoolCacheEntry::tos_state_mask);
  __ jcc(Assembler::notZero, notByte);

  // btos
  {
    __ pop(btos);
    if (!is_static) pop_and_check_object(obj);
    __ movb(field, rax);
    if (!is_static) {
      patch_bytecode(Bytecodes::_fast_bputfield, bc, rbx, true, byte_no);
    }
    __ jmp(Done);
  }

  __ bind(notByte);
  __ cmpl(flags, atos);
  __ jcc(Assembler::notEqual, notObj);

  // atos
  {
    __ pop(atos);
    if (!is_static) pop_and_check_object(obj);
    // Store into the field
    do_oop_store(_masm, field, rax, _bs->kind(), false);
    if (!is_static) {
      patch_bytecode(Bytecodes::_fast_aputfield, bc, rbx, true, byte_no);
    }
    __ jmp(Done);
  }

  __ bind(notObj);
  __ cmpl(flags, itos);
  __ jcc(Assembler::notEqual, notInt);

  // itos
  {
    __ pop(itos);
    if (!is_static) pop_and_check_object(obj);
    __ movl(field, rax);
    if (!is_static) {
      patch_bytecode(Bytecodes::_fast_iputfield, bc, rbx, true, byte_no);
    }
    __ jmp(Done);
  }

  __ bind(notInt);
  __ cmpl(flags, ctos);
  __ jcc(Assembler::notEqual, notChar);

  // ctos
  {
    __ pop(ctos);
    if (!is_static) pop_and_check_object(obj);
    __ movw(field, rax);
    if (!is_static) {
      patch_bytecode(Bytecodes::_fast_cputfield, bc, rbx, true, byte_no);
    }
    __ jmp(Done);
  }

  __ bind(notChar);
  __ cmpl(flags, stos);
  __ jcc(Assembler::notEqual, notShort);

  // stos
  {
    __ pop(stos);
    if (!is_static) pop_and_check_object(obj);
    __ movw(field, rax);
    if (!is_static) {
      patch_bytecode(Bytecodes::_fast_sputfield, bc, rbx, true, byte_no);
    }
    __ jmp(Done);
  }

  __ bind(notShort);
  __ cmpl(flags, ltos);
  __ jcc(Assembler::notEqual, notLong);

  // ltos
  {
    __ pop(ltos);
    if (!is_static) pop_and_check_object(obj);
    __ movq(field, rax);
    if (!is_static) {
      patch_bytecode(Bytecodes::_fast_lputfield, bc, rbx, true, byte_no);
    }
    __ jmp(Done);
  }

  __ bind(notLong);
  __ cmpl(flags, ftos);
  __ jcc(Assembler::notEqual, notFloat);

  // ftos
  {
    __ pop(ftos);
    if (!is_static) pop_and_check_object(obj);
    __ movflt(field, xmm0);
    if (!is_static) {
      patch_bytecode(Bytecodes::_fast_fputfield, bc, rbx, true, byte_no);
    }
    __ jmp(Done);
  }

  __ bind(notFloat);
#ifdef ASSERT
  __ cmpl(flags, dtos);
  __ jcc(Assembler::notEqual, notDouble);
#endif

  // dtos
  {
    __ pop(dtos);
    if (!is_static) pop_and_check_object(obj);
    __ movdbl(field, xmm0);
    if (!is_static) {
      patch_bytecode(Bytecodes::_fast_dputfield, bc, rbx, true, byte_no);
    }
  }

#ifdef ASSERT
  __ jmp(Done);

  __ bind(notDouble);
  __ stop("Bad state");
#endif

  __ bind(Done);

  // Check for volatile store
  __ testl(rdx, rdx);
  __ jcc(Assembler::zero, notVolatile);
  volatile_barrier(Assembler::Membar_mask_bits(Assembler::StoreLoad |
                                               Assembler::StoreStore));
  __ bind(notVolatile);
}

void TemplateTable::putfield(int byte_no) {
  putfield_or_static(byte_no, false);
}

void TemplateTable::putstatic(int byte_no) {
  putfield_or_static(byte_no, true);
}

void TemplateTable::jvmti_post_fast_field_mod() {
  if (JvmtiExport::can_post_field_modification()) {
    // Check to see if a field modification watch has been set before
    // we take the time to call into the VM.
    Label L2;
    __ mov32(c_rarg3, ExternalAddress((address)JvmtiExport::get_field_modification_count_addr()));
    __ testl(c_rarg3, c_rarg3);
    __ jcc(Assembler::zero, L2);
    __ pop_ptr(rbx);                  // copy the object pointer from tos
    __ verify_oop(rbx);
    __ push_ptr(rbx);                 // put the object pointer back on tos
    // Save tos values before call_VM() clobbers them. Since we have
    // to do it for every data type, we use the saved values as the
    // jvalue object.
    switch (bytecode()) {          // load values into the jvalue object
    case Bytecodes::_fast_aputfield: __ push_ptr(rax); break;
    case Bytecodes::_fast_bputfield: // fall through
    case Bytecodes::_fast_sputfield: // fall through
    case Bytecodes::_fast_cputfield: // fall through
    case Bytecodes::_fast_iputfield: __ push_i(rax); break;
    case Bytecodes::_fast_dputfield: __ push_d(); break;
    case Bytecodes::_fast_fputfield: __ push_f(); break;
    case Bytecodes::_fast_lputfield: __ push_l(rax); break;

    default:
      ShouldNotReachHere();
    }
    __ mov(c_rarg3, rsp);             // points to jvalue on the stack
    // access constant pool cache entry
    __ get_cache_entry_pointer_at_bcp(c_rarg2, rax, 1);
    __ verify_oop(rbx);
    // rbx: object pointer copied above
    // c_rarg2: cache entry pointer
    // c_rarg3: jvalue object on the stack
    __ call_VM(noreg,
               CAST_FROM_FN_PTR(address,
                                InterpreterRuntime::post_field_modification),
               rbx, c_rarg2, c_rarg3);

    switch (bytecode()) {             // restore tos values
    case Bytecodes::_fast_aputfield: __ pop_ptr(rax); break;
    case Bytecodes::_fast_bputfield: // fall through
    case Bytecodes::_fast_sputfield: // fall through
    case Bytecodes::_fast_cputfield: // fall through
    case Bytecodes::_fast_iputfield: __ pop_i(rax); break;
    case Bytecodes::_fast_dputfield: __ pop_d(); break;
    case Bytecodes::_fast_fputfield: __ pop_f(); break;
    case Bytecodes::_fast_lputfield: __ pop_l(rax); break;
    }
    __ bind(L2);
  }
}

void TemplateTable::fast_storefield(TosState state) {
  transition(state, vtos);

  ByteSize base = ConstantPoolCache::base_offset();

  jvmti_post_fast_field_mod();

  // access constant pool cache
  __ get_cache_and_index_at_bcp(rcx, rbx, 1);

  // test for volatile with rdx
  __ movl(rdx, Address(rcx, rbx, Address::times_8,
                       in_bytes(base +
                                ConstantPoolCacheEntry::flags_offset())));

  // replace index with field offset from cache entry
  __ movptr(rbx, Address(rcx, rbx, Address::times_8,
                         in_bytes(base + ConstantPoolCacheEntry::f2_offset())));

  // [jk] not needed currently
  // volatile_barrier(Assembler::Membar_mask_bits(Assembler::LoadStore |
  //                                              Assembler::StoreStore));

  Label notVolatile;
  __ shrl(rdx, ConstantPoolCacheEntry::is_volatile_shift);
  __ andl(rdx, 0x1);

  // Get object from stack
  pop_and_check_object(rcx);

  // field address
  const Address field(rcx, rbx, Address::times_1);

  // access field
  switch (bytecode()) {
  case Bytecodes::_fast_aputfield:
    do_oop_store(_masm, field, rax, _bs->kind(), false);
    break;
  case Bytecodes::_fast_lputfield:
    __ movq(field, rax);
    break;
  case Bytecodes::_fast_iputfield:
    __ movl(field, rax);
    break;
  case Bytecodes::_fast_bputfield:
    __ movb(field, rax);
    break;
  case Bytecodes::_fast_sputfield:
    // fall through
  case Bytecodes::_fast_cputfield:
    __ movw(field, rax);
    break;
  case Bytecodes::_fast_fputfield:
    __ movflt(field, xmm0);
    break;
  case Bytecodes::_fast_dputfield:
    __ movdbl(field, xmm0);
    break;
  default:
    ShouldNotReachHere();
  }

  // Check for volatile store
  __ testl(rdx, rdx);
  __ jcc(Assembler::zero, notVolatile);
  volatile_barrier(Assembler::Membar_mask_bits(Assembler::StoreLoad |
                                               Assembler::StoreStore));
  __ bind(notVolatile);
}


void TemplateTable::fast_accessfield(TosState state) {
  transition(atos, state);

  // Do the JVMTI work here to avoid disturbing the register state below
  if (JvmtiExport::can_post_field_access()) {
    // Check to see if a field access watch has been set before we
    // take the time to call into the VM.
    Label L1;
    __ mov32(rcx, ExternalAddress((address) JvmtiExport::get_field_access_count_addr()));
    __ testl(rcx, rcx);
    __ jcc(Assembler::zero, L1);
    // access constant pool cache entry
    __ get_cache_entry_pointer_at_bcp(c_rarg2, rcx, 1);
    __ verify_oop(rax);
    __ push_ptr(rax);  // save object pointer before call_VM() clobbers it
    __ mov(c_rarg1, rax);
    // c_rarg1: object pointer copied above
    // c_rarg2: cache entry pointer
    __ call_VM(noreg,
               CAST_FROM_FN_PTR(address,
                                InterpreterRuntime::post_field_access),
               c_rarg1, c_rarg2);
    __ pop_ptr(rax); // restore object pointer
    __ bind(L1);
  }

  // access constant pool cache
  __ get_cache_and_index_at_bcp(rcx, rbx, 1);
  // replace index with field offset from cache entry
  // [jk] not needed currently
  // if (os::is_MP()) {
  //   __ movl(rdx, Address(rcx, rbx, Address::times_8,
  //                        in_bytes(ConstantPoolCache::base_offset() +
  //                                 ConstantPoolCacheEntry::flags_offset())));
  //   __ shrl(rdx, ConstantPoolCacheEntry::is_volatile_shift);
  //   __ andl(rdx, 0x1);
  // }
  __ movptr(rbx, Address(rcx, rbx, Address::times_8,
                         in_bytes(ConstantPoolCache::base_offset() +
                                  ConstantPoolCacheEntry::f2_offset())));

  // rax: object
  __ verify_oop(rax);
  __ null_check(rax);
  Address field(rax, rbx, Address::times_1);

  // access field
  switch (bytecode()) {
  case Bytecodes::_fast_agetfield:
    __ load_heap_oop(rax, field);
    __ verify_oop(rax);
    break;
  case Bytecodes::_fast_lgetfield:
    __ movq(rax, field);
    break;
  case Bytecodes::_fast_igetfield:
    __ movl(rax, field);
    break;
  case Bytecodes::_fast_bgetfield:
    __ movsbl(rax, field);
    break;
  case Bytecodes::_fast_sgetfield:
    __ load_signed_short(rax, field);
    break;
  case Bytecodes::_fast_cgetfield:
    __ load_unsigned_short(rax, field);
    break;
  case Bytecodes::_fast_fgetfield:
    __ movflt(xmm0, field);
    break;
  case Bytecodes::_fast_dgetfield:
    __ movdbl(xmm0, field);
    break;
  default:
    ShouldNotReachHere();
  }
  // [jk] not needed currently
  // if (os::is_MP()) {
  //   Label notVolatile;
  //   __ testl(rdx, rdx);
  //   __ jcc(Assembler::zero, notVolatile);
  //   __ membar(Assembler::LoadLoad);
  //   __ bind(notVolatile);
  //};
}

void TemplateTable::fast_xaccess(TosState state) {
  transition(vtos, state);

  // get receiver
  __ movptr(rax, aaddress(0));
  // access constant pool cache
  __ get_cache_and_index_at_bcp(rcx, rdx, 2);
  __ movptr(rbx,
            Address(rcx, rdx, Address::times_8,
                    in_bytes(ConstantPoolCache::base_offset() +
                             ConstantPoolCacheEntry::f2_offset())));
  // make sure exception is reported in correct bcp range (getfield is
  // next instruction)
  __ increment(r13);
  __ null_check(rax);
  switch (state) {
  case itos:
    __ movl(rax, Address(rax, rbx, Address::times_1));
    break;
  case atos:
    __ load_heap_oop(rax, Address(rax, rbx, Address::times_1));
    __ verify_oop(rax);
    break;
  case ftos:
    __ movflt(xmm0, Address(rax, rbx, Address::times_1));
    break;
  default:
    ShouldNotReachHere();
  }

  // [jk] not needed currently
  // if (os::is_MP()) {
  //   Label notVolatile;
  //   __ movl(rdx, Address(rcx, rdx, Address::times_8,
  //                        in_bytes(ConstantPoolCache::base_offset() +
  //                                 ConstantPoolCacheEntry::flags_offset())));
  //   __ shrl(rdx, ConstantPoolCacheEntry::is_volatile_shift);
  //   __ testl(rdx, 0x1);
  //   __ jcc(Assembler::zero, notVolatile);
  //   __ membar(Assembler::LoadLoad);
  //   __ bind(notVolatile);
  // }

  __ decrement(r13);
}



//-----------------------------------------------------------------------------
// Calls

void TemplateTable::count_calls(Register method, Register temp) {
  // implemented elsewhere
  ShouldNotReachHere();
}

void TemplateTable::prepare_invoke(int byte_no,
                                   Register method,  // linked method (or i-klass)
                                   Register index,   // itable index, MethodType, etc.
                                   Register recv,    // if caller wants to see it
                                   Register flags    // if caller wants to test it
                                   ) {
  // determine flags
  const Bytecodes::Code code = bytecode();
  const bool is_invokeinterface  = code == Bytecodes::_invokeinterface;
  const bool is_invokedynamic    = code == Bytecodes::_invokedynamic;
  const bool is_invokehandle     = code == Bytecodes::_invokehandle;
  const bool is_invokevirtual    = code == Bytecodes::_invokevirtual;
  const bool is_invokespecial    = code == Bytecodes::_invokespecial;
  const bool load_receiver       = (recv  != noreg);
  const bool save_flags          = (flags != noreg);
  assert(load_receiver == (code != Bytecodes::_invokestatic && code != Bytecodes::_invokedynamic), "");
  assert(save_flags    == (is_invokeinterface || is_invokevirtual), "need flags for vfinal");
  assert(flags == noreg || flags == rdx, "");
  assert(recv  == noreg || recv  == rcx, "");

  // setup registers & access constant pool cache
  if (recv  == noreg)  recv  = rcx;
  if (flags == noreg)  flags = rdx;
  assert_different_registers(method, index, recv, flags);

  // save 'interpreter return address'
  __ save_bcp();

  load_invoke_cp_cache_entry(byte_no, method, index, flags, is_invokevirtual, false, is_invokedynamic);

  // maybe push appendix to arguments (just before return address)
  if (is_invokedynamic || is_invokehandle) {
    Label L_no_push;
    __ testl(flags, (1 << ConstantPoolCacheEntry::has_appendix_shift));
    __ jcc(Assembler::zero, L_no_push);
    // Push the appendix as a trailing parameter.
    // This must be done before we get the receiver,
    // since the parameter_size includes it.
    __ push(rbx);
    __ mov(rbx, index);
    assert(ConstantPoolCacheEntry::_indy_resolved_references_appendix_offset == 0, "appendix expected at index+0");
    __ load_resolved_reference_at_index(index, rbx);
    __ pop(rbx);
    __ push(index);  // push appendix (MethodType, CallSite, etc.)
    __ bind(L_no_push);
  }

  // load receiver if needed (after appendix is pushed so parameter size is correct)
  // Note: no return address pushed yet
  if (load_receiver) {
    __ movl(recv, flags);
    __ andl(recv, ConstantPoolCacheEntry::parameter_size_mask);
    const int no_return_pc_pushed_yet = -1;  // argument slot correction before we push return address
    const int receiver_is_at_end      = -1;  // back off one slot to get receiver
    Address recv_addr = __ argument_address(recv, no_return_pc_pushed_yet + receiver_is_at_end);
    __ movptr(recv, recv_addr);
    __ verify_oop(recv);
  }

  if (save_flags) {
    __ movl(r13, flags);
  }

  // compute return type
  __ shrl(flags, ConstantPoolCacheEntry::tos_state_shift);
  // Make sure we don't need to mask flags after the above shift
  ConstantPoolCacheEntry::verify_tos_state_shift();
  // load return address
  {
    const address table_addr = (address) Interpreter::invoke_return_entry_table_for(code);
    ExternalAddress table(table_addr);
    __ lea(rscratch1, table);
    __ movptr(flags, Address(rscratch1, flags, Address::times_ptr));
  }

  // push return address
  __ push(flags);

  // Restore flags value from the constant pool cache, and restore rsi
  // for later null checks.  r13 is the bytecode pointer
  if (save_flags) {
    __ movl(flags, r13);
    __ restore_bcp();
  }
}


void TemplateTable::invokevirtual_helper(Register index,
                                         Register recv,
                                         Register flags) {
  // Uses temporary registers rax, rdx
  assert_different_registers(index, recv, rax, rdx);
  assert(index == rbx, "");
  assert(recv  == rcx, "");

  // Test for an invoke of a final method
  Label notFinal;
  __ movl(rax, flags);
  __ andl(rax, (1 << ConstantPoolCacheEntry::is_vfinal_shift));
  __ jcc(Assembler::zero, notFinal);

  const Register method = index;  // method must be rbx
  assert(method == rbx,
         "Method* must be rbx for interpreter calling convention");

  // do the call - the index is actually the method to call
  // that is, f2 is a vtable index if !is_vfinal, else f2 is a Method*

  // It's final, need a null check here!
  __ null_check(recv);

  // profile this call
  __ profile_final_call(rax);
  __ profile_arguments_type(rax, method, r13, true);

  __ jump_from_interpreted(method, rax);

  __ bind(notFinal);

  // get receiver klass
  __ null_check(recv, oopDesc::klass_offset_in_bytes());
  __ load_klass(rax, recv);

  // profile this call
  __ profile_virtual_call(rax, r14, rdx);

  // get target Method* & entry point
  __ lookup_virtual_method(rax, index, method);
<<<<<<< HEAD
#ifdef GRAAL
  // r14: MethodDataPointer (r14 is callee saved)
  __ profile_called_method(method, r14, r13);
#endif
=======
  __ profile_arguments_type(rdx, method, r13, true);
>>>>>>> e0b605e2
  __ jump_from_interpreted(method, rdx);
}


void TemplateTable::invokevirtual(int byte_no) {
  transition(vtos, vtos);
  assert(byte_no == f2_byte, "use this argument");
  prepare_invoke(byte_no,
                 rbx,    // method or vtable index
                 noreg,  // unused itable index
                 rcx, rdx); // recv, flags

  // rbx: index
  // rcx: receiver
  // rdx: flags

  invokevirtual_helper(rbx, rcx, rdx);
}


void TemplateTable::invokespecial(int byte_no) {
  transition(vtos, vtos);
  assert(byte_no == f1_byte, "use this argument");
  prepare_invoke(byte_no, rbx, noreg,  // get f1 Method*
                 rcx);  // get receiver also for null check
  __ verify_oop(rcx);
  __ null_check(rcx);
  // do the call
  __ profile_call(rax);
  __ profile_arguments_type(rax, rbx, r13, false);
  __ jump_from_interpreted(rbx, rax);
}


void TemplateTable::invokestatic(int byte_no) {
  transition(vtos, vtos);
  assert(byte_no == f1_byte, "use this argument");
  prepare_invoke(byte_no, rbx);  // get f1 Method*
  // do the call
  __ profile_call(rax);
  __ profile_arguments_type(rax, rbx, r13, false);
  __ jump_from_interpreted(rbx, rax);
}

void TemplateTable::fast_invokevfinal(int byte_no) {
  transition(vtos, vtos);
  assert(byte_no == f2_byte, "use this argument");
  __ stop("fast_invokevfinal not used on amd64");
}

void TemplateTable::invokeinterface(int byte_no) {
  transition(vtos, vtos);
  assert(byte_no == f1_byte, "use this argument");
  prepare_invoke(byte_no, rax, rbx,  // get f1 Klass*, f2 itable index
                 rcx, rdx); // recv, flags

  // rax: interface klass (from f1)
  // rbx: itable index (from f2)
  // rcx: receiver
  // rdx: flags

  // Special case of invokeinterface called for virtual method of
  // java.lang.Object.  See cpCacheOop.cpp for details.
  // This code isn't produced by javac, but could be produced by
  // another compliant java compiler.
  Label notMethod;
  __ movl(r14, rdx);
  __ andl(r14, (1 << ConstantPoolCacheEntry::is_forced_virtual_shift));
  __ jcc(Assembler::zero, notMethod);

  invokevirtual_helper(rbx, rcx, rdx);
  __ bind(notMethod);

  // Get receiver klass into rdx - also a null check
  __ restore_locals();  // restore r14
  __ null_check(rcx, oopDesc::klass_offset_in_bytes());
  __ load_klass(rdx, rcx);

  // profile this call
  __ profile_virtual_call(rdx, r13, r14);

  Label no_such_interface, no_such_method;

  __ lookup_interface_method(// inputs: rec. class, interface, itable index
                             rdx, rax, rbx,
                             // outputs: method, scan temp. reg
                             rbx, r14,
                             no_such_interface);

  // rbx: Method* to call
  // rcx: receiver
  // Check for abstract method error
  // Note: This should be done more efficiently via a throw_abstract_method_error
  //       interpreter entry point and a conditional jump to it in case of a null
  //       method.
  __ testptr(rbx, rbx);
  __ jcc(Assembler::zero, no_such_method);

  __ profile_arguments_type(rdx, rbx, r13, true);

  // do the call
  // rcx: receiver
  // rbx,: Method*
#ifdef GRAAL
  // r13: MethodDataPointer (r13 is callee saved)
  __ profile_called_method(rbx, r13, r14);
#endif
  __ jump_from_interpreted(rbx, rdx);
  __ should_not_reach_here();

  // exception handling code follows...
  // note: must restore interpreter registers to canonical
  //       state for exception handling to work correctly!

  __ bind(no_such_method);
  // throw exception
  __ pop(rbx);           // pop return address (pushed by prepare_invoke)
  __ restore_bcp();      // r13 must be correct for exception handler   (was destroyed)
  __ restore_locals();   // make sure locals pointer is correct as well (was destroyed)
  __ call_VM(noreg, CAST_FROM_FN_PTR(address, InterpreterRuntime::throw_AbstractMethodError));
  // the call_VM checks for exception, so we should never return here.
  __ should_not_reach_here();

  __ bind(no_such_interface);
  // throw exception
  __ pop(rbx);           // pop return address (pushed by prepare_invoke)
  __ restore_bcp();      // r13 must be correct for exception handler   (was destroyed)
  __ restore_locals();   // make sure locals pointer is correct as well (was destroyed)
  __ call_VM(noreg, CAST_FROM_FN_PTR(address,
                   InterpreterRuntime::throw_IncompatibleClassChangeError));
  // the call_VM checks for exception, so we should never return here.
  __ should_not_reach_here();
}


void TemplateTable::invokehandle(int byte_no) {
  transition(vtos, vtos);
  assert(byte_no == f1_byte, "use this argument");
  const Register rbx_method = rbx;
  const Register rax_mtype  = rax;
  const Register rcx_recv   = rcx;
  const Register rdx_flags  = rdx;

  if (!EnableInvokeDynamic) {
    // rewriter does not generate this bytecode
    __ should_not_reach_here();
    return;
  }

  prepare_invoke(byte_no, rbx_method, rax_mtype, rcx_recv);
  __ verify_method_ptr(rbx_method);
  __ verify_oop(rcx_recv);
  __ null_check(rcx_recv);

  // rax: MethodType object (from cpool->resolved_references[f1], if necessary)
  // rbx: MH.invokeExact_MT method (from f2)

  // Note:  rax_mtype is already pushed (if necessary) by prepare_invoke

  // FIXME: profile the LambdaForm also
  __ profile_final_call(rax);
  __ profile_arguments_type(rdx, rbx_method, r13, true);

  __ jump_from_interpreted(rbx_method, rdx);
}


void TemplateTable::invokedynamic(int byte_no) {
  transition(vtos, vtos);
  assert(byte_no == f1_byte, "use this argument");

  if (!EnableInvokeDynamic) {
    // We should not encounter this bytecode if !EnableInvokeDynamic.
    // The verifier will stop it.  However, if we get past the verifier,
    // this will stop the thread in a reasonable way, without crashing the JVM.
    __ call_VM(noreg, CAST_FROM_FN_PTR(address,
                     InterpreterRuntime::throw_IncompatibleClassChangeError));
    // the call_VM checks for exception, so we should never return here.
    __ should_not_reach_here();
    return;
  }

  const Register rbx_method   = rbx;
  const Register rax_callsite = rax;

  prepare_invoke(byte_no, rbx_method, rax_callsite);

  // rax: CallSite object (from cpool->resolved_references[f1])
  // rbx: MH.linkToCallSite method (from f2)

  // Note:  rax_callsite is already pushed by prepare_invoke

  // %%% should make a type profile for any invokedynamic that takes a ref argument
  // profile this call
  __ profile_call(r13);
  __ profile_arguments_type(rdx, rbx_method, r13, false);

  __ verify_oop(rax_callsite);

  __ jump_from_interpreted(rbx_method, rdx);
}


//-----------------------------------------------------------------------------
// Allocation

void TemplateTable::_new() {
  transition(vtos, atos);
  __ get_unsigned_2_byte_index_at_bcp(rdx, 1);
  Label slow_case;
  Label done;
  Label initialize_header;
  Label initialize_object; // including clearing the fields
  Label allocate_shared;

  __ get_cpool_and_tags(rsi, rax);
  // Make sure the class we're about to instantiate has been resolved.
  // This is done before loading InstanceKlass to be consistent with the order
  // how Constant Pool is updated (see ConstantPool::klass_at_put)
  const int tags_offset = Array<u1>::base_offset_in_bytes();
  __ cmpb(Address(rax, rdx, Address::times_1, tags_offset),
          JVM_CONSTANT_Class);
  __ jcc(Assembler::notEqual, slow_case);

  // get InstanceKlass
  __ movptr(rsi, Address(rsi, rdx,
            Address::times_8, sizeof(ConstantPool)));

  // make sure klass is initialized & doesn't have finalizer
  // make sure klass is fully initialized
  __ cmpb(Address(rsi,
                  InstanceKlass::init_state_offset()),
          InstanceKlass::fully_initialized);
  __ jcc(Assembler::notEqual, slow_case);

  // get instance_size in InstanceKlass (scaled to a count of bytes)
  __ movl(rdx,
          Address(rsi,
                  Klass::layout_helper_offset()));
  // test to see if it has a finalizer or is malformed in some way
  __ testl(rdx, Klass::_lh_instance_slow_path_bit);
  __ jcc(Assembler::notZero, slow_case);

  // Allocate the instance
  // 1) Try to allocate in the TLAB
  // 2) if fail and the object is large allocate in the shared Eden
  // 3) if the above fails (or is not applicable), go to a slow case
  // (creates a new TLAB, etc.)

  const bool allow_shared_alloc =
    Universe::heap()->supports_inline_contig_alloc() && !CMSIncrementalMode;

  if (UseTLAB) {
    __ movptr(rax, Address(r15_thread, in_bytes(JavaThread::tlab_top_offset())));
    __ lea(rbx, Address(rax, rdx, Address::times_1));
    __ cmpptr(rbx, Address(r15_thread, in_bytes(JavaThread::tlab_end_offset())));
    __ jcc(Assembler::above, allow_shared_alloc ? allocate_shared : slow_case);
    __ movptr(Address(r15_thread, in_bytes(JavaThread::tlab_top_offset())), rbx);
    if (ZeroTLAB) {
      // the fields have been already cleared
      __ jmp(initialize_header);
    } else {
      // initialize both the header and fields
      __ jmp(initialize_object);
    }
  }

  // Allocation in the shared Eden, if allowed.
  //
  // rdx: instance size in bytes
  if (allow_shared_alloc) {
    __ bind(allocate_shared);

    ExternalAddress top((address)Universe::heap()->top_addr());
    ExternalAddress end((address)Universe::heap()->end_addr());

    const Register RtopAddr = rscratch1;
    const Register RendAddr = rscratch2;

    __ lea(RtopAddr, top);
    __ lea(RendAddr, end);
    __ movptr(rax, Address(RtopAddr, 0));

    // For retries rax gets set by cmpxchgq
    Label retry;
    __ bind(retry);
    __ lea(rbx, Address(rax, rdx, Address::times_1));
    __ cmpptr(rbx, Address(RendAddr, 0));
    __ jcc(Assembler::above, slow_case);

    // Compare rax with the top addr, and if still equal, store the new
    // top addr in rbx at the address of the top addr pointer. Sets ZF if was
    // equal, and clears it otherwise. Use lock prefix for atomicity on MPs.
    //
    // rax: object begin
    // rbx: object end
    // rdx: instance size in bytes
    if (os::is_MP()) {
      __ lock();
    }
    __ cmpxchgptr(rbx, Address(RtopAddr, 0));

    // if someone beat us on the allocation, try again, otherwise continue
    __ jcc(Assembler::notEqual, retry);

    __ incr_allocated_bytes(r15_thread, rdx, 0);
  }

  if (UseTLAB || Universe::heap()->supports_inline_contig_alloc()) {
    // The object is initialized before the header.  If the object size is
    // zero, go directly to the header initialization.
    __ bind(initialize_object);
    __ decrementl(rdx, sizeof(oopDesc));
    __ jcc(Assembler::zero, initialize_header);

    // Initialize object fields
    __ xorl(rcx, rcx); // use zero reg to clear memory (shorter code)
    __ shrl(rdx, LogBytesPerLong);  // divide by oopSize to simplify the loop
    {
      Label loop;
      __ bind(loop);
      __ movq(Address(rax, rdx, Address::times_8,
                      sizeof(oopDesc) - oopSize),
              rcx);
      __ decrementl(rdx);
      __ jcc(Assembler::notZero, loop);
    }

    // initialize object header only.
    __ bind(initialize_header);
    if (UseBiasedLocking) {
      __ movptr(rscratch1, Address(rsi, Klass::prototype_header_offset()));
      __ movptr(Address(rax, oopDesc::mark_offset_in_bytes()), rscratch1);
    } else {
      __ movptr(Address(rax, oopDesc::mark_offset_in_bytes()),
               (intptr_t) markOopDesc::prototype()); // header (address 0x1)
    }
    __ xorl(rcx, rcx); // use zero reg to clear memory (shorter code)
    __ store_klass_gap(rax, rcx);  // zero klass gap for compressed oops
    __ store_klass(rax, rsi);      // store klass last

    {
      SkipIfEqual skip(_masm, &DTraceAllocProbes, false);
      // Trigger dtrace event for fastpath
      __ push(atos); // save the return value
      __ call_VM_leaf(
           CAST_FROM_FN_PTR(address, SharedRuntime::dtrace_object_alloc), rax);
      __ pop(atos); // restore the return value

    }
    __ jmp(done);
  }


  // slow case
  __ bind(slow_case);
  __ get_constant_pool(c_rarg1);
  __ get_unsigned_2_byte_index_at_bcp(c_rarg2, 1);
  call_VM(rax, CAST_FROM_FN_PTR(address, InterpreterRuntime::_new), c_rarg1, c_rarg2);
  __ verify_oop(rax);

  // continue
  __ bind(done);
}

void TemplateTable::newarray() {
  transition(itos, atos);
  __ load_unsigned_byte(c_rarg1, at_bcp(1));
  __ movl(c_rarg2, rax);
  call_VM(rax, CAST_FROM_FN_PTR(address, InterpreterRuntime::newarray),
          c_rarg1, c_rarg2);
}

void TemplateTable::anewarray() {
  transition(itos, atos);
  __ get_unsigned_2_byte_index_at_bcp(c_rarg2, 1);
  __ get_constant_pool(c_rarg1);
  __ movl(c_rarg3, rax);
  call_VM(rax, CAST_FROM_FN_PTR(address, InterpreterRuntime::anewarray),
          c_rarg1, c_rarg2, c_rarg3);
}

void TemplateTable::arraylength() {
  transition(atos, itos);
  __ null_check(rax, arrayOopDesc::length_offset_in_bytes());
  __ movl(rax, Address(rax, arrayOopDesc::length_offset_in_bytes()));
}

void TemplateTable::checkcast() {
  transition(atos, atos);
  Label done, is_null, ok_is_subtype, quicked, resolved;
  __ testptr(rax, rax); // object is in rax
  __ jcc(Assembler::zero, is_null);

  // Get cpool & tags index
  __ get_cpool_and_tags(rcx, rdx); // rcx=cpool, rdx=tags array
  __ get_unsigned_2_byte_index_at_bcp(rbx, 1); // rbx=index
  // See if bytecode has already been quicked
  __ cmpb(Address(rdx, rbx,
                  Address::times_1,
                  Array<u1>::base_offset_in_bytes()),
          JVM_CONSTANT_Class);
  __ jcc(Assembler::equal, quicked);
  __ push(atos); // save receiver for result, and for GC
  call_VM(noreg, CAST_FROM_FN_PTR(address, InterpreterRuntime::quicken_io_cc));
  // vm_result_2 has metadata result
  __ get_vm_result_2(rax, r15_thread);
  __ pop_ptr(rdx); // restore receiver
  __ jmpb(resolved);

  // Get superklass in rax and subklass in rbx
  __ bind(quicked);
  __ mov(rdx, rax); // Save object in rdx; rax needed for subtype check
  __ movptr(rax, Address(rcx, rbx,
                       Address::times_8, sizeof(ConstantPool)));

  __ bind(resolved);
  __ load_klass(rbx, rdx);

  // Generate subtype check.  Blows rcx, rdi.  Object in rdx.
  // Superklass in rax.  Subklass in rbx.
  __ gen_subtype_check(rbx, ok_is_subtype);

  // Come here on failure
  __ push_ptr(rdx);
  // object is at TOS
  __ jump(ExternalAddress(Interpreter::_throw_ClassCastException_entry));

  // Come here on success
  __ bind(ok_is_subtype);
  __ mov(rax, rdx); // Restore object in rdx

  // Collect counts on whether this check-cast sees NULLs a lot or not.
  if (ProfileInterpreter) {
    __ jmp(done);
    __ bind(is_null);
    __ profile_null_seen(rcx);
  } else {
    __ bind(is_null);   // same as 'done'
  }
  __ bind(done);
}

void TemplateTable::instanceof() {
  transition(atos, itos);
  Label done, is_null, ok_is_subtype, quicked, resolved;
  __ testptr(rax, rax);
  __ jcc(Assembler::zero, is_null);

  // Get cpool & tags index
  __ get_cpool_and_tags(rcx, rdx); // rcx=cpool, rdx=tags array
  __ get_unsigned_2_byte_index_at_bcp(rbx, 1); // rbx=index
  // See if bytecode has already been quicked
  __ cmpb(Address(rdx, rbx,
                  Address::times_1,
                  Array<u1>::base_offset_in_bytes()),
          JVM_CONSTANT_Class);
  __ jcc(Assembler::equal, quicked);

  __ push(atos); // save receiver for result, and for GC
  call_VM(noreg, CAST_FROM_FN_PTR(address, InterpreterRuntime::quicken_io_cc));
  // vm_result_2 has metadata result
  __ get_vm_result_2(rax, r15_thread);
  __ pop_ptr(rdx); // restore receiver
  __ verify_oop(rdx);
  __ load_klass(rdx, rdx);
  __ jmpb(resolved);

  // Get superklass in rax and subklass in rdx
  __ bind(quicked);
  __ load_klass(rdx, rax);
  __ movptr(rax, Address(rcx, rbx,
                         Address::times_8, sizeof(ConstantPool)));

  __ bind(resolved);

  // Generate subtype check.  Blows rcx, rdi
  // Superklass in rax.  Subklass in rdx.
  __ gen_subtype_check(rdx, ok_is_subtype);

  // Come here on failure
  __ xorl(rax, rax);
  __ jmpb(done);
  // Come here on success
  __ bind(ok_is_subtype);
  __ movl(rax, 1);

  // Collect counts on whether this test sees NULLs a lot or not.
  if (ProfileInterpreter) {
    __ jmp(done);
    __ bind(is_null);
    __ profile_null_seen(rcx);
  } else {
    __ bind(is_null);   // same as 'done'
  }
  __ bind(done);
  // rax = 0: obj == NULL or  obj is not an instanceof the specified klass
  // rax = 1: obj != NULL and obj is     an instanceof the specified klass
}

//-----------------------------------------------------------------------------
// Breakpoints
void TemplateTable::_breakpoint() {
  // Note: We get here even if we are single stepping..
  // jbug inists on setting breakpoints at every bytecode
  // even if we are in single step mode.

  transition(vtos, vtos);

  // get the unpatched byte code
  __ get_method(c_rarg1);
  __ call_VM(noreg,
             CAST_FROM_FN_PTR(address,
                              InterpreterRuntime::get_original_bytecode_at),
             c_rarg1, r13);
  __ mov(rbx, rax);

  // post the breakpoint event
  __ get_method(c_rarg1);
  __ call_VM(noreg,
             CAST_FROM_FN_PTR(address, InterpreterRuntime::_breakpoint),
             c_rarg1, r13);

  // complete the execution of original bytecode
  __ dispatch_only_normal(vtos);
}

//-----------------------------------------------------------------------------
// Exceptions

void TemplateTable::athrow() {
  transition(atos, vtos);
  __ null_check(rax);
  __ jump(ExternalAddress(Interpreter::throw_exception_entry()));
}

//-----------------------------------------------------------------------------
// Synchronization
//
// Note: monitorenter & exit are symmetric routines; which is reflected
//       in the assembly code structure as well
//
// Stack layout:
//
// [expressions  ] <--- rsp               = expression stack top
// ..
// [expressions  ]
// [monitor entry] <--- monitor block top = expression stack bot
// ..
// [monitor entry]
// [frame data   ] <--- monitor block bot
// ...
// [saved rbp    ] <--- rbp
void TemplateTable::monitorenter() {
  transition(atos, vtos);

  // check for NULL object
  __ null_check(rax);

  const Address monitor_block_top(
        rbp, frame::interpreter_frame_monitor_block_top_offset * wordSize);
  const Address monitor_block_bot(
        rbp, frame::interpreter_frame_initial_sp_offset * wordSize);
  const int entry_size = frame::interpreter_frame_monitor_size() * wordSize;

  Label allocated;

  // initialize entry pointer
  __ xorl(c_rarg1, c_rarg1); // points to free slot or NULL

  // find a free slot in the monitor block (result in c_rarg1)
  {
    Label entry, loop, exit;
    __ movptr(c_rarg3, monitor_block_top); // points to current entry,
                                     // starting with top-most entry
    __ lea(c_rarg2, monitor_block_bot); // points to word before bottom
                                     // of monitor block
    __ jmpb(entry);

    __ bind(loop);
    // check if current entry is used
    __ cmpptr(Address(c_rarg3, BasicObjectLock::obj_offset_in_bytes()), (int32_t) NULL_WORD);
    // if not used then remember entry in c_rarg1
    __ cmov(Assembler::equal, c_rarg1, c_rarg3);
    // check if current entry is for same object
    __ cmpptr(rax, Address(c_rarg3, BasicObjectLock::obj_offset_in_bytes()));
    // if same object then stop searching
    __ jccb(Assembler::equal, exit);
    // otherwise advance to next entry
    __ addptr(c_rarg3, entry_size);
    __ bind(entry);
    // check if bottom reached
    __ cmpptr(c_rarg3, c_rarg2);
    // if not at bottom then check this entry
    __ jcc(Assembler::notEqual, loop);
    __ bind(exit);
  }

  __ testptr(c_rarg1, c_rarg1); // check if a slot has been found
  __ jcc(Assembler::notZero, allocated); // if found, continue with that one

  // allocate one if there's no free slot
  {
    Label entry, loop;
    // 1. compute new pointers             // rsp: old expression stack top
    __ movptr(c_rarg1, monitor_block_bot); // c_rarg1: old expression stack bottom
    __ subptr(rsp, entry_size);            // move expression stack top
    __ subptr(c_rarg1, entry_size);        // move expression stack bottom
    __ mov(c_rarg3, rsp);                  // set start value for copy loop
    __ movptr(monitor_block_bot, c_rarg1); // set new monitor block bottom
    __ jmp(entry);
    // 2. move expression stack contents
    __ bind(loop);
    __ movptr(c_rarg2, Address(c_rarg3, entry_size)); // load expression stack
                                                      // word from old location
    __ movptr(Address(c_rarg3, 0), c_rarg2);          // and store it at new location
    __ addptr(c_rarg3, wordSize);                     // advance to next word
    __ bind(entry);
    __ cmpptr(c_rarg3, c_rarg1);            // check if bottom reached
    __ jcc(Assembler::notEqual, loop);      // if not at bottom then
                                            // copy next word
  }

  // call run-time routine
  // c_rarg1: points to monitor entry
  __ bind(allocated);

  // Increment bcp to point to the next bytecode, so exception
  // handling for async. exceptions work correctly.
  // The object has already been poped from the stack, so the
  // expression stack looks correct.
  __ increment(r13);

  // store object
  __ movptr(Address(c_rarg1, BasicObjectLock::obj_offset_in_bytes()), rax);
  __ lock_object(c_rarg1);

  // check to make sure this monitor doesn't cause stack overflow after locking
  __ save_bcp();  // in case of exception
  __ generate_stack_overflow_check(0);

  // The bcp has already been incremented. Just need to dispatch to
  // next instruction.
  __ dispatch_next(vtos);
}


void TemplateTable::monitorexit() {
  transition(atos, vtos);

  // check for NULL object
  __ null_check(rax);

  const Address monitor_block_top(
        rbp, frame::interpreter_frame_monitor_block_top_offset * wordSize);
  const Address monitor_block_bot(
        rbp, frame::interpreter_frame_initial_sp_offset * wordSize);
  const int entry_size = frame::interpreter_frame_monitor_size() * wordSize;

  Label found;

  // find matching slot
  {
    Label entry, loop;
    __ movptr(c_rarg1, monitor_block_top); // points to current entry,
                                     // starting with top-most entry
    __ lea(c_rarg2, monitor_block_bot); // points to word before bottom
                                     // of monitor block
    __ jmpb(entry);

    __ bind(loop);
    // check if current entry is for same object
    __ cmpptr(rax, Address(c_rarg1, BasicObjectLock::obj_offset_in_bytes()));
    // if same object then stop searching
    __ jcc(Assembler::equal, found);
    // otherwise advance to next entry
    __ addptr(c_rarg1, entry_size);
    __ bind(entry);
    // check if bottom reached
    __ cmpptr(c_rarg1, c_rarg2);
    // if not at bottom then check this entry
    __ jcc(Assembler::notEqual, loop);
  }

  // error handling. Unlocking was not block-structured
  __ call_VM(noreg, CAST_FROM_FN_PTR(address,
                   InterpreterRuntime::throw_illegal_monitor_state_exception));
  __ should_not_reach_here();

  // call run-time routine
  // rsi: points to monitor entry
  __ bind(found);
  __ push_ptr(rax); // make sure object is on stack (contract with oopMaps)
  __ unlock_object(c_rarg1);
  __ pop_ptr(rax); // discard object
}


// Wide instructions
void TemplateTable::wide() {
  transition(vtos, vtos);
  __ load_unsigned_byte(rbx, at_bcp(1));
  __ lea(rscratch1, ExternalAddress((address)Interpreter::_wentry_point));
  __ jmp(Address(rscratch1, rbx, Address::times_8));
  // Note: the r13 increment step is part of the individual wide
  // bytecode implementations
}


// Multi arrays
void TemplateTable::multianewarray() {
  transition(vtos, atos);
  __ load_unsigned_byte(rax, at_bcp(3)); // get number of dimensions
  // last dim is on top of stack; we want address of first one:
  // first_addr = last_addr + (ndims - 1) * wordSize
  __ lea(c_rarg1, Address(rsp, rax, Address::times_8, -wordSize));
  call_VM(rax,
          CAST_FROM_FN_PTR(address, InterpreterRuntime::multianewarray),
          c_rarg1);
  __ load_unsigned_byte(rbx, at_bcp(3));
  __ lea(rsp, Address(rsp, rbx, Address::times_8));
}
#endif // !CC_INTERP<|MERGE_RESOLUTION|>--- conflicted
+++ resolved
@@ -3043,14 +3043,12 @@
 
   // get target Method* & entry point
   __ lookup_virtual_method(rax, index, method);
-<<<<<<< HEAD
+  __ profile_arguments_type(rdx, method, r13, true);
 #ifdef GRAAL
   // r14: MethodDataPointer (r14 is callee saved)
   __ profile_called_method(method, r14, r13);
 #endif
-=======
-  __ profile_arguments_type(rdx, method, r13, true);
->>>>>>> e0b605e2
+
   __ jump_from_interpreted(method, rdx);
 }
 
