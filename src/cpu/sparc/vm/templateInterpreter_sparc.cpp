--- conflicted
+++ resolved
@@ -1700,32 +1700,6 @@
     } else {
       assert(*caller->register_addr(Llast_SP) >= *interpreter_frame->register_addr(I5_savedSP), "strange Llast_SP");
     }
-<<<<<<< HEAD
-    if (TraceDeoptimization) {
-      if (caller->is_entry_frame()) {
-        // make sure I5_savedSP and the entry frames notion of saved SP
-        // agree.  This assertion duplicate a check in entry frame code
-        // but catches the failure earlier.
-        /*
-         * Sanzinger: This does not make sense to me, since when we call stub_call -> i2c, the i2c may change the
-         * sp, which then is not in sync with Lscratch anymore.
-         */
-        /**assert(*caller->register_addr(Lscratch) == *interpreter_frame->register_addr(I5_savedSP),
-               "would change callers SP");
-               */
-      }
-      if (caller->is_entry_frame()) {
-        tty->print("entry ");
-      }
-      if (caller->is_compiled_frame()) {
-        tty->print("compiled ");
-        if (caller->is_deoptimized_frame()) {
-          tty->print("(deopt) ");
-        }
-      }
-      if (caller->is_interpreted_frame()) {
-        tty->print("interpreted ");
-=======
   } else {
     assert(caller->is_compiled_frame() || caller->is_entry_frame(), "only possible cases");
     // Don't have Lesp available; lay out locals block in the caller
@@ -1750,8 +1724,12 @@
       // make sure I5_savedSP and the entry frames notion of saved SP
       // agree.  This assertion duplicate a check in entry frame code
       // but catches the failure earlier.
-      assert(*caller->register_addr(Lscratch) == *interpreter_frame->register_addr(I5_savedSP),
-             "would change callers SP");
+      /*
+       * Sanzinger: This does not make sense to me, since when we call stub_call -> i2c, the i2c may change the
+       * sp, which then is not in sync with Lscratch anymore.
+       */
+      /*assert(*caller->register_addr(Lscratch) == *interpreter_frame->register_addr(I5_savedSP),
+             "would change callers SP");*/
     }
     if (caller->is_entry_frame()) {
       tty->print("entry ");
@@ -1760,7 +1738,6 @@
       tty->print("compiled ");
       if (caller->is_deoptimized_frame()) {
         tty->print("(deopt) ");
->>>>>>> 75c249bd
       }
     }
     if (caller->is_interpreted_frame()) {
