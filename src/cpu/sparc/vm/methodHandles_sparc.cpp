--- conflicted
+++ resolved
@@ -287,13 +287,7 @@
   BLOCK_COMMENT("verify_clean {");
   // Magic numbers must check out:
   __ set((int32_t) MAGIC_NUMBER_1, O7_temp);
-<<<<<<< HEAD
-  __ cmp(O7_temp, L0_magic_number_1);
-  __ br(Assembler::equal, false, Assembler::pt, L_ok_1);
-  __ delayed()->nop();
-=======
   __ cmp_and_br_short(O7_temp, L0_magic_number_1, Assembler::equal, Assembler::pt, L_ok_1);
->>>>>>> 7173c5cf
   __ stop("damaged ricochet frame: MAGIC_NUMBER_1 not found");
 
   __ BIND(L_ok_1);
@@ -305,13 +299,7 @@
 #else
   Register FP_temp = FP;
 #endif
-<<<<<<< HEAD
-  __ cmp(L4_saved_args_base, FP_temp);
-  __ br(Assembler::greaterEqualUnsigned, false, Assembler::pt, L_ok_2);
-  __ delayed()->nop();
-=======
   __ cmp_and_brx_short(L4_saved_args_base, FP_temp, Assembler::greaterEqualUnsigned, Assembler::pt, L_ok_2);
->>>>>>> 7173c5cf
   __ stop("damaged ricochet frame: L4 < FP");
 
   __ BIND(L_ok_2);
@@ -324,23 +312,11 @@
 
   __ BIND(L_ok_3);
   extract_conversion_dest_type(_masm, L5_conversion, O7_temp);
-<<<<<<< HEAD
-  __ cmp(O7_temp, T_VOID);
-  __ br(Assembler::equal, false, Assembler::pt, L_ok_4);
-  __ delayed()->nop();
-  extract_conversion_vminfo(_masm, L5_conversion, O5_temp);
-  __ ld_ptr(L4_saved_args_base, __ argument_offset(O5_temp, O5_temp), O7_temp);
-  assert(__ is_simm13(RETURN_VALUE_PLACEHOLDER), "must be simm13");
-  __ cmp(O7_temp, (int32_t) RETURN_VALUE_PLACEHOLDER);
-  __ brx(Assembler::equal, false, Assembler::pt, L_ok_4);
-  __ delayed()->nop();
-=======
   __ cmp_and_br_short(O7_temp, T_VOID, Assembler::equal, Assembler::pt, L_ok_4);
   extract_conversion_vminfo(_masm, L5_conversion, O5_temp);
   __ ld_ptr(L4_saved_args_base, __ argument_offset(O5_temp, O5_temp), O7_temp);
   assert(Assembler::is_simm13(RETURN_VALUE_PLACEHOLDER), "must be simm13");
   __ cmp_and_brx_short(O7_temp, (int32_t) RETURN_VALUE_PLACEHOLDER, Assembler::equal, Assembler::pt, L_ok_4);
->>>>>>> 7173c5cf
   __ stop("damaged ricochet frame: RETURN_VALUE_PLACEHOLDER not found");
   __ BIND(L_ok_4);
   BLOCK_COMMENT("} verify_clean");
@@ -376,20 +352,11 @@
   BLOCK_COMMENT("load_stack_move {");
   __ ldsw(G3_amh_conversion, stack_move_reg);
   __ sra(stack_move_reg, CONV_STACK_MOVE_SHIFT, stack_move_reg);
-<<<<<<< HEAD
-  if (VerifyMethodHandles) {
-    Label L_ok, L_bad;
-    int32_t stack_move_limit = 0x0800;  // extra-large
-    __ cmp(stack_move_reg, stack_move_limit);
-    __ br(Assembler::greaterEqual, false, Assembler::pn, L_bad);
-    __ delayed()->nop();
-=======
 #ifdef ASSERT
   if (VerifyMethodHandles) {
     Label L_ok, L_bad;
     int32_t stack_move_limit = 0x0800;  // extra-large
     __ cmp_and_br_short(stack_move_reg, stack_move_limit, Assembler::greaterEqual, Assembler::pn, L_bad);
->>>>>>> 7173c5cf
     __ cmp(stack_move_reg, -stack_move_limit);
     __ br(Assembler::greater, false, Assembler::pt, L_ok);
     __ delayed()->nop();
@@ -397,10 +364,7 @@
     __ stop("load_stack_move of garbage value");
     __ BIND(L_ok);
   }
-<<<<<<< HEAD
-=======
 #endif
->>>>>>> 7173c5cf
   BLOCK_COMMENT("} load_stack_move");
 }
 
@@ -429,19 +393,9 @@
   // Verify that argslot lies within (Gargs, FP].
   Label L_ok, L_bad;
   BLOCK_COMMENT("verify_argslot {");
-<<<<<<< HEAD
-  __ add(FP, STACK_BIAS, temp_reg);  // STACK_BIAS is zero on !_LP64
-  __ cmp(argslot_reg, temp_reg);
-  __ brx(Assembler::greaterUnsigned, false, Assembler::pn, L_bad);
-  __ delayed()->nop();
-  __ cmp(Gargs, argslot_reg);
-  __ brx(Assembler::lessEqualUnsigned, false, Assembler::pt, L_ok);
-  __ delayed()->nop();
-=======
   __ cmp_and_brx_short(Gargs, argslot_reg, Assembler::greaterUnsigned, Assembler::pn, L_bad);
   __ add(FP, STACK_BIAS, temp_reg);  // STACK_BIAS is zero on !_LP64
   __ cmp_and_brx_short(argslot_reg, temp_reg, Assembler::lessEqualUnsigned, Assembler::pt, L_ok);
->>>>>>> 7173c5cf
   __ BIND(L_bad);
   __ stop(error_message);
   __ BIND(L_ok);
@@ -468,21 +422,10 @@
   }
   __ add(arg_slot_base_reg, __ argument_offset(arg_slots, temp_reg), temp_reg);
   __ add(FP, STACK_BIAS, temp2_reg);  // STACK_BIAS is zero on !_LP64
-<<<<<<< HEAD
-  __ cmp(temp_reg, temp2_reg);
-  __ brx(Assembler::greaterUnsigned, false, Assembler::pn, L_bad);
-  __ delayed()->nop();
-  // Gargs points to the first word so adjust by BytesPerWord
-  __ add(arg_slot_base_reg, BytesPerWord, temp_reg);
-  __ cmp(Gargs, temp_reg);
-  __ brx(Assembler::lessEqualUnsigned, false, Assembler::pt, L_ok);
-  __ delayed()->nop();
-=======
   __ cmp_and_brx_short(temp_reg, temp2_reg, Assembler::greaterUnsigned, Assembler::pn, L_bad);
   // Gargs points to the first word so adjust by BytesPerWord
   __ add(arg_slot_base_reg, BytesPerWord, temp_reg);
   __ cmp_and_brx_short(Gargs, temp_reg, Assembler::lessEqualUnsigned, Assembler::pt, L_ok);
->>>>>>> 7173c5cf
   __ BIND(L_bad);
   __ stop(error_message);
   __ BIND(L_ok);
@@ -543,41 +486,22 @@
   Label L_ok, L_bad;
   BLOCK_COMMENT("verify_klass {");
   __ verify_oop(obj_reg);
-<<<<<<< HEAD
-  __ br_null(obj_reg, false, Assembler::pn, L_bad);
-  __ delayed()->nop();
-  __ load_klass(obj_reg, temp_reg);
-  __ set(ExternalAddress(klass_addr), temp2_reg);
-  __ ld_ptr(Address(temp2_reg, 0), temp2_reg);
-  __ cmp(temp_reg, temp2_reg);
-  __ brx(Assembler::equal, false, Assembler::pt, L_ok);
-  __ delayed()->nop();
-=======
   __ br_null_short(obj_reg, Assembler::pn, L_bad);
   __ load_klass(obj_reg, temp_reg);
   __ set(ExternalAddress(klass_addr), temp2_reg);
   __ ld_ptr(Address(temp2_reg, 0), temp2_reg);
   __ cmp_and_brx_short(temp_reg, temp2_reg, Assembler::equal, Assembler::pt, L_ok);
->>>>>>> 7173c5cf
   intptr_t super_check_offset = klass->super_check_offset();
   __ ld_ptr(Address(temp_reg, super_check_offset), temp_reg);
   __ set(ExternalAddress(klass_addr), temp2_reg);
   __ ld_ptr(Address(temp2_reg, 0), temp2_reg);
-<<<<<<< HEAD
-  __ cmp(temp_reg, temp2_reg);
-  __ brx(Assembler::equal, false, Assembler::pt, L_ok);
-  __ delayed()->nop();
-=======
   __ cmp_and_brx_short(temp_reg, temp2_reg, Assembler::equal, Assembler::pt, L_ok);
->>>>>>> 7173c5cf
   __ BIND(L_bad);
   __ stop(error_message);
   __ BIND(L_ok);
   BLOCK_COMMENT("} verify_klass");
 }
 #endif // ASSERT
-<<<<<<< HEAD
-=======
 
 
 void MethodHandles::jump_from_method_handle(MacroAssembler* _masm, Register method, Register target, Register temp) {
@@ -602,7 +526,6 @@
   __ delayed()->nop();
 }
 
->>>>>>> 7173c5cf
 
 // Code generation
 address MethodHandles::generate_method_handle_interpreter_entry(MacroAssembler* _masm) {
@@ -727,13 +650,7 @@
 #ifdef ASSERT
     {
       Label L_ok;
-<<<<<<< HEAD
-      __ cmp(arg_slots.as_register(), 0);
-      __ br(Assembler::greaterEqual, false, Assembler::pt, L_ok);
-      __ delayed()->nop();
-=======
       __ cmp_and_br_short(arg_slots.as_register(), 0, Assembler::greaterEqual, Assembler::pt, L_ok);
->>>>>>> 7173c5cf
       __ stop("negative arg_slots");
       __ bind(L_ok);
     }
@@ -808,13 +725,7 @@
     __ ld_ptr(           Address(temp_reg, 0     ), temp2_reg);
     __ st_ptr(temp2_reg, Address(temp_reg, offset)           );
     __ add(temp_reg, wordSize, temp_reg);
-<<<<<<< HEAD
-    __ cmp(temp_reg, argslot_reg);
-    __ brx(Assembler::lessUnsigned, false, Assembler::pt, loop);
-    __ delayed()->nop();  // FILLME
-=======
     __ cmp_and_brx_short(temp_reg, argslot_reg, Assembler::lessUnsigned, Assembler::pt, loop);
->>>>>>> 7173c5cf
   }
 
   // Now move the argslot down, to point to the opened-up space.
@@ -861,13 +772,7 @@
     __ ld_ptr(           Address(temp_reg, 0     ), temp2_reg);
     __ st_ptr(temp2_reg, Address(temp_reg, offset)           );
     __ sub(temp_reg, wordSize, temp_reg);
-<<<<<<< HEAD
-    __ cmp(temp_reg, Gargs);
-    __ brx(Assembler::greaterEqualUnsigned, false, Assembler::pt, L_loop);
-    __ delayed()->nop();  // FILLME
-=======
     __ cmp_and_brx_short(temp_reg, Gargs, Assembler::greaterEqualUnsigned, Assembler::pt, L_loop);
->>>>>>> 7173c5cf
   }
 
   // And adjust the argslot address to point at the deletion point.
@@ -916,12 +821,7 @@
     __ delayed()->nop();
     __ ld_ptr(          Address(argslot_reg, 0), temp_reg);
     __ st_ptr(temp_reg, Address(Gargs,       0));
-<<<<<<< HEAD
-    __ ba(false, L_break);
-    __ delayed()->nop();  // FILLME
-=======
     __ ba_short(L_break);
->>>>>>> 7173c5cf
     __ BIND(L_plural);
 
     // Loop for 2 or more:
@@ -935,13 +835,7 @@
     __ sub(Gargs,   wordSize, Gargs  );
     __ ld_ptr(           Address(top_reg, 0), temp2_reg);
     __ st_ptr(temp2_reg, Address(Gargs,   0));
-<<<<<<< HEAD
-    __ cmp(top_reg, argslot_reg);
-    __ brx(Assembler::greaterUnsigned, false, Assembler::pt, L_loop);
-    __ delayed()->nop();  // FILLME
-=======
     __ cmp_and_brx_short(top_reg, argslot_reg, Assembler::greaterUnsigned, Assembler::pt, L_loop);
->>>>>>> 7173c5cf
     __ BIND(L_break);
   }
   BLOCK_COMMENT("} push_arg_slots");
@@ -973,40 +867,15 @@
       __ br(Assembler::lessEqual, false, Assembler::pn, L_bad);
       __ delayed()->nop();
     }
-<<<<<<< HEAD
-    __ cmp(bottom_reg, top_reg);
-    __ brx(Assembler::lessUnsigned, false, Assembler::pt, L_ok);
-    __ delayed()->nop();
-=======
     __ cmp_and_brx_short(bottom_reg, top_reg, Assembler::lessUnsigned, Assembler::pt, L_ok);
->>>>>>> 7173c5cf
     __ BIND(L_bad);
     __ stop("valid bounds (copy up)");
     __ BIND(L_ok);
   }
 #endif
-<<<<<<< HEAD
-  __ cmp(bottom_reg, top_reg);
-  __ brx(Assembler::greaterEqualUnsigned, false, Assembler::pn, L_break);
-  __ delayed()->nop();
-=======
   __ cmp_and_brx_short(bottom_reg, top_reg, Assembler::greaterEqualUnsigned, Assembler::pn, L_break);
->>>>>>> 7173c5cf
-  // work top down to bottom, copying contiguous data upwards
-  // In pseudo-code:
-  //   while (--top >= bottom) *(top + distance) = *(top + 0);
-  RegisterOrConstant offset = __ argument_offset(positive_distance_in_slots, positive_distance_in_slots.register_or_noreg());
-  __ BIND(L_loop);
-  __ sub(top_reg, wordSize, top_reg);
-  __ ld_ptr(           Address(top_reg, 0     ), temp2_reg);
-  __ st_ptr(temp2_reg, Address(top_reg, offset)           );
-<<<<<<< HEAD
-  __ cmp(top_reg, bottom_reg);
-  __ brx(Assembler::greaterUnsigned, false, Assembler::pt, L_loop);
-  __ delayed()->nop();  // FILLME
-=======
+>>
   __ cmp_and_brx_short(top_reg, bottom_reg, Assembler::greaterUnsigned, Assembler::pt, L_loop);
->>>>>>> 7173c5cf
   assert(Interpreter::stackElementSize == wordSize, "else change loop");
   __ BIND(L_break);
   BLOCK_COMMENT("} move_arg_slots_up");
@@ -1039,25 +908,13 @@
       __ br(Assembler::greaterEqual, false, Assembler::pn, L_bad);
       __ delayed()->nop();
     }
-<<<<<<< HEAD
-    __ cmp(bottom_reg, top_reg);
-    __ brx(Assembler::lessUnsigned, false, Assembler::pt, L_ok);
-    __ delayed()->nop();
-=======
     __ cmp_and_brx_short(bottom_reg, top_reg, Assembler::lessUnsigned, Assembler::pt, L_ok);
->>>>>>> 7173c5cf
     __ BIND(L_bad);
     __ stop("valid bounds (copy down)");
     __ BIND(L_ok);
   }
 #endif
-<<<<<<< HEAD
-  __ cmp(bottom_reg, top_reg);
-  __ brx(Assembler::greaterEqualUnsigned, false, Assembler::pn, L_break);
-  __ delayed()->nop();
-=======
   __ cmp_and_brx_short(bottom_reg, top_reg, Assembler::greaterEqualUnsigned, Assembler::pn, L_break);
->>>>>>> 7173c5cf
   // work bottom up to top, copying contiguous data downwards
   // In pseudo-code:
   //   while (bottom < top) *(bottom - distance) = *(bottom + 0), bottom++;
@@ -1066,13 +923,7 @@
   __ ld_ptr(           Address(bottom_reg, 0     ), temp2_reg);
   __ st_ptr(temp2_reg, Address(bottom_reg, offset)           );
   __ add(bottom_reg, wordSize, bottom_reg);
-<<<<<<< HEAD
-  __ cmp(bottom_reg, top_reg);
-  __ brx(Assembler::lessUnsigned, false, Assembler::pt, L_loop);
-  __ delayed()->nop();  // FILLME
-=======
   __ cmp_and_brx_short(bottom_reg, top_reg, Assembler::lessUnsigned, Assembler::pt, L_loop);
->>>>>>> 7173c5cf
   assert(Interpreter::stackElementSize == wordSize, "else change loop");
   __ BIND(L_break);
   BLOCK_COMMENT("} move_arg_slots_down");
@@ -1268,18 +1119,12 @@
       const int jobject_oop_offset = 0;
       __ ld_ptr(Address(G5_method, jobject_oop_offset), G5_method);
 
-<<<<<<< HEAD
-      __ verify_oop(G5_method);
-      __ jump_indirect_to(G5_method_fce, O3_scratch);  // jump to compiled entry
-      __ delayed()->nop();
-=======
       adjust_SP_and_Gargs_down_by_slots(_masm, 3, noreg, noreg);
 
       __ st    (O0_code,     __ argument_address(constant(2), noreg, 0));
       __ st_ptr(O1_actual,   __ argument_address(constant(1), noreg, 0));
       __ st_ptr(O2_required, __ argument_address(constant(0), noreg, 0));
       jump_from_method_handle(_masm, G5_method, O1_scratch, O2_scratch);
->>>>>>> 7173c5cf
     }
     break;
 
@@ -1444,13 +1289,7 @@
 
       Label L_done;
       __ ld_ptr(vmarg, O2_scratch);
-<<<<<<< HEAD
-      __ tst(O2_scratch);
-      __ brx(Assembler::zero, false, Assembler::pn, L_done);  // No cast if null.
-      __ delayed()->nop();
-=======
       __ br_null_short(O2_scratch, Assembler::pn, L_done);  // No cast if null.
->>>>>>> 7173c5cf
       __ load_klass(O2_scratch, O2_scratch);
 
       // Live at this point:
@@ -1978,13 +1817,7 @@
           BLOCK_COMMENT("verify collect_count_constant {");
           __ load_method_handle_vmslots(O3_scratch, G3_method_handle, O2_scratch);
           Label L_count_ok;
-<<<<<<< HEAD
-          __ cmp(O3_scratch, collect_count_constant);
-          __ br(Assembler::equal, false, Assembler::pt, L_count_ok);
-          __ delayed()->nop();
-=======
           __ cmp_and_br_short(O3_scratch, collect_count_constant, Assembler::equal, Assembler::pt, L_count_ok);
->>>>>>> 7173c5cf
           __ stop("bad vminfo in AMH.conv");
           __ BIND(L_count_ok);
           BLOCK_COMMENT("} verify collect_count_constant");
@@ -2031,13 +1864,7 @@
           BLOCK_COMMENT("verify dest_slot_constant {");
           extract_conversion_vminfo(_masm, RicochetFrame::L5_conversion, O3_scratch);
           Label L_vminfo_ok;
-<<<<<<< HEAD
-          __ cmp(O3_scratch, dest_slot_constant);
-          __ br(Assembler::equal, false, Assembler::pt, L_vminfo_ok);
-          __ delayed()->nop();
-=======
           __ cmp_and_br_short(O3_scratch, dest_slot_constant, Assembler::equal, Assembler::pt, L_vminfo_ok);
->>>>>>> 7173c5cf
           __ stop("bad vminfo in AMH.conv");
           __ BIND(L_vminfo_ok);
           BLOCK_COMMENT("} verify dest_slot_constant");
@@ -2077,21 +1904,10 @@
       // If there are variable parameters, use dynamic checks to skip around the whole mess.
       Label L_done;
       if (keep3_count.is_register()) {
-<<<<<<< HEAD
-        __ tst(keep3_count.as_register());
-        __ br(Assembler::zero, false, Assembler::pn, L_done);
-        __ delayed()->nop();
-      }
-      if (close_count.is_register()) {
-        __ cmp(close_count.as_register(), open_count);
-        __ br(Assembler::equal, false, Assembler::pn, L_done);
-        __ delayed()->nop();
-=======
         __ cmp_and_br_short(keep3_count.as_register(), 0, Assembler::equal, Assembler::pn, L_done);
       }
       if (close_count.is_register()) {
         __ cmp_and_br_short(close_count.as_register(), open_count, Assembler::equal, Assembler::pn, L_done);
->>>>>>> 7173c5cf
       }
 
       if (move_keep3 && fix_arg_base) {
@@ -2132,12 +1948,7 @@
         }
 
         if (emit_guard) {
-<<<<<<< HEAD
-          __ ba(false, L_done);  // assumes emit_move_up is true also
-          __ delayed()->nop();
-=======
           __ ba_short(L_done);  // assumes emit_move_up is true also
->>>>>>> 7173c5cf
           __ BIND(L_move_up);
         }
 
@@ -2270,12 +2081,7 @@
 
 #ifdef ASSERT
       { Label L_ok;
-<<<<<<< HEAD
-        __ br_notnull(O7_temp, false, Assembler::pt, L_ok);
-        __ delayed()->nop();
-=======
         __ br_notnull_short(O7_temp, Assembler::pt, L_ok);
->>>>>>> 7173c5cf
         __ stop("bad method handle return");
         __ BIND(L_ok);
       }
@@ -2333,18 +2139,10 @@
         Label L_skip;
         if (length_constant < 0) {
           load_conversion_vminfo(_masm, G3_amh_conversion, O3_scratch);
-<<<<<<< HEAD
-          __ br_zero(Assembler::notZero, false, Assembler::pn, O3_scratch, L_skip);
-          __ delayed()->nop();
-        }
-        __ br_null(O1_array, false, Assembler::pn, L_array_is_empty);
-        __ delayed()->nop();
-=======
           __ cmp_zero_and_br(Assembler::notZero, O3_scratch, L_skip);
           __ delayed()->nop(); // to avoid back-to-back cbcond instructions
         }
         __ br_null_short(O1_array, Assembler::pn, L_array_is_empty);
->>>>>>> 7173c5cf
         __ BIND(L_skip);
       }
       __ null_check(O1_array, oopDesc::klass_offset_in_bytes());
@@ -2358,12 +2156,7 @@
       Label L_ok_array_klass, L_bad_array_klass, L_bad_array_length;
       __ check_klass_subtype(O2_array_klass, O3_klass, O4_scratch, G5_scratch, L_ok_array_klass);
       // If we get here, the type check failed!
-<<<<<<< HEAD
-      __ ba(false, L_bad_array_klass);
-      __ delayed()->nop();
-=======
       __ ba_short(L_bad_array_klass);
->>>>>>> 7173c5cf
       __ BIND(L_ok_array_klass);
 
       // Check length.
@@ -2399,12 +2192,7 @@
         __ BIND(L_array_is_empty);
         remove_arg_slots(_masm, -stack_move_unit() * array_slots,
                          O0_argslot, O1_scratch, O2_scratch, O3_scratch);
-<<<<<<< HEAD
-        __ ba(false, L_args_done);  // no spreading to do
-        __ delayed()->nop();
-=======
         __ ba_short(L_args_done);  // no spreading to do
->>>>>>> 7173c5cf
         __ BIND(L_insert_arg_space);
         // come here in the usual case, stack_move < 0 (2 or more spread arguments)
         // Live: O1_array, O2_argslot_limit, O3_stack_move
@@ -2445,13 +2233,7 @@
                        Address(O1_source, 0), Address(O4_fill_ptr, 0),
                        O2_scratch);  // must be an even register for !_LP64 long moves (uses O2/O3)
         __ add(O1_source, type2aelembytes(elem_type), O1_source);
-<<<<<<< HEAD
-        __ cmp(O4_fill_ptr, O0_argslot);
-        __ brx(Assembler::greaterUnsigned, false, Assembler::pt, L_loop);
-        __ delayed()->nop();  // FILLME
-=======
         __ cmp_and_brx_short(O4_fill_ptr, O0_argslot, Assembler::greaterUnsigned, Assembler::pt, L_loop);
->>>>>>> 7173c5cf
       } else if (length_constant == 0) {
         // nothing to copy
       } else {
